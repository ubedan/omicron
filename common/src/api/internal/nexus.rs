--- conflicted
+++ resolved
@@ -81,7 +81,6 @@
     }
 }
 
-<<<<<<< HEAD
 /// Description of a single update artifact.
 #[derive(Clone, Debug, Deserialize, Serialize, JsonSchema)]
 pub struct UpdateArtifact {
@@ -99,7 +98,8 @@
 #[serde(rename_all = "kebab-case")]
 pub enum UpdateArtifactKind {
     Zone,
-=======
+}
+
 /// Describes the purpose of a dataset.
 #[derive(Debug, Serialize, Deserialize, JsonSchema, Clone, Copy, PartialEq)]
 pub enum DatasetKind {
@@ -134,5 +134,4 @@
             }),
         }
     }
->>>>>>> f1923552
 }