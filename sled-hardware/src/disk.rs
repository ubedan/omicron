--- conflicted
+++ resolved
@@ -511,12 +511,8 @@
             let mountpoint = zpool_name.dataset_mountpoint(dataset.name);
             let encryption_details = None;
             Zfs::ensure_filesystem(
-<<<<<<< HEAD
                 executor,
-                &format!("{}/{}", zpool_name, dataset),
-=======
                 &format!("{}/{}", zpool_name, dataset.name),
->>>>>>> a62bcc14
                 Mountpoint::Path(mountpoint),
                 zoned,
                 do_format,
