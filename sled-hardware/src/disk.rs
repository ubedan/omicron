// This Source Code Form is subject to the terms of the Mozilla Public
// License, v. 2.0. If a copy of the MPL was not distributed with this
// file, You can obtain one at https://mozilla.org/MPL/2.0/.

use camino::{Utf8Path, Utf8PathBuf};
use illumos_utils::fstyp::Fstyp;
<<<<<<< HEAD
use illumos_utils::process::BoxedExecutor;
=======
use illumos_utils::zfs;
use illumos_utils::zfs::DestroyDatasetErrorVariant;
>>>>>>> e53de823
use illumos_utils::zfs::EncryptionDetails;
use illumos_utils::zfs::Keypath;
use illumos_utils::zfs::Mountpoint;
use illumos_utils::zfs::SizeDetails;
use illumos_utils::zfs::Zfs;
use illumos_utils::zpool::Zpool;
use illumos_utils::zpool::ZpoolKind;
use illumos_utils::zpool::ZpoolName;
use key_manager::StorageKeyRequester;
use omicron_common::disk::DiskIdentity;
use rand::distributions::{Alphanumeric, DistString};
use slog::Logger;
use slog::{info, warn};
use std::sync::OnceLock;
use tokio::fs::{remove_file, File};
use tokio::io::{AsyncSeekExt, AsyncWriteExt, SeekFrom};
use uuid::Uuid;

/// This path is intentionally on a `tmpfs` to prevent copy-on-write behavior
/// and to ensure it goes away on power off.
///
/// We want minimize the time the key files are in memory, and so we rederive
/// the keys and recreate the files on demand when creating and mounting
/// encrypted filesystems. We then zero them and unlink them.
pub const KEYPATH_ROOT: &str = "/var/run/oxide/";

cfg_if::cfg_if! {
    if #[cfg(target_os = "illumos")] {
        use crate::illumos::*;
    } else {
        use crate::non_illumos::*;
    }
}

#[derive(Debug, thiserror::Error)]
pub enum DiskError {
    #[error("Cannot open {path} due to {error}")]
    IoError { path: Utf8PathBuf, error: std::io::Error },
    #[error("Failed to open partition at {path} due to {error}")]
    Gpt { path: Utf8PathBuf, error: anyhow::Error },
    #[error("Unexpected partition layout at {path}: {why}")]
    BadPartitionLayout { path: Utf8PathBuf, why: String },
    #[error("Requested partition {partition:?} not found on device {path}")]
    NotFound { path: Utf8PathBuf, partition: Partition },
    #[error(transparent)]
    DestroyFilesystem(#[from] illumos_utils::zfs::DestroyDatasetError),
    #[error(transparent)]
    EnsureFilesystem(#[from] illumos_utils::zfs::EnsureFilesystemError),
    #[error(transparent)]
    ZpoolCreate(#[from] illumos_utils::zpool::CreateError),
    #[error("Cannot import zpool: {0}")]
    ZpoolImport(illumos_utils::zpool::Error),
    #[error("Cannot format {path}: missing a '/dev' path")]
    CannotFormatMissingDevPath { path: Utf8PathBuf },
    #[error("Formatting M.2 devices is not yet implemented")]
    CannotFormatM2NotImplemented,
    #[error("KeyManager error: {0}")]
    KeyManager(#[from] key_manager::Error),
    #[error("Missing StorageKeyRequester when creating U.2 disk")]
    MissingStorageKeyRequester,
    #[error("Encrypted filesystem '{0}' missing 'oxide:epoch' property")]
    CannotParseEpochProperty(String),
    #[error("Encrypted dataset '{dataset}' cannot set 'oxide:agent' property: {err}")]
    CannotSetAgentProperty {
        dataset: String,
        #[source]
        err: Box<zfs::SetValueError>,
    },
}

/// A partition (or 'slice') of a disk.
#[derive(Debug, Clone, PartialEq, Eq, Hash)]
#[allow(dead_code)]
pub enum Partition {
    /// The partition may be used to boot an OS image.
    BootImage,
    /// Reserved for future use.
    Reserved,
    /// The partition may be used as a dump device.
    DumpDevice,
    /// The partition may contain a ZFS pool.
    ZfsPool,
}

#[derive(Debug, Clone, PartialEq, Eq, Hash)]
pub struct DiskPaths {
    // Full path to the disk under "/devices".
    // Should NOT end with a ":partition_letter".
    pub devfs_path: Utf8PathBuf,
    // Optional path to the disk under "/dev/dsk".
    pub dev_path: Option<Utf8PathBuf>,
}

impl DiskPaths {
    // Returns the "illumos letter-indexed path" for a device.
    fn partition_path(&self, index: usize, raw: bool) -> Option<Utf8PathBuf> {
        let index = u8::try_from(index).ok()?;

        let path = &self.devfs_path;
        let character = match index {
            0..=5 => (b'a' + index) as char,
            _ => return None,
        };
        Some(Utf8PathBuf::from(format!(
            "{path}:{character}{suffix}",
            suffix = if raw { ",raw" } else { "" }
        )))
    }

    /// Returns the path to the whole disk
    #[allow(dead_code)]
    pub(crate) fn whole_disk(&self, raw: bool) -> Utf8PathBuf {
        let path = &self.devfs_path;
        Utf8PathBuf::from(format!(
            "{path}:wd{raw}",
            raw = if raw { ",raw" } else { "" },
        ))
    }

    // Finds the first 'variant' partition, and returns the path to it.
    fn partition_device_path(
        &self,
        partitions: &[Partition],
        expected_partition: Partition,
        raw: bool,
    ) -> Result<Utf8PathBuf, DiskError> {
        for (index, partition) in partitions.iter().enumerate() {
            if &expected_partition == partition {
                let path =
                    self.partition_path(index, raw).ok_or_else(|| {
                        DiskError::NotFound {
                            path: self.devfs_path.clone(),
                            partition: expected_partition,
                        }
                    })?;
                return Ok(path);
            }
        }
        Err(DiskError::NotFound {
            path: self.devfs_path.clone(),
            partition: expected_partition,
        })
    }
}

/// A disk which has been observed by monitoring hardware.
///
/// No guarantees are made about the partitions which exist within this disk.
/// This exists as a distinct entity from [Disk] because it may be desirable to
/// monitor for hardware in one context, and conform disks to partition layouts
/// in a different context.
#[derive(Debug, Clone, PartialEq, Eq, Hash)]
pub struct UnparsedDisk {
    paths: DiskPaths,
    slot: i64,
    variant: DiskVariant,
    identity: DiskIdentity,
    is_boot_disk: bool,
}

impl UnparsedDisk {
    #[allow(dead_code)]
    pub fn new(
        devfs_path: Utf8PathBuf,
        dev_path: Option<Utf8PathBuf>,
        slot: i64,
        variant: DiskVariant,
        identity: DiskIdentity,
        is_boot_disk: bool,
    ) -> Self {
        Self {
            paths: DiskPaths { devfs_path, dev_path },
            slot,
            variant,
            identity,
            is_boot_disk,
        }
    }

    pub fn devfs_path(&self) -> &Utf8PathBuf {
        &self.paths.devfs_path
    }

    pub fn variant(&self) -> DiskVariant {
        self.variant
    }

    pub fn identity(&self) -> &DiskIdentity {
        &self.identity
    }

    pub fn is_boot_disk(&self) -> bool {
        self.is_boot_disk
    }
}

/// A physical disk conforming to the expected partition layout.
#[derive(Debug, Clone, PartialEq, Eq, Hash)]
pub struct Disk {
    paths: DiskPaths,
    slot: i64,
    variant: DiskVariant,
    identity: DiskIdentity,
    is_boot_disk: bool,
    partitions: Vec<Partition>,

    // This embeds the assumtion that there is exactly one parsed zpool per
    // disk.
    zpool_name: ZpoolName,
}

// Helper type for describing expected datasets and their optional quota.
#[derive(Clone, Copy, Debug)]
struct ExpectedDataset {
    // Name for the dataset
    name: &'static str,
    // Optional quota, in _bytes_
    quota: Option<usize>,
    // Identifies if the dataset should be deleted on boot
    wipe: bool,
    // Optional compression mode
    compression: Option<&'static str>,
}

impl ExpectedDataset {
    const fn new(name: &'static str) -> Self {
        ExpectedDataset { name, quota: None, wipe: false, compression: None }
    }

    const fn quota(mut self, quota: usize) -> Self {
        self.quota = Some(quota);
        self
    }

    const fn wipe(mut self) -> Self {
        self.wipe = true;
        self
    }

    const fn compression(mut self, compression: &'static str) -> Self {
        self.compression = Some(compression);
        self
    }
}

pub const INSTALL_DATASET: &'static str = "install";
pub const CRASH_DATASET: &'static str = "crash";
pub const CLUSTER_DATASET: &'static str = "cluster";
pub const CONFIG_DATASET: &'static str = "config";
pub const DEBUG_DATASET: &'static str = "debug";
// TODO-correctness: This value of 100GiB is a pretty wild guess, and should be
// tuned as needed.
pub const DEBUG_DATASET_QUOTA: usize = 100 * (1 << 30);
// ditto.
pub const DUMP_DATASET_QUOTA: usize = 100 * (1 << 30);
// passed to zfs create -o compression=
pub const DUMP_DATASET_COMPRESSION: &'static str = "gzip-9";

// U.2 datasets live under the encrypted dataset and inherit encryption
pub const ZONE_DATASET: &'static str = "crypt/zone";
pub const DUMP_DATASET: &'static str = "crypt/debug";

// This is the root dataset for all U.2 drives. Encryption is inherited.
pub const CRYPT_DATASET: &'static str = "crypt";

const U2_EXPECTED_DATASET_COUNT: usize = 2;
static U2_EXPECTED_DATASETS: [ExpectedDataset; U2_EXPECTED_DATASET_COUNT] = [
    // Stores filesystems for zones
    ExpectedDataset::new(ZONE_DATASET).wipe(),
    // For storing full kernel RAM dumps
    ExpectedDataset::new(DUMP_DATASET)
        .quota(DUMP_DATASET_QUOTA)
        .compression(DUMP_DATASET_COMPRESSION),
];

const M2_EXPECTED_DATASET_COUNT: usize = 5;
static M2_EXPECTED_DATASETS: [ExpectedDataset; M2_EXPECTED_DATASET_COUNT] = [
    // Stores software images.
    //
    // Should be duplicated to both M.2s.
    ExpectedDataset::new(INSTALL_DATASET),
    // Stores crash dumps.
    ExpectedDataset::new(CRASH_DATASET),
    // Stores cluter configuration information.
    //
    // Should be duplicated to both M.2s.
    ExpectedDataset::new(CLUSTER_DATASET),
    // Stores configuration data, including:
    // - What services should be launched on this sled
    // - Information about how to initialize the Sled Agent
    // - (For scrimlets) RSS setup information
    //
    // Should be duplicated to both M.2s.
    ExpectedDataset::new(CONFIG_DATASET),
    // Store debugging data, such as service bundles.
    ExpectedDataset::new(DEBUG_DATASET).quota(DEBUG_DATASET_QUOTA),
];

impl Disk {
    /// Create a new Disk
    ///
    /// WARNING: In all cases where a U.2 is a possible `DiskVariant`, a
    /// `StorageKeyRequester` must be passed so that disk encryption can
    /// be used. The `StorageManager` for the sled-agent  always has a
    /// `StorageKeyRequester` available, and so the only place we should pass
    /// `None` is for the M.2s touched by the Installinator.
    pub async fn new(
        log: &Logger,
        executor: &BoxedExecutor,
        unparsed_disk: UnparsedDisk,
        key_requester: Option<&StorageKeyRequester>,
    ) -> Result<Self, DiskError> {
        let paths = &unparsed_disk.paths;
        let variant = unparsed_disk.variant;
        // Ensure the GPT has the right format. This does not necessarily
        // mean that the partitions are populated with the data we need.
        let partitions =
            ensure_partition_layout(&log, &executor, &paths, variant)?;

        // Find the path to the zpool which exists on this disk.
        //
        // NOTE: At the moment, we're hard-coding the assumption that at least
        // one zpool should exist on every disk.
        let zpool_path = paths.partition_device_path(
            &partitions,
            Partition::ZfsPool,
            false,
        )?;

        let zpool_name =
            Self::ensure_zpool_exists(log, executor, variant, &zpool_path)?;
        Self::ensure_zpool_ready(
            log,
            executor,
            &zpool_name,
            &unparsed_disk.identity,
            key_requester,
        )
        .await?;

        Ok(Self {
            paths: unparsed_disk.paths,
            slot: unparsed_disk.slot,
            variant: unparsed_disk.variant,
            identity: unparsed_disk.identity,
            is_boot_disk: unparsed_disk.is_boot_disk,
            partitions,
            zpool_name,
        })
    }

    pub async fn ensure_zpool_ready(
        log: &Logger,
        executor: &BoxedExecutor,
        zpool_name: &ZpoolName,
        disk_identity: &DiskIdentity,
        key_requester: Option<&StorageKeyRequester>,
    ) -> Result<(), DiskError> {
        Self::ensure_zpool_imported(log, executor, &zpool_name)?;
        Self::ensure_zpool_failmode_is_continue(log, executor, &zpool_name)?;
        Self::ensure_zpool_has_datasets(
            log,
            executor,
            &zpool_name,
            disk_identity,
            key_requester,
        )
        .await?;
        Ok(())
    }

    fn ensure_zpool_exists(
        log: &Logger,
        executor: &BoxedExecutor,
        variant: DiskVariant,
        zpool_path: &Utf8Path,
    ) -> Result<ZpoolName, DiskError> {
        let zpool_name = match Fstyp::get_zpool(executor, &zpool_path) {
            Ok(zpool_name) => zpool_name,
            Err(_) => {
                // What happened here?
                // - We saw that a GPT exists for this Disk (or we didn't, and
                // made our own).
                // - However, this particular partition does not appear to have
                // a zpool.
                //
                // This can happen in situations where "zpool create"
                // initialized a zpool, and "zpool destroy" removes the zpool
                // but still leaves the partition table untouched.
                //
                // To remedy: Let's enforce that the partition exists.
                info!(
                    log,
                    "GPT exists without Zpool: formatting zpool at {}",
                    zpool_path,
                );
                // If a zpool does not already exist, create one.
                let zpool_name = match variant {
                    DiskVariant::M2 => ZpoolName::new_internal(Uuid::new_v4()),
                    DiskVariant::U2 => ZpoolName::new_external(Uuid::new_v4()),
                };
                Zpool::create(executor, zpool_name.clone(), &zpool_path)?;
                zpool_name
            }
        };
        Zpool::import(executor, zpool_name.clone()).map_err(|e| {
            warn!(log, "Failed to import zpool {zpool_name}: {e}");
            DiskError::ZpoolImport(e)
        })?;

        Ok(zpool_name)
    }

    fn ensure_zpool_imported(
        log: &Logger,
        executor: &BoxedExecutor,
        zpool_name: &ZpoolName,
    ) -> Result<(), DiskError> {
        Zpool::import(executor, zpool_name.clone()).map_err(|e| {
            warn!(log, "Failed to import zpool {zpool_name}: {e}");
            DiskError::ZpoolImport(e)
        })?;
        Ok(())
    }

    fn ensure_zpool_failmode_is_continue(
        log: &Logger,
        executor: &BoxedExecutor,
        zpool_name: &ZpoolName,
    ) -> Result<(), DiskError> {
        // Ensure failmode is set to `continue`. See
        // https://github.com/oxidecomputer/omicron/issues/2766 for details. The
        // short version is, each pool is only backed by one vdev. There is no
        // recovery if one starts breaking, so if connectivity to one dies it's
        // actively harmful to try to wait for it to come back; we'll be waiting
        // forever and get stuck. We'd rather get the errors so we can deal with
        // them ourselves.
        Zpool::set_failmode_continue(executor, &zpool_name).map_err(|e| {
            warn!(
                log,
                "Failed to set failmode=continue on zpool {zpool_name}: {e}"
            );
            DiskError::ZpoolImport(e)
        })?;
        Ok(())
    }

    // Ensure that the zpool contains all the datasets we would like it to
    // contain.
    async fn ensure_zpool_has_datasets(
        log: &Logger,
        executor: &BoxedExecutor,
        zpool_name: &ZpoolName,
        disk_identity: &DiskIdentity,
        key_requester: Option<&StorageKeyRequester>,
    ) -> Result<(), DiskError> {
        let (root, datasets) = match zpool_name.kind().into() {
            DiskVariant::M2 => (None, M2_EXPECTED_DATASETS.iter()),
            DiskVariant::U2 => {
                (Some(CRYPT_DATASET), U2_EXPECTED_DATASETS.iter())
            }
        };

        let zoned = false;
        let do_format = true;

        // Ensure the root encrypted filesystem exists
        // Datasets below this in the hierarchy will inherit encryption
        if let Some(dataset) = root {
            let Some(key_requester) = key_requester else {
                return Err(DiskError::MissingStorageKeyRequester);
            };
            let mountpoint = zpool_name.dataset_mountpoint(dataset);
            let keypath: Keypath = disk_identity.into();

            let epoch = if let Ok(epoch_str) =
                Zfs::get_oxide_value(executor, dataset, "epoch")
            {
                if let Ok(epoch) = epoch_str.parse::<u64>() {
                    epoch
                } else {
                    return Err(DiskError::CannotParseEpochProperty(
                        dataset.to_string(),
                    ));
                }
            } else {
                // We got an error trying to call `Zfs::get_oxide_value`
                // which indicates that the dataset doesn't exist or there
                // was a problem  running the command.
                //
                // Note that `Zfs::get_oxide_value` will succeed even if
                // the epoch is missing. `epoch_str` will show up as a dash
                // (`-`) and will not parse into a `u64`. So we don't have
                // to worry about that case here as it is handled above.
                //
                // If the error indicated that the command failed for some
                // other reason, but the dataset actually existed, we will
                // try to create the dataset below and that will fail. So
                // there is no harm in just loading the latest secret here.
                key_requester.load_latest_secret().await?
            };

            let key =
                key_requester.get_key(epoch, disk_identity.clone()).await?;

            let mut keyfile =
                KeyFile::create(keypath.clone(), key.expose_secret(), log)
                    .await
                    .map_err(|error| DiskError::IoError {
                        path: keypath.0.clone(),
                        error,
                    })?;

            let encryption_details = EncryptionDetails { keypath, epoch };

            info!(
                log,
                "Ensuring encrypted filesystem: {} for epoch {}",
                dataset,
                epoch
            );
            let result = Zfs::ensure_filesystem(
                executor,
                &format!("{}/{}", zpool_name, dataset),
                Mountpoint::Path(mountpoint),
                zoned,
                do_format,
                Some(encryption_details),
                None,
            );

            keyfile.zero_and_unlink().await.map_err(|error| {
                DiskError::IoError { path: keyfile.path().0.clone(), error }
            })?;

            result?;
        };

        for dataset in datasets.into_iter() {
            let mountpoint = zpool_name.dataset_mountpoint(dataset.name);
            let name = &format!("{}/{}", zpool_name, dataset.name);

            // Use a value that's alive for the duration of this sled agent
            // to answer the question: should we wipe this disk, or have
            // we seen it before?
            //
            // If this value comes from a prior iteration of the sled agent,
            // we opt to remove the corresponding dataset.
            static AGENT_LOCAL_VALUE: OnceLock<String> = OnceLock::new();
            let agent_local_value = AGENT_LOCAL_VALUE.get_or_init(|| {
                Alphanumeric.sample_string(&mut rand::thread_rng(), 20)
            });

            if dataset.wipe {
                match Zfs::get_oxide_value(name, "agent") {
                    Ok(v) if &v == agent_local_value => {
                        info!(
                            log,
                            "Skipping automatic wipe for dataset: {}", name
                        );
                    }
                    Ok(_) | Err(_) => {
                        info!(
                            log,
                            "Automatically destroying dataset: {}", name
                        );
                        Zfs::destroy_dataset(name).or_else(|err| {
                            // If we can't find the dataset, that's fine -- it might
                            // not have been formatted yet.
                            if let DestroyDatasetErrorVariant::NotFound =
                                err.err
                            {
                                Ok(())
                            } else {
                                Err(err)
                            }
                        })?;
                    }
                }
            }

            let encryption_details = None;
            let size_details = Some(SizeDetails {
                quota: dataset.quota,
                compression: dataset.compression,
            });
            Zfs::ensure_filesystem(
<<<<<<< HEAD
                executor,
                &format!("{}/{}", zpool_name, dataset.name),
=======
                name,
>>>>>>> e53de823
                Mountpoint::Path(mountpoint),
                zoned,
                do_format,
                encryption_details,
                size_details,
            )?;

            if dataset.wipe {
                Zfs::set_oxide_value(name, "agent", agent_local_value)
                    .map_err(|err| DiskError::CannotSetAgentProperty {
                        dataset: name.clone(),
                        err: Box::new(err),
                    })?;
            }
        }
        Ok(())
    }

    pub fn is_boot_disk(&self) -> bool {
        self.is_boot_disk
    }

    pub fn identity(&self) -> &DiskIdentity {
        &self.identity
    }

    pub fn variant(&self) -> DiskVariant {
        self.variant
    }

    pub fn devfs_path(&self) -> &Utf8PathBuf {
        &self.paths.devfs_path
    }

    pub fn zpool_name(&self) -> &ZpoolName {
        &self.zpool_name
    }

    pub fn boot_image_devfs_path(
        &self,
        raw: bool,
    ) -> Result<Utf8PathBuf, DiskError> {
        self.paths.partition_device_path(
            &self.partitions,
            Partition::BootImage,
            raw,
        )
    }

    pub fn dump_device_devfs_path(
        &self,
        raw: bool,
    ) -> Result<Utf8PathBuf, DiskError> {
        self.paths.partition_device_path(
            &self.partitions,
            Partition::DumpDevice,
            raw,
        )
    }

    pub fn slot(&self) -> i64 {
        self.slot
    }
}

#[derive(Debug, Clone, Copy, PartialEq, Eq, Hash)]
#[allow(dead_code)]
pub enum DiskVariant {
    U2,
    M2,
}

impl From<ZpoolKind> for DiskVariant {
    fn from(kind: ZpoolKind) -> DiskVariant {
        match kind {
            ZpoolKind::External => DiskVariant::U2,
            ZpoolKind::Internal => DiskVariant::M2,
        }
    }
}

/// A file that wraps a zfs encryption key.
///
/// We put this in a RAM backed filesystem and zero and delete it when we are
/// done with it. Unfortunately we cannot do this inside `Drop` because there is no
/// equivalent async drop.
pub struct KeyFile {
    path: Keypath,
    file: File,
    log: Logger,
}

impl KeyFile {
    pub async fn create(
        path: Keypath,
        key: &[u8; 32],
        log: &Logger,
    ) -> std::io::Result<KeyFile> {
        // TODO: fix this to not truncate
        // We want to overwrite any existing contents.
        // If we truncate we may leave dirty pages around
        // containing secrets.
        let mut file = tokio::fs::OpenOptions::new()
            .create(true)
            .write(true)
            .open(&path.0)
            .await?;
        file.write_all(key).await?;
        info!(log, "Created keyfile {}", path);
        Ok(KeyFile { path, file, log: log.clone() })
    }

    /// These keyfiles live on a tmpfs and we zero the file so the data doesn't
    /// linger on the page in memory.
    ///
    /// It'd be nice to `impl Drop for `KeyFile` and then call `zero`
    /// from within the drop handler, but async `Drop` isn't supported.
    pub async fn zero_and_unlink(&mut self) -> std::io::Result<()> {
        let zeroes = [0u8; 32];
        let _ = self.file.seek(SeekFrom::Start(0)).await?;
        self.file.write_all(&zeroes).await?;
        info!(self.log, "Zeroed and unlinked keyfile {}", self.path);
        remove_file(&self.path().0).await?;
        Ok(())
    }

    pub fn path(&self) -> &Keypath {
        &self.path
    }
}

#[cfg(test)]
mod test {
    use super::*;

    #[test]
    fn test_disk_paths() {
        const DEVFS_PATH: &'static str = "/devices/my/disk";
        let paths = DiskPaths {
            devfs_path: Utf8PathBuf::from(DEVFS_PATH),
            dev_path: None,
        };
        assert_eq!(
            paths.whole_disk(false),
            Utf8PathBuf::from(format!("{DEVFS_PATH}:wd"))
        );
        assert_eq!(
            paths.whole_disk(true),
            Utf8PathBuf::from(format!("{DEVFS_PATH}:wd,raw"))
        );
        assert_eq!(
            paths.partition_path(0, false),
            Some(Utf8PathBuf::from(format!("{DEVFS_PATH}:a")))
        );
        assert_eq!(
            paths.partition_path(1, false),
            Some(Utf8PathBuf::from(format!("{DEVFS_PATH}:b")))
        );
        assert_eq!(
            paths.partition_path(2, false),
            Some(Utf8PathBuf::from(format!("{DEVFS_PATH}:c")))
        );
        assert_eq!(
            paths.partition_path(3, false),
            Some(Utf8PathBuf::from(format!("{DEVFS_PATH}:d")))
        );
        assert_eq!(
            paths.partition_path(4, false),
            Some(Utf8PathBuf::from(format!("{DEVFS_PATH}:e")))
        );
        assert_eq!(
            paths.partition_path(5, false),
            Some(Utf8PathBuf::from(format!("{DEVFS_PATH}:f")))
        );
        assert_eq!(paths.partition_path(6, false), None);

        assert_eq!(
            paths.partition_path(0, true),
            Some(Utf8PathBuf::from(format!("{DEVFS_PATH}:a,raw")))
        );
        assert_eq!(
            paths.partition_path(1, true),
            Some(Utf8PathBuf::from(format!("{DEVFS_PATH}:b,raw")))
        );
        assert_eq!(
            paths.partition_path(2, true),
            Some(Utf8PathBuf::from(format!("{DEVFS_PATH}:c,raw")))
        );
        assert_eq!(
            paths.partition_path(3, true),
            Some(Utf8PathBuf::from(format!("{DEVFS_PATH}:d,raw")))
        );
        assert_eq!(
            paths.partition_path(4, true),
            Some(Utf8PathBuf::from(format!("{DEVFS_PATH}:e,raw")))
        );
        assert_eq!(
            paths.partition_path(5, true),
            Some(Utf8PathBuf::from(format!("{DEVFS_PATH}:f,raw")))
        );
        assert_eq!(paths.partition_path(6, true), None);
    }

    #[test]
    fn test_partition_device_paths() {
        const DEVFS_PATH: &'static str = "/devices/my/disk";
        let paths = DiskPaths {
            devfs_path: Utf8PathBuf::from(DEVFS_PATH),
            dev_path: None,
        };

        assert_eq!(
            paths
                .partition_device_path(
                    &[Partition::ZfsPool],
                    Partition::ZfsPool,
                    false,
                )
                .expect("Should have found partition"),
            paths.partition_path(0, false).unwrap(),
        );

        assert_eq!(
            paths
                .partition_device_path(
                    &[
                        Partition::BootImage,
                        Partition::Reserved,
                        Partition::ZfsPool,
                        Partition::DumpDevice,
                    ],
                    Partition::ZfsPool,
                    false,
                )
                .expect("Should have found partition"),
            paths.partition_path(2, false).unwrap(),
        );

        assert!(matches!(
            paths
                .partition_device_path(&[], Partition::ZfsPool, false)
                .expect_err("Should not have found partition"),
            DiskError::NotFound { .. },
        ));
    }
}<|MERGE_RESOLUTION|>--- conflicted
+++ resolved
@@ -4,12 +4,9 @@
 
 use camino::{Utf8Path, Utf8PathBuf};
 use illumos_utils::fstyp::Fstyp;
-<<<<<<< HEAD
 use illumos_utils::process::BoxedExecutor;
-=======
 use illumos_utils::zfs;
 use illumos_utils::zfs::DestroyDatasetErrorVariant;
->>>>>>> e53de823
 use illumos_utils::zfs::EncryptionDetails;
 use illumos_utils::zfs::Keypath;
 use illumos_utils::zfs::Mountpoint;
@@ -564,7 +561,7 @@
             });
 
             if dataset.wipe {
-                match Zfs::get_oxide_value(name, "agent") {
+                match Zfs::get_oxide_value(executor, name, "agent") {
                     Ok(v) if &v == agent_local_value => {
                         info!(
                             log,
@@ -576,17 +573,19 @@
                             log,
                             "Automatically destroying dataset: {}", name
                         );
-                        Zfs::destroy_dataset(name).or_else(|err| {
-                            // If we can't find the dataset, that's fine -- it might
-                            // not have been formatted yet.
-                            if let DestroyDatasetErrorVariant::NotFound =
-                                err.err
-                            {
-                                Ok(())
-                            } else {
-                                Err(err)
-                            }
-                        })?;
+                        Zfs::destroy_dataset(executor, name).or_else(
+                            |err| {
+                                // If we can't find the dataset, that's fine -- it might
+                                // not have been formatted yet.
+                                if let DestroyDatasetErrorVariant::NotFound =
+                                    err.err
+                                {
+                                    Ok(())
+                                } else {
+                                    Err(err)
+                                }
+                            },
+                        )?;
                     }
                 }
             }
@@ -597,12 +596,8 @@
                 compression: dataset.compression,
             });
             Zfs::ensure_filesystem(
-<<<<<<< HEAD
                 executor,
-                &format!("{}/{}", zpool_name, dataset.name),
-=======
                 name,
->>>>>>> e53de823
                 Mountpoint::Path(mountpoint),
                 zoned,
                 do_format,
@@ -611,11 +606,18 @@
             )?;
 
             if dataset.wipe {
-                Zfs::set_oxide_value(name, "agent", agent_local_value)
-                    .map_err(|err| DiskError::CannotSetAgentProperty {
+                Zfs::set_oxide_value(
+                    executor,
+                    name,
+                    "agent",
+                    agent_local_value,
+                )
+                .map_err(|err| {
+                    DiskError::CannotSetAgentProperty {
                         dataset: name.clone(),
                         err: Box::new(err),
-                    })?;
+                    }
+                })?;
             }
         }
         Ok(())
