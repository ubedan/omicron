/*
 * dbinit.sql: raw SQL to initialize a database for use by Omicron
 *
 * It's not clear what the long-term story for managing the database schema will
 * be.  For now, this file can be used by the test suite and by developers (via
 * the "omicron-dev" program) to set up a local database with which to run the
 * system.
 */

/*
 * Important CockroachDB notes:
 *
 *    For timestamps, CockroachDB's docs recommend TIMESTAMPTZ rather than
 *    TIMESTAMP.  This does not change what is stored with each datum, but
 *    rather how it's interpreted when clients use it.  It should make no
 *    difference to us, so we stick with the recommendation.
 *
 *    We avoid explicit foreign keys due to this warning from the docs: "Foreign
 *    key dependencies can significantly impact query performance, as queries
 *    involving tables with foreign keys, or tables referenced by foreign keys,
 *    require CockroachDB to check two separate tables. We recommend using them
 *    sparingly."
 */

BEGIN;

/*
 * We assume the database and user do not already exist so that we don't
 * inadvertently clobber what's there.  If they might exist, the user has to
 * clear this first.
 *
 * NOTE: the database and user names MUST be kept in sync with the
 * initialization code and dbwipe.sql.
 */
CREATE DATABASE IF NOT EXISTS omicron;
CREATE USER IF NOT EXISTS omicron;
ALTER DEFAULT PRIVILEGES GRANT INSERT, SELECT, UPDATE, DELETE ON TABLES to omicron;

/*
 * Configure a replication factor of 5 to ensure that the system can maintain
 * availability in the face of any two node failures.
 */
ALTER RANGE default CONFIGURE ZONE USING num_replicas = 5;

/*
 * Racks
 */
CREATE TABLE IF NOT EXISTS omicron.public.rack (
    /* Identity metadata (asset) */
    id UUID PRIMARY KEY,
    time_created TIMESTAMPTZ NOT NULL,
    time_modified TIMESTAMPTZ NOT NULL,

    /*
     * Identifies if rack management has been transferred from RSS -> Nexus.
     * If "false", RSS is still managing sleds, services, and DNS records.
     *
     * This value is set to "true" when RSS calls the
     * "rack_initialization_complete" endpoint on Nexus' internal interface.
     *
     * See RFD 278 for more detail.
     */
    initialized BOOL NOT NULL,

    /* Used to configure the updates service URL */
    tuf_base_url STRING(512),

    /* The IPv6 underlay /56 prefix for the rack */
    rack_subnet INET
);

/*
 * Sleds
 */

-- The disposition for a particular sled. This is updated solely by the
-- operator, and not by Nexus.
CREATE TYPE IF NOT EXISTS omicron.public.sled_policy AS ENUM (
    -- The sled is in service, and new resources can be provisioned onto it.
    'in_service',
    -- The sled is in service, but the operator has indicated that new
    -- resources should not be provisioned onto it.
    'no_provision',
    -- The operator has marked that the sled has, or will be, removed from the
    -- rack, and it should be assumed that any resources currently on it are
    -- now permanently missing.
    'expunged'
);

-- The actual state of the sled. This is updated exclusively by Nexus.
--
-- Nexus's goal is to match the sled's state with the operator-indicated
-- policy. For example, if the sled_policy is "expunged" and the sled_state is
-- "active", Nexus will assume that the sled is gone. Based on that, Nexus will
-- reallocate resources currently on the expunged sled to other sleds, etc.
-- Once the expunged sled no longer has any resources attached to it, Nexus
-- will mark it as decommissioned.
CREATE TYPE IF NOT EXISTS omicron.public.sled_state AS ENUM (
    -- The sled has resources of any kind allocated on it, or, is available for
    -- new resources.
    --
    -- The sled can be in this state and have a different sled policy, e.g.
    -- "expunged".
    'active',

    -- The sled no longer has resources allocated on it, now or in the future.
    --
    -- This is a terminal state. This state is only valid if the sled policy is
    -- 'expunged'.
    'decommissioned'
);

CREATE TABLE IF NOT EXISTS omicron.public.sled (
    /* Identity metadata (asset) */
    id UUID PRIMARY KEY,
    time_created TIMESTAMPTZ NOT NULL,
    time_modified TIMESTAMPTZ NOT NULL,
    time_deleted TIMESTAMPTZ,
    rcgen INT NOT NULL,

    /* FK into the Rack table */
    rack_id UUID NOT NULL,

    /* Idenfities if this Sled is a Scrimlet */
    is_scrimlet BOOL NOT NULL,

    /* Baseboard information about the sled */
    serial_number STRING(63) NOT NULL,
    part_number STRING(63) NOT NULL,
    revision INT8 NOT NULL,

    /* CPU & RAM summary for the sled */
    usable_hardware_threads INT8 CHECK (usable_hardware_threads BETWEEN 0 AND 4294967295) NOT NULL,
    usable_physical_ram INT8 NOT NULL,
    reservoir_size INT8 CHECK (reservoir_size < usable_physical_ram) NOT NULL,

    /* The IP address and bound port of the sled agent server. */
    ip INET NOT NULL,
    port INT4 CHECK (port BETWEEN 0 AND 65535) NOT NULL,

    /* The last address allocated to a propolis instance on this sled. */
    last_used_address INET NOT NULL,

    /* The policy for the sled, updated exclusively by the operator */
    sled_policy omicron.public.sled_policy NOT NULL,

    /* The actual state of the sled, updated exclusively by Nexus */
    sled_state omicron.public.sled_state NOT NULL,

    -- This constraint should be upheld, even for deleted disks
    -- in the fleet.
    CONSTRAINT serial_part_revision_unique UNIQUE (
      serial_number, part_number, revision
    )
);

/* Add an index which lets us look up sleds on a rack */
CREATE UNIQUE INDEX IF NOT EXISTS lookup_sled_by_rack ON omicron.public.sled (
    rack_id,
    id
) WHERE time_deleted IS NULL;

CREATE TYPE IF NOT EXISTS omicron.public.sled_resource_kind AS ENUM (
    -- omicron.public.dataset
    'dataset',
    -- omicron.public.service
    'service',
    -- omicron.public.instance
    'instance',
    -- omicron.public.sled
    --
    -- reserved as an approximation of sled internal usage, such as "by the OS
    -- and all unaccounted services".
    'reserved'
);

-- Accounting for programs using resources on a sled
CREATE TABLE IF NOT EXISTS omicron.public.sled_resource (
    -- Should match the UUID of the corresponding service
    id UUID PRIMARY KEY,

    -- The sled where resources are being consumed
    sled_id UUID NOT NULL,

    -- Identifies the type of the resource
    kind omicron.public.sled_resource_kind NOT NULL,

    -- The maximum number of hardware threads usable by this resource
    hardware_threads INT8 NOT NULL,

    -- The maximum amount of RSS RAM provisioned to this resource
    rss_ram INT8 NOT NULL,

    -- The maximum amount of Reservoir RAM provisioned to this resource
    reservoir_ram INT8 NOT NULL
);

-- Allow looking up all resources which reside on a sled
CREATE UNIQUE INDEX IF NOT EXISTS lookup_resource_by_sled ON omicron.public.sled_resource (
    sled_id,
    id
);


-- Table of all sled subnets allocated for sleds added to an already initialized
-- rack. The sleds in this table and their allocated subnets are created before
-- a sled is added to the `sled` table. Addition to the `sled` table occurs
-- after the sled is initialized and notifies Nexus about itself.
--
-- For simplicity and space savings, this table doesn't actually contain the
-- full subnets for a given sled, but only the octet that extends a /56 rack
-- subnet to a /64 sled subnet. The rack subnet is maintained in the `rack`
-- table.
--
-- This table does not include subnet octets allocated during RSS and therefore
-- all of the octets start at 33. This makes the data in this table purely additive
-- post-RSS, which also implies that we cannot re-use subnet octets if an original
-- sled that was part of RSS was removed from the cluster.
CREATE TABLE IF NOT EXISTS omicron.public.sled_underlay_subnet_allocation (
    -- The physical identity of the sled
    -- (foreign key into `hw_baseboard_id` table)
    hw_baseboard_id UUID PRIMARY KEY,

    -- The rack to which a sled is being added
    -- (foreign key into `rack` table)
    --
    -- We require this because the sled is not yet part of the sled table when
    -- we first allocate a subnet for it.
    rack_id UUID NOT NULL,

    -- The sled to which a subnet is being allocated
    --
    -- Eventually will be a foreign key into the `sled` table when the sled notifies nexus
    -- about itself after initialization.
    sled_id UUID NOT NULL,

    -- The octet that extends a /56 rack subnet to a /64 sled subnet
    --
    -- Always between 33 and 255 inclusive
    subnet_octet INT2 NOT NULL UNIQUE CHECK (subnet_octet BETWEEN 33 AND 255)
);

-- Add an index which allows pagination by {rack_id, sled_id} pairs. 
CREATE UNIQUE INDEX IF NOT EXISTS lookup_subnet_allocation_by_rack_and_sled ON omicron.public.sled_underlay_subnet_allocation (
    rack_id,
    sled_id
);

/*
 * Switches
 */

CREATE TABLE IF NOT EXISTS omicron.public.switch (
    /* Identity metadata (asset) */
    id UUID PRIMARY KEY,
    time_created TIMESTAMPTZ NOT NULL,
    time_modified TIMESTAMPTZ NOT NULL,
    time_deleted TIMESTAMPTZ,
    rcgen INT NOT NULL,

    /* FK into the Rack table */
    rack_id UUID NOT NULL,

    /* Baseboard information about the switch */
    serial_number STRING(63) NOT NULL,
    part_number STRING(63) NOT NULL,
    revision INT8 NOT NULL
);

/* Add an index which lets us look up switches on a rack */
CREATE UNIQUE INDEX IF NOT EXISTS lookup_switch_by_rack ON omicron.public.switch (
    rack_id,
    id
) WHERE time_deleted IS NULL;

/*
 * Services
 */

CREATE TYPE IF NOT EXISTS omicron.public.service_kind AS ENUM (
  'clickhouse',
  'clickhouse_keeper',
  'cockroach',
  'crucible',
  'crucible_pantry',
  'dendrite',
  'external_dns',
  'internal_dns',
  'nexus',
  'ntp',
  'oximeter',
  'tfport',
  'mgd'
);

CREATE TABLE IF NOT EXISTS omicron.public.service (
    /* Identity metadata (asset) */
    id UUID PRIMARY KEY,
    time_created TIMESTAMPTZ NOT NULL,
    time_modified TIMESTAMPTZ NOT NULL,

    /* FK into the Sled table */
    sled_id UUID NOT NULL,
    /* For services in illumos zones, the zone's unique id (for debugging) */
    zone_id UUID,
    /* The IP address of the service. */
    ip INET NOT NULL,
    /* The UDP or TCP port on which the service listens. */
    port INT4 CHECK (port BETWEEN 0 AND 65535) NOT NULL,
    /* Indicates the type of service. */
    kind omicron.public.service_kind NOT NULL
);

/* Add an index which lets us look up the services on a sled */
CREATE UNIQUE INDEX IF NOT EXISTS lookup_service_by_sled ON omicron.public.service (
    sled_id,
    id
);

/* Look up (and paginate) services of a given kind. */
CREATE UNIQUE INDEX IF NOT EXISTS lookup_service_by_kind ON omicron.public.service (
    kind,
    id
);

CREATE TYPE IF NOT EXISTS omicron.public.physical_disk_kind AS ENUM (
  'm2',
  'u2'
);

-- A physical disk which exists inside the rack.
CREATE TABLE IF NOT EXISTS omicron.public.physical_disk (
    id UUID PRIMARY KEY,
    time_created TIMESTAMPTZ NOT NULL,
    time_modified TIMESTAMPTZ NOT NULL,
    time_deleted TIMESTAMPTZ,
    rcgen INT NOT NULL,

    vendor STRING(63) NOT NULL,
    serial STRING(63) NOT NULL,
    model STRING(63) NOT NULL,

    variant omicron.public.physical_disk_kind NOT NULL,

    -- FK into the Sled table
    sled_id UUID NOT NULL,

    -- This constraint should be upheld, even for deleted disks
    -- in the fleet.
    CONSTRAINT vendor_serial_model_unique UNIQUE (
      vendor, serial, model
    )
);

CREATE UNIQUE INDEX IF NOT EXISTS lookup_physical_disk_by_variant ON omicron.public.physical_disk (
    variant,
    id
) WHERE time_deleted IS NULL;

-- Make it efficient to look up physical disks by Sled.
CREATE UNIQUE INDEX IF NOT EXISTS lookup_physical_disk_by_sled ON omicron.public.physical_disk (
    sled_id,
    id
) WHERE time_deleted IS NULL;

-- x509 certificates which may be used by services
CREATE TABLE IF NOT EXISTS omicron.public.certificate (
    -- Identity metadata (resource)
    id UUID PRIMARY KEY,
    name STRING(63) NOT NULL,
    description STRING(512) NOT NULL,
    time_created TIMESTAMPTZ NOT NULL,
    time_modified TIMESTAMPTZ NOT NULL,
    time_deleted TIMESTAMPTZ,

    -- which Silo this certificate is used for
    silo_id UUID NOT NULL,

    -- The service type which should use this certificate
    service omicron.public.service_kind NOT NULL,

    -- cert.pem file (certificate chain in PEM format) as a binary blob
    cert BYTES NOT NULL,

    -- key.pem file (private key in PEM format) as a binary blob
    key BYTES NOT NULL
);

-- Add an index which lets us look up certificates for a particular service
-- class.
CREATE UNIQUE INDEX IF NOT EXISTS lookup_certificate_by_service ON omicron.public.certificate (
    service,
    id
) WHERE
    time_deleted IS NULL;

-- Add an index which enforces that certificates have unique names, and which
-- allows pagination-by-name.
CREATE UNIQUE INDEX IF NOT EXISTS lookup_certificate_by_silo ON omicron.public.certificate (
    silo_id,
    name
) WHERE
    time_deleted IS NULL;

-- A table describing virtual resource provisioning which may be associated
-- with a collection of objects, including:
-- - Projects
-- - Silos
-- - Fleet
CREATE TABLE IF NOT EXISTS omicron.public.virtual_provisioning_collection (
    -- Should match the UUID of the corresponding collection.
    id UUID PRIMARY KEY,
    time_modified TIMESTAMPTZ NOT NULL DEFAULT NOW(),

    -- Identifies the type of the collection.
    collection_type STRING(63) NOT NULL,

    -- The amount of physical disk space which has been provisioned
    -- on behalf of the collection.
    virtual_disk_bytes_provisioned INT8 NOT NULL,

    -- The number of CPUs provisioned by VMs.
    cpus_provisioned INT8 NOT NULL,

    -- The amount of RAM provisioned by VMs.
    ram_provisioned INT8 NOT NULL
);

-- A table describing a single virtual resource which has been provisioned.
-- This may include:
-- - Disks
-- - Instances
-- - Snapshots
--
-- NOTE: You might think to yourself: "This table looks an awful lot like
-- the 'virtual_provisioning_collection' table, could they be condensed into
-- a single table?"
-- The answer to this question is unfortunately: "No". We use CTEs to both
-- UPDATE the collection table while INSERTing rows in the resource table, and
-- this would not be allowed if they came from the same table due to:
-- https://www.cockroachlabs.com/docs/v22.2/known-limitations#statements-containing-multiple-modification-subqueries-of-the-same-table-are-disallowed
-- However, by using separate tables, the CTE is able to function correctly.
CREATE TABLE IF NOT EXISTS omicron.public.virtual_provisioning_resource (
    -- Should match the UUID of the corresponding collection.
    id UUID PRIMARY KEY,
    time_modified TIMESTAMPTZ NOT NULL DEFAULT NOW(),

    -- Identifies the type of the resource.
    resource_type STRING(63) NOT NULL,

    -- The amount of physical disk space which has been provisioned
    -- on behalf of the resource.
    virtual_disk_bytes_provisioned INT8 NOT NULL,

    -- The number of CPUs provisioned.
    cpus_provisioned INT8 NOT NULL,

    -- The amount of RAM provisioned.
    ram_provisioned INT8 NOT NULL
);

/*
 * ZPools of Storage, attached to Sleds.
 * These are backed by a single physical disk.
 */
CREATE TABLE IF NOT EXISTS omicron.public.zpool (
    /* Identity metadata (asset) */
    id UUID PRIMARY KEY,
    time_created TIMESTAMPTZ NOT NULL,
    time_modified TIMESTAMPTZ NOT NULL,
    time_deleted TIMESTAMPTZ,
    rcgen INT NOT NULL,

    /* FK into the Sled table */
    sled_id UUID NOT NULL,

    /* FK into the Physical Disk table */
    physical_disk_id UUID NOT NULL,

    total_size INT NOT NULL
);

/* Create an index on the physical disk id */
CREATE INDEX IF NOT EXISTS lookup_zpool_by_disk on omicron.public.zpool (
    physical_disk_id,
    id
) WHERE physical_disk_id IS NOT NULL AND time_deleted IS NULL;

CREATE TYPE IF NOT EXISTS omicron.public.dataset_kind AS ENUM (
  'crucible',
  'cockroach',
  'clickhouse',
  'clickhouse_keeper',
  'external_dns',
  'internal_dns'
);

/*
 * A dataset of allocated space within a zpool.
 */
CREATE TABLE IF NOT EXISTS omicron.public.dataset (
    /* Identity metadata (asset) */
    id UUID PRIMARY KEY,
    time_created TIMESTAMPTZ NOT NULL,
    time_modified TIMESTAMPTZ NOT NULL,
    time_deleted TIMESTAMPTZ,
    rcgen INT NOT NULL,

    /* FK into the Pool table */
    pool_id UUID NOT NULL,

    /* Contact information for the dataset */
    ip INET NOT NULL,
    port INT4 CHECK (port BETWEEN 0 AND 65535) NOT NULL,

    kind omicron.public.dataset_kind NOT NULL,

    /* An upper bound on the amount of space that might be in-use */
    size_used INT,

    /* Crucible must make use of 'size_used'; other datasets manage their own storage */
    CONSTRAINT size_used_column_set_for_crucible CHECK (
      (kind != 'crucible') OR
      (kind = 'crucible' AND size_used IS NOT NULL)
    )
);

/* Create an index on the size usage for Crucible's allocation */
CREATE INDEX IF NOT EXISTS lookup_dataset_by_size_used_crucible on omicron.public.dataset (
    size_used
) WHERE size_used IS NOT NULL AND time_deleted IS NULL AND kind = 'crucible';

/* Create an index on the size usage for any dataset */
CREATE INDEX IF NOT EXISTS lookup_dataset_by_size_used on omicron.public.dataset (
    size_used
) WHERE size_used IS NOT NULL AND time_deleted IS NULL;

/* Create an index on the zpool id */
CREATE INDEX IF NOT EXISTS lookup_dataset_by_zpool on omicron.public.dataset (
    pool_id,
    id
) WHERE pool_id IS NOT NULL AND time_deleted IS NULL;

/*
 * A region of space allocated to Crucible Downstairs, within a dataset.
 */
CREATE TABLE IF NOT EXISTS omicron.public.region (
    /* Identity metadata (asset) */
    id UUID PRIMARY KEY,
    time_created TIMESTAMPTZ NOT NULL,
    time_modified TIMESTAMPTZ NOT NULL,

    /* FK into the dataset table */
    dataset_id UUID NOT NULL,

    /* FK into the volume table */
    volume_id UUID NOT NULL,

    /* Metadata describing the region */
    block_size INT NOT NULL,
    blocks_per_extent INT NOT NULL,
    extent_count INT NOT NULL
);

/*
 * Allow all regions belonging to a disk to be accessed quickly.
 */
CREATE UNIQUE INDEX IF NOT EXISTS lookup_region_by_volume on omicron.public.region (
    volume_id,
    id
);

/*
 * Allow all regions belonging to a dataset to be accessed quickly.
 */
CREATE UNIQUE INDEX IF NOT EXISTS lookup_region_by_dataset on omicron.public.region (
    dataset_id,
    id
);

/*
 * A snapshot of a region, within a dataset.
 */
CREATE TABLE IF NOT EXISTS omicron.public.region_snapshot (
    dataset_id UUID NOT NULL,
    region_id UUID NOT NULL,

    /* Associated higher level virtual snapshot */
    snapshot_id UUID NOT NULL,

    /*
     * Target string, for identification as part of
     * volume construction request(s)
     */
    snapshot_addr TEXT NOT NULL,

    /* How many volumes reference this? */
    volume_references INT8 NOT NULL,

    /* Is this currently part of some resources_to_delete? */
    deleting BOOL NOT NULL,

    PRIMARY KEY (dataset_id, region_id, snapshot_id)
);

/* Index for use during join with region table */
CREATE INDEX IF NOT EXISTS lookup_region_by_dataset on omicron.public.region_snapshot (
    dataset_id, region_id
);

/*
 * Index on volume_references and snapshot_addr for crucible
 * resource accounting lookup
 */
CREATE INDEX IF NOT EXISTS lookup_region_snapshot_by_volume_reference on omicron.public.region_snapshot (
    volume_references
);

CREATE INDEX IF NOT EXISTS lookup_region_snapshot_by_snapshot_addr on omicron.public.region_snapshot (
    snapshot_addr
);

/*
 * A volume within Crucible
 */
CREATE TABLE IF NOT EXISTS omicron.public.volume (
    id UUID PRIMARY KEY,
    time_created TIMESTAMPTZ NOT NULL,
    time_modified TIMESTAMPTZ NOT NULL,
    time_deleted TIMESTAMPTZ,

    /* child resource generation number, per RFD 192 */
    rcgen INT NOT NULL,

    /*
     * A JSON document describing the construction of the volume, including all
     * sub volumes. This is what will be POSTed to propolis, and eventually
     * consumed by some Upstairs code to perform the volume creation. The Rust
     * type of this column should be Crucible::VolumeConstructionRequest.
     */
    data TEXT NOT NULL,

    /*
     * A JSON document describing what resources to clean up when deleting this
     * volume. The Rust type of this column should be the CrucibleResources
     * enum.
     */
    resources_to_clean_up TEXT
);

/* Quickly find deleted volumes */
CREATE INDEX IF NOT EXISTS lookup_volume_by_deleted on omicron.public.volume (
    time_deleted
);

/*
 * Silos
 */

CREATE TYPE IF NOT EXISTS omicron.public.authentication_mode AS ENUM (
  'local',
  'saml'
);

CREATE TYPE IF NOT EXISTS omicron.public.user_provision_type AS ENUM (
  'api_only',
  'jit'
);

CREATE TABLE IF NOT EXISTS omicron.public.silo (
    /* Identity metadata */
    id UUID PRIMARY KEY,
    name STRING(63) NOT NULL,
    description STRING(512) NOT NULL,
    time_created TIMESTAMPTZ NOT NULL,
    time_modified TIMESTAMPTZ NOT NULL,
    time_deleted TIMESTAMPTZ,

    discoverable BOOL NOT NULL,
    authentication_mode omicron.public.authentication_mode NOT NULL,
    user_provision_type omicron.public.user_provision_type NOT NULL,

    mapped_fleet_roles JSONB NOT NULL,

    /* child resource generation number, per RFD 192 */
    rcgen INT NOT NULL
);

CREATE UNIQUE INDEX IF NOT EXISTS lookup_silo_by_name ON omicron.public.silo (
    name
) WHERE
    time_deleted IS NULL;

/*
 * Silo users
 */
CREATE TABLE IF NOT EXISTS omicron.public.silo_user (
    id UUID PRIMARY KEY,
    time_created TIMESTAMPTZ NOT NULL,
    time_modified TIMESTAMPTZ NOT NULL,
    time_deleted TIMESTAMPTZ,

    silo_id UUID NOT NULL,
    external_id TEXT NOT NULL
);

/* This index lets us quickly find users for a given silo. */
CREATE UNIQUE INDEX IF NOT EXISTS lookup_silo_user_by_silo ON omicron.public.silo_user (
    silo_id,
    external_id
) WHERE
    time_deleted IS NULL;

CREATE TABLE IF NOT EXISTS omicron.public.silo_user_password_hash (
    silo_user_id UUID NOT NULL,
    hash TEXT NOT NULL,
    time_created TIMESTAMPTZ NOT NULL,

    PRIMARY KEY(silo_user_id)
);

/*
 * Silo groups
 */

CREATE TABLE IF NOT EXISTS omicron.public.silo_group (
    id UUID PRIMARY KEY,
    time_created TIMESTAMPTZ NOT NULL,
    time_modified TIMESTAMPTZ NOT NULL,
    time_deleted TIMESTAMPTZ,

    silo_id UUID NOT NULL,
    external_id TEXT NOT NULL
);

CREATE UNIQUE INDEX IF NOT EXISTS lookup_silo_group_by_silo ON omicron.public.silo_group (
    silo_id,
    external_id
) WHERE
    time_deleted IS NULL;

/*
 * Silo group membership
 */

CREATE TABLE IF NOT EXISTS omicron.public.silo_group_membership (
    silo_group_id UUID NOT NULL,
    silo_user_id UUID NOT NULL,

    PRIMARY KEY (silo_group_id, silo_user_id)
);

/*
 * The primary key lets us paginate through the users in a group.  We need to
 * index the same fields in the reverse order to be able to paginate through the
 * groups that a user is in.
 */
CREATE INDEX IF NOT EXISTS lookup_silo_group_by_user ON omicron.public.silo_group_membership (
    silo_user_id,
    silo_group_id
);

/*
 * Silo identity provider list
 */

CREATE TYPE IF NOT EXISTS omicron.public.provider_type AS ENUM (
  'saml'
);

CREATE TABLE IF NOT EXISTS omicron.public.identity_provider (
    /* Identity metadata */
    id UUID PRIMARY KEY,
    name STRING(63) NOT NULL,
    description STRING(512) NOT NULL,
    time_created TIMESTAMPTZ NOT NULL,
    time_modified TIMESTAMPTZ NOT NULL,
    time_deleted TIMESTAMPTZ,

    silo_id UUID NOT NULL,
    provider_type omicron.public.provider_type NOT NULL
);

CREATE UNIQUE INDEX IF NOT EXISTS lookup_idp_by_silo_id ON omicron.public.identity_provider (
    silo_id,
    id
) WHERE
    time_deleted IS NULL;

CREATE UNIQUE INDEX IF NOT EXISTS lookup_idp_by_silo_name ON omicron.public.identity_provider (
    silo_id,
    name
) WHERE
    time_deleted IS NULL;

/*
 * Silo SAML identity provider
 */
CREATE TABLE IF NOT EXISTS omicron.public.saml_identity_provider (
    /* Identity metadata */
    id UUID PRIMARY KEY,
    name STRING(63) NOT NULL,
    description STRING(512) NOT NULL,
    time_created TIMESTAMPTZ NOT NULL,
    time_modified TIMESTAMPTZ NOT NULL,
    time_deleted TIMESTAMPTZ,

    silo_id UUID NOT NULL,

    idp_metadata_document_string TEXT NOT NULL,

    idp_entity_id TEXT NOT NULL,
    sp_client_id TEXT NOT NULL,
    acs_url TEXT NOT NULL,
    slo_url TEXT NOT NULL,
    technical_contact_email TEXT NOT NULL,

    public_cert TEXT,
    private_key TEXT,

    group_attribute_name TEXT
);

CREATE UNIQUE INDEX IF NOT EXISTS lookup_saml_idp_by_silo_id ON omicron.public.saml_identity_provider (
    silo_id,
    id
) WHERE
    time_deleted IS NULL;

CREATE UNIQUE INDEX IF NOT EXISTS lookup_saml_idp_by_silo_name ON omicron.public.saml_identity_provider (
    silo_id,
    name
) WHERE
    time_deleted IS NULL;

/*
 * Users' public SSH keys, per RFD 44
 */
CREATE TABLE IF NOT EXISTS omicron.public.ssh_key (
    id UUID PRIMARY KEY,
    name STRING(63) NOT NULL,
    description STRING(512) NOT NULL,
    time_created TIMESTAMPTZ NOT NULL,
    time_modified TIMESTAMPTZ NOT NULL,
    time_deleted TIMESTAMPTZ,

    /* FK into silo_user table */
    silo_user_id UUID NOT NULL,

    /*
     * A 4096 bit RSA key without comment encodes to 726 ASCII characters.
     * A (256 bit) Ed25519 key w/o comment encodes to 82 ASCII characters.
     */
    public_key STRING(1023) NOT NULL
);

CREATE UNIQUE INDEX IF NOT EXISTS lookup_ssh_key_by_silo_user ON omicron.public.ssh_key (
    silo_user_id,
    name
) WHERE
    time_deleted IS NULL;

/**
 * Represents the SSH keys copied to an instance at create time by cloud-init.
 * Entries are added here when an instance is created (with configured SSH keys)
 * and removed when the instance is destroyed.
 *
 * TODO: Should this have time created / time deleted
 */
CREATE TABLE IF NOT EXISTS omicron.public.instance_ssh_key (
    instance_id UUID NOT NULL,
    ssh_key_id UUID NOT NULL,
    PRIMARY KEY (instance_id, ssh_key_id)
);

CREATE TABLE IF NOT EXISTS omicron.public.silo_quotas (
    silo_id UUID PRIMARY KEY,
    time_created TIMESTAMPTZ NOT NULL,
    time_modified TIMESTAMPTZ NOT NULL,
    cpus INT8 NOT NULL,
    memory_bytes INT8 NOT NULL,
    storage_bytes INT8 NOT NULL
);

/**
 * A view of the amount of provisioned and allocated (set by quotas) resources
 * on a given silo.
 */
CREATE VIEW IF NOT EXISTS omicron.public.silo_utilization 
AS SELECT
    c.id AS silo_id,
    s.name AS silo_name,
    c.cpus_provisioned AS cpus_provisioned,
    c.ram_provisioned AS memory_provisioned,
    c.virtual_disk_bytes_provisioned AS storage_provisioned,
    q.cpus AS cpus_allocated,
    q.memory_bytes AS memory_allocated,
    q.storage_bytes AS storage_allocated,
    s.discoverable as silo_discoverable
FROM
    omicron.public.virtual_provisioning_collection AS c
    RIGHT JOIN omicron.public.silo_quotas AS q 
    ON c.id = q.silo_id
    INNER JOIN omicron.public.silo AS s
    ON c.id = s.id
WHERE
    c.collection_type = 'Silo'
AND
    s.time_deleted IS NULL;

/*
 * Projects
 */

CREATE TABLE IF NOT EXISTS omicron.public.project (
    /* Identity metadata (resource) */
    id UUID PRIMARY KEY,
    name STRING(63) NOT NULL,
    description STRING(512) NOT NULL,
    time_created TIMESTAMPTZ NOT NULL,
    time_modified TIMESTAMPTZ NOT NULL,
    /* Indicates that the object has been deleted */
    time_deleted TIMESTAMPTZ,

    /* child resource generation number, per RFD 192 */
    rcgen INT NOT NULL,

    /* Which silo this project belongs to */
    silo_id UUID NOT NULL /* foreign key into "silo" table */
);

CREATE UNIQUE INDEX IF NOT EXISTS lookup_project_by_silo ON omicron.public.project (
    silo_id,
    name
) WHERE
    time_deleted IS NULL;

/*
 * Instances
 */

CREATE TYPE IF NOT EXISTS omicron.public.instance_state AS ENUM (
    'creating',
    'starting',
    'running',
    'stopping',
    'stopped',
    'rebooting',
    'migrating',
    'repairing',
    'failed',
    'destroyed'
);

/*
 * TODO consider how we want to manage multiple sagas operating on the same
 * Instance -- e.g., reboot concurrent with destroy or concurrent reboots or the
 * like.  Or changing # of CPUs or memory size.
 */
CREATE TABLE IF NOT EXISTS omicron.public.instance (
    /* Identity metadata (resource) */
    id UUID PRIMARY KEY,
    name STRING(63) NOT NULL,
    description STRING(512) NOT NULL,
    time_created TIMESTAMPTZ NOT NULL,
    time_modified TIMESTAMPTZ NOT NULL,
    /* Indicates that the object has been deleted */
    /* This is redundant for Instances, but we keep it here for consistency. */
    time_deleted TIMESTAMPTZ,

    /* Every Instance is in exactly one Project at a time. */
    project_id UUID NOT NULL,

    /* user data for instance initialization systems (e.g. cloud-init) */
    user_data BYTES NOT NULL,

    /* The state of the instance when it has no active VMM. */
    state omicron.public.instance_state NOT NULL,
    time_state_updated TIMESTAMPTZ NOT NULL,
    state_generation INT NOT NULL,

    /* FK into `vmm` for the Propolis server that's backing this instance. */
    active_propolis_id UUID,

    /* FK into `vmm` for the migration target Propolis server, if one exists. */
    target_propolis_id UUID,

    /* Identifies any ongoing migration for this instance. */
    migration_id UUID,

    /* Instance configuration */
    ncpus INT NOT NULL,
    memory INT NOT NULL,
    hostname STRING(63) NOT NULL,
    boot_on_fault BOOL NOT NULL DEFAULT false
);

-- Names for instances within a project should be unique
CREATE UNIQUE INDEX IF NOT EXISTS lookup_instance_by_project ON omicron.public.instance (
    project_id,
    name
) WHERE
    time_deleted IS NULL;

/*
 * A special view of an instance provided to operators for insights into what's running 
 * on a sled.
 *
 * This view requires the VMM table, which doesn't exist yet, so create a
 * "placeholder" view here and replace it with the full view once the table is
 * defined. See the README for more context.
 */

CREATE VIEW IF NOT EXISTS omicron.public.sled_instance
AS SELECT
    instance.id
FROM
    omicron.public.instance AS instance
WHERE
    instance.time_deleted IS NULL;

/*
 * Guest-Visible, Virtual Disks
 */

/*
 * TODO The Rust enum to which this type is converted
 * carries data in some of its variants, such as the UUID
 * of the instance to which a disk is attached.
 *
 * This makes the conversion to/from this enum type here much
 * more difficult, since we need a way to manage that data
 * coherently.
 *
 * See <https://github.com/oxidecomputer/omicron/issues/312>.
 */
-- CREATE TYPE omicron.public.DiskState AS ENUM (
--     'creating',
--     'detached',
--     'attaching',
--     'attached',
--     'detaching',
--     'destroyed',
--     'faulted'
-- );

CREATE TYPE IF NOT EXISTS omicron.public.block_size AS ENUM (
  '512',
  '2048',
  '4096'
);

CREATE TABLE IF NOT EXISTS omicron.public.disk (
    /* Identity metadata (resource) */
    id UUID PRIMARY KEY,
    name STRING(63) NOT NULL,
    description STRING(512) NOT NULL,
    time_created TIMESTAMPTZ NOT NULL,
    time_modified TIMESTAMPTZ NOT NULL,
    /* Indicates that the object has been deleted */
    /* This is redundant for Disks, but we keep it here for consistency. */
    time_deleted TIMESTAMPTZ,

    /* child resource generation number, per RFD 192 */
    rcgen INT NOT NULL,

    /* Every Disk is in exactly one Project at a time. */
    project_id UUID NOT NULL,

    /* Every disk consists of a root volume */
    volume_id UUID NOT NULL,

    /*
     * TODO Would it make sense for the runtime state to live in a separate
     * table?
     */
    /* Runtime state */
    -- disk_state omicron.public.DiskState NOT NULL, /* TODO see above */
    disk_state STRING(32) NOT NULL,
    /*
     * Every Disk may be attaching to, attached to, or detaching from at most
     * one Instance at a time.
     */
    attach_instance_id UUID,
    state_generation INT NOT NULL,
    slot INT2 CHECK (slot >= 0 AND slot < 8),
    time_state_updated TIMESTAMPTZ NOT NULL,

    /* Disk configuration */
    size_bytes INT NOT NULL,
    block_size omicron.public.block_size NOT NULL,
    origin_snapshot UUID,
    origin_image UUID,

    pantry_address TEXT
);

CREATE UNIQUE INDEX IF NOT EXISTS lookup_disk_by_project ON omicron.public.disk (
    project_id,
    name
) WHERE
    time_deleted IS NULL;

CREATE UNIQUE INDEX IF NOT EXISTS lookup_disk_by_instance ON omicron.public.disk (
    attach_instance_id,
    id
) WHERE
    time_deleted IS NULL AND attach_instance_id IS NOT NULL;

CREATE UNIQUE INDEX IF NOT EXISTS lookup_deleted_disk ON omicron.public.disk (
    id
) WHERE
    time_deleted IS NOT NULL;

CREATE TABLE IF NOT EXISTS omicron.public.image (
    /* Identity metadata (resource) */
    id UUID PRIMARY KEY,
    name STRING(63) NOT NULL,
    description STRING(512) NOT NULL,
    time_created TIMESTAMPTZ NOT NULL,
    time_modified TIMESTAMPTZ NOT NULL,
    /* Indicates that the object has been deleted */
    time_deleted TIMESTAMPTZ,

    silo_id UUID NOT NULL,
    project_id UUID,

    volume_id UUID NOT NULL,

    url STRING(8192),
    os STRING(64) NOT NULL,
    version STRING(64) NOT NULL,
    digest TEXT,
    block_size omicron.public.block_size NOT NULL,
    size_bytes INT NOT NULL
);

CREATE VIEW IF NOT EXISTS omicron.public.project_image AS
SELECT
    id,
    name,
    description,
    time_created,
    time_modified,
    time_deleted,
    silo_id,
    project_id,
    volume_id,
    url,
    os,
    version,
    digest,
    block_size,
    size_bytes
FROM 
    omicron.public.image
WHERE 
    project_id IS NOT NULL;

CREATE VIEW IF NOT EXISTS omicron.public.silo_image AS
SELECT
    id,
    name,
    description,
    time_created,
    time_modified,
    time_deleted,
    silo_id,
    volume_id,
    url,
    os,
    version,
    digest,
    block_size,
    size_bytes
FROM 
    omicron.public.image
WHERE 
    project_id IS NULL;

/* Index for silo images */
CREATE UNIQUE INDEX IF NOT EXISTS lookup_image_by_silo on omicron.public.image (
    silo_id,
    name
) WHERE
    time_deleted is NULL AND
    project_id is NULL;

/* Index for project images */
CREATE UNIQUE INDEX IF NOT EXISTS lookup_image_by_silo_and_project on omicron.public.image (
    silo_id,
    project_id,
    name
) WHERE
    time_deleted is NULL AND
    project_id is NOT NULL;

CREATE TYPE IF NOT EXISTS omicron.public.snapshot_state AS ENUM (
  'creating',
  'ready',
  'faulted',
  'destroyed'
);

CREATE TABLE IF NOT EXISTS omicron.public.snapshot (
    /* Identity metadata (resource) */
    id UUID PRIMARY KEY,
    name STRING(63) NOT NULL,
    description STRING(512) NOT NULL,
    time_created TIMESTAMPTZ NOT NULL,
    time_modified TIMESTAMPTZ NOT NULL,
    /* Indicates that the object has been deleted */
    time_deleted TIMESTAMPTZ,

    /* Every Snapshot is in exactly one Project at a time. */
    project_id UUID NOT NULL,

    /* Every Snapshot originated from a single disk */
    disk_id UUID NOT NULL,

    /* Every Snapshot consists of a root volume */
    volume_id UUID NOT NULL,

    /* Where will the scrubbed blocks eventually land? */
    destination_volume_id UUID NOT NULL,

    gen INT NOT NULL,
    state omicron.public.snapshot_state NOT NULL,
    block_size omicron.public.block_size NOT NULL,

    /* Disk configuration (from the time the snapshot was taken) */
    size_bytes INT NOT NULL
);

CREATE UNIQUE INDEX IF NOT EXISTS lookup_snapshot_by_project ON omicron.public.snapshot (
    project_id,
    name
) WHERE
    time_deleted IS NULL;

/*
 * Oximeter collector servers.
 */
CREATE TABLE IF NOT EXISTS omicron.public.oximeter (
    id UUID PRIMARY KEY,
    time_created TIMESTAMPTZ NOT NULL,
    time_modified TIMESTAMPTZ NOT NULL,
    ip INET NOT NULL,
    port INT4 CHECK (port BETWEEN 0 AND 65535) NOT NULL
);

/*
 * The kind of metric producer each record corresponds to.
 */
CREATE TYPE IF NOT EXISTS omicron.public.producer_kind AS ENUM (
    -- A sled agent for an entry in the sled table.
    'sled_agent',
    -- A service in the omicron.public.service table
    'service',
    -- A Propolis VMM for an instance in the omicron.public.instance table
    'instance'
);

/*
 * Information about registered metric producers.
 */
CREATE TABLE IF NOT EXISTS omicron.public.metric_producer (
    id UUID PRIMARY KEY,
    time_created TIMESTAMPTZ NOT NULL,
    time_modified TIMESTAMPTZ NOT NULL,
    kind omicron.public.producer_kind NOT NULL,
    ip INET NOT NULL,
    port INT4 CHECK (port BETWEEN 0 AND 65535) NOT NULL,
    interval FLOAT NOT NULL,
    /* TODO: Is this length appropriate? */
    base_route STRING(512) NOT NULL,
    /* Oximeter collector instance to which this metric producer is assigned. */
    oximeter_id UUID NOT NULL
);

CREATE UNIQUE INDEX IF NOT EXISTS lookup_producer_by_oximeter ON omicron.public.metric_producer (
    oximeter_id,
    id
);

/*
 * VPCs and networking primitives
 */


CREATE TABLE IF NOT EXISTS omicron.public.vpc (
    /* Identity metadata (resource) */
    id UUID PRIMARY KEY,
    name STRING(63) NOT NULL,
    description STRING(512) NOT NULL,
    time_created TIMESTAMPTZ NOT NULL,
    time_modified TIMESTAMPTZ NOT NULL,
    /* Indicates that the object has been deleted */
    time_deleted TIMESTAMPTZ,
    project_id UUID NOT NULL,
    system_router_id UUID NOT NULL,
    dns_name STRING(63) NOT NULL,

    /*
     * The Geneve Virtual Network Identifier for this VPC. Note that this is a
     * 24-bit unsigned value, properties which are checked in the application,
     * not the database.
     */
    vni INT4 NOT NULL,

    /* The IPv6 prefix allocated to subnets. */
    ipv6_prefix INET NOT NULL,

    /* Used to ensure that two requests do not concurrently modify the
       VPC's firewall */
    firewall_gen INT NOT NULL,

    /* Child-resource generation number for VPC Subnets. */
    subnet_gen INT8 NOT NULL
);

CREATE UNIQUE INDEX IF NOT EXISTS lookup_vpc_by_project ON omicron.public.vpc (
    project_id,
    name
) WHERE
    time_deleted IS NULL;

CREATE UNIQUE INDEX IF NOT EXISTS lookup_vpc_by_vni ON omicron.public.vpc (
    vni
) WHERE
    time_deleted IS NULL;

CREATE TABLE IF NOT EXISTS omicron.public.vpc_subnet (
    /* Identity metadata (resource) */
    id UUID PRIMARY KEY,
    name STRING(63) NOT NULL,
    description STRING(512) NOT NULL,
    time_created TIMESTAMPTZ NOT NULL,
    time_modified TIMESTAMPTZ NOT NULL,
    /* Indicates that the object has been deleted */
    time_deleted TIMESTAMPTZ,
    vpc_id UUID NOT NULL,
    /* Child resource creation generation number */
    rcgen INT8 NOT NULL,
    ipv4_block INET NOT NULL,
    ipv6_block INET NOT NULL
);

/* Subnet and network interface names are unique per VPC, not project */
CREATE UNIQUE INDEX IF NOT EXISTS vpc_subnet_vpc_id_name_key ON omicron.public.vpc_subnet (
    vpc_id,
    name
) WHERE
    time_deleted IS NULL;

/* The kind of network interface. */
CREATE TYPE IF NOT EXISTS omicron.public.network_interface_kind AS ENUM (
    /* An interface attached to a guest instance. */
    'instance',

    /* An interface attached to a service. */
    'service'
);

CREATE TABLE IF NOT EXISTS omicron.public.network_interface (
    /* Identity metadata (resource) */
    id UUID PRIMARY KEY,
    name STRING(63) NOT NULL,
    description STRING(512) NOT NULL,
    time_created TIMESTAMPTZ NOT NULL,
    time_modified TIMESTAMPTZ NOT NULL,
    /* Indicates that the object has been deleted */
    time_deleted TIMESTAMPTZ,

    /* The kind of network interface, e.g., instance */
    kind omicron.public.network_interface_kind NOT NULL,

    /*
     * FK into the parent resource of this interface (e.g. Instance, Service)
     * as determined by the `kind`.
     */
    parent_id UUID NOT NULL,

    /* FK into VPC table */
    vpc_id UUID NOT NULL,
    /* FK into VPCSubnet table. */
    subnet_id UUID NOT NULL,

    /*
     * The EUI-48 MAC address of the guest interface.
     *
     * Note that we use the bytes of a 64-bit integer, in big-endian byte order
     * to represent the MAC.
     */
    mac INT8 NOT NULL,

    /* The private VPC IP address of the interface. */
    ip INET NOT NULL,

    /*
     * Limited to 8 NICs per instance. This value must be kept in sync with
     * `crate::nexus::MAX_NICS_PER_INSTANCE`.
     */
    slot INT2 NOT NULL CHECK (slot >= 0 AND slot < 8),

    /* True if this interface is the primary interface.
     *
     * The primary interface appears in DNS and its address is used for external
     * connectivity.
     */
    is_primary BOOL NOT NULL
);

/* A view of the network_interface table for just instance-kind records. */
CREATE VIEW IF NOT EXISTS omicron.public.instance_network_interface AS
SELECT
    id,
    name,
    description,
    time_created,
    time_modified,
    time_deleted,
    parent_id AS instance_id,
    vpc_id,
    subnet_id,
    mac,
    ip,
    slot,
    is_primary
FROM
    omicron.public.network_interface
WHERE
    kind = 'instance';

/* A view of the network_interface table for just service-kind records. */
CREATE VIEW IF NOT EXISTS omicron.public.service_network_interface AS
SELECT
    id,
    name,
    description,
    time_created,
    time_modified,
    time_deleted,
    parent_id AS service_id,
    vpc_id,
    subnet_id,
    mac,
    ip,
    slot,
    is_primary
FROM
    omicron.public.network_interface
WHERE
    kind = 'service';

/* TODO-completeness

 * We currently have a NetworkInterface table with the IP and MAC addresses inline.
 * Eventually, we'll probably want to move these to their own tables, and
 * refer to them here, most notably to support multiple IPs per NIC, as well
 * as moving IPs between NICs on different instances, etc.
 */

/* Ensure we do not assign the same address twice within a subnet */
CREATE UNIQUE INDEX IF NOT EXISTS network_interface_subnet_id_ip_key ON omicron.public.network_interface (
    subnet_id,
    ip
) WHERE
    time_deleted IS NULL;

/* Ensure we do not assign the same MAC twice within a VPC
 * See RFD174's discussion on the scope of virtual MACs
 */
CREATE UNIQUE INDEX IF NOT EXISTS network_interface_vpc_id_mac_key ON omicron.public.network_interface (
    vpc_id,
    mac
) WHERE
    time_deleted IS NULL;

/*
 * Index used to verify that all interfaces for a resource (e.g. Instance,
 * Service) are contained within a single VPC, and that all interfaces are
 * in unique VPC Subnets.
 *
 * This is also used to quickly find the primary interface since
 * we store the `is_primary` column. Such queries are mostly used
 * when setting a new primary interface.
 */
CREATE UNIQUE INDEX IF NOT EXISTS network_interface_parent_id_name_kind_key ON omicron.public.network_interface (
    parent_id,
    name,
    kind
)
STORING (vpc_id, subnet_id, is_primary)
WHERE
    time_deleted IS NULL;

/*
 * Index used to verify that all interfaces for a resource (e.g. Instance,
 * Service) have unique slots.
 */
CREATE UNIQUE INDEX IF NOT EXISTS network_interface_parent_id_slot_key ON omicron.public.network_interface (
    parent_id,
    slot
)
WHERE
    time_deleted IS NULL;

CREATE TYPE IF NOT EXISTS omicron.public.vpc_firewall_rule_status AS ENUM (
    'disabled',
    'enabled'
);

CREATE TYPE IF NOT EXISTS omicron.public.vpc_firewall_rule_direction AS ENUM (
    'inbound',
    'outbound'
);

CREATE TYPE IF NOT EXISTS omicron.public.vpc_firewall_rule_action AS ENUM (
    'allow',
    'deny'
);

CREATE TYPE IF NOT EXISTS omicron.public.vpc_firewall_rule_protocol AS ENUM (
    'TCP',
    'UDP',
    'ICMP'
);

CREATE TABLE IF NOT EXISTS omicron.public.vpc_firewall_rule (
    /* Identity metadata (resource) */
    id UUID PRIMARY KEY,
    name STRING(63) NOT NULL,
    description STRING(512) NOT NULL,
    time_created TIMESTAMPTZ NOT NULL,
    time_modified TIMESTAMPTZ NOT NULL,
    /* Indicates that the object has been deleted */
    time_deleted TIMESTAMPTZ,

    vpc_id UUID NOT NULL,
    status omicron.public.vpc_firewall_rule_status NOT NULL,
    direction omicron.public.vpc_firewall_rule_direction NOT NULL,
    /* Array of targets. 128 was picked to include plenty of space for
       a tag, colon, and resource identifier. */
    targets STRING(128)[] NOT NULL,
    /* Also an array of targets */
    filter_hosts STRING(128)[],
    filter_ports STRING(11)[],
    filter_protocols omicron.public.vpc_firewall_rule_protocol[],
    action omicron.public.vpc_firewall_rule_action NOT NULL,
    priority INT4 CHECK (priority BETWEEN 0 AND 65535) NOT NULL
);

CREATE UNIQUE INDEX IF NOT EXISTS lookup_firewall_by_vpc ON omicron.public.vpc_firewall_rule (
    vpc_id,
    name
) WHERE
    time_deleted IS NULL;

CREATE TYPE IF NOT EXISTS omicron.public.vpc_router_kind AS ENUM (
    'system',
    'custom'
);

CREATE TABLE IF NOT EXISTS omicron.public.vpc_router (
    /* Identity metadata (resource) */
    id UUID PRIMARY KEY,
    name STRING(63) NOT NULL,
    description STRING(512) NOT NULL,
    time_created TIMESTAMPTZ NOT NULL,
    time_modified TIMESTAMPTZ NOT NULL,
    /* Indicates that the object has been deleted */
    time_deleted TIMESTAMPTZ,
    kind omicron.public.vpc_router_kind NOT NULL,
    vpc_id UUID NOT NULL,
    rcgen INT NOT NULL
);

CREATE UNIQUE INDEX IF NOT EXISTS lookup_router_by_vpc ON omicron.public.vpc_router (
    vpc_id,
    name
) WHERE
    time_deleted IS NULL;

CREATE TYPE IF NOT EXISTS omicron.public.router_route_kind AS ENUM (
    'default',
    'vpc_subnet',
    'vpc_peering',
    'custom'
);

CREATE TABLE IF NOT EXISTS omicron.public.router_route (
    /* Identity metadata (resource) */
    id UUID PRIMARY KEY,
    name STRING(63) NOT NULL,
    description STRING(512) NOT NULL,
    time_created TIMESTAMPTZ NOT NULL,
    time_modified TIMESTAMPTZ NOT NULL,
    /* Indicates that the object has been deleted */
    time_deleted TIMESTAMPTZ,

    vpc_router_id UUID NOT NULL,
    kind omicron.public.router_route_kind NOT NULL,
    target STRING(128) NOT NULL,
    destination STRING(128) NOT NULL
);

CREATE UNIQUE INDEX IF NOT EXISTS lookup_route_by_router ON omicron.public.router_route (
    vpc_router_id,
    name
) WHERE
    time_deleted IS NULL;

/*
 * An IP Pool, a collection of zero or more IP ranges for external IPs.
 */
CREATE TABLE IF NOT EXISTS omicron.public.ip_pool (
    /* Resource identity metadata */
    id UUID PRIMARY KEY,
    name STRING(63) NOT NULL,
    description STRING(512) NOT NULL,
    time_created TIMESTAMPTZ NOT NULL,
    time_modified TIMESTAMPTZ NOT NULL,
    time_deleted TIMESTAMPTZ,

    /* The collection's child-resource generation number */
    rcgen INT8 NOT NULL
);

/*
 * Index ensuring uniqueness of IP Pool names, globally.
 */
CREATE UNIQUE INDEX IF NOT EXISTS lookup_pool_by_name ON omicron.public.ip_pool (
    name
) WHERE
    time_deleted IS NULL;

-- The order here is most-specific first, and it matters because we use this
-- fact to select the most specific default in the case where there is both a
-- silo default and a fleet default. If we were to add a project type, it should
-- be added before silo.
CREATE TYPE IF NOT EXISTS omicron.public.ip_pool_resource_type AS ENUM (
    'silo'
);

-- join table associating IP pools with resources like fleet or silo
CREATE TABLE IF NOT EXISTS omicron.public.ip_pool_resource (
    ip_pool_id UUID NOT NULL,
    resource_type omicron.public.ip_pool_resource_type NOT NULL,
    resource_id UUID NOT NULL,
    is_default BOOL NOT NULL,
    -- TODO: timestamps for soft deletes?

    -- resource_type is redundant because resource IDs are globally unique, but
    -- logically it belongs here
    PRIMARY KEY (ip_pool_id, resource_type, resource_id)
);

-- a given resource can only have one default ip pool
CREATE UNIQUE INDEX IF NOT EXISTS one_default_ip_pool_per_resource ON omicron.public.ip_pool_resource (
    resource_id
) where
    is_default = true;

-- created solely to prevent a table scan when we delete links on silo delete
CREATE INDEX IF NOT EXISTS ip_pool_resource_id ON omicron.public.ip_pool_resource (
    resource_id
);
CREATE INDEX IF NOT EXISTS ip_pool_resource_ip_pool_id ON omicron.public.ip_pool_resource (
    ip_pool_id
);

/*
 * IP Pools are made up of a set of IP ranges, which are start/stop addresses.
 * Note that these need not be CIDR blocks or well-behaved subnets with a
 * specific netmask.
 */
CREATE TABLE IF NOT EXISTS omicron.public.ip_pool_range (
    id UUID PRIMARY KEY,
    time_created TIMESTAMPTZ NOT NULL,
    time_modified TIMESTAMPTZ NOT NULL,
    time_deleted TIMESTAMPTZ,
    first_address INET NOT NULL,
    /* The range is inclusive of the last address. */
    last_address INET NOT NULL,
    ip_pool_id UUID NOT NULL,
    /* Tracks child resources, IP addresses allocated out of this range. */
    rcgen INT8 NOT NULL
);

/*
 * These help Nexus enforce that the ranges within an IP Pool do not overlap
 * with any other ranges. See `nexus/src/db/queries/ip_pool.rs` for the actual
 * query which does that.
 */
CREATE UNIQUE INDEX IF NOT EXISTS lookup_pool_range_by_first_address ON omicron.public.ip_pool_range (
    first_address
)
STORING (last_address)
WHERE time_deleted IS NULL;
CREATE UNIQUE INDEX IF NOT EXISTS lookup_pool_range_by_last_address ON omicron.public.ip_pool_range (
    last_address
)
STORING (first_address)
WHERE time_deleted IS NULL;


/* The kind of external IP address. */
CREATE TYPE IF NOT EXISTS omicron.public.ip_kind AS ENUM (
    /*
     * Source NAT provided to all guests by default or for services that
     * only require outbound external connectivity.
     */
    'snat',

    /*
     * An ephemeral IP is a fixed, known address whose lifetime is the same as
     * the instance to which it is attached.
     * Not valid for services.
     */
    'ephemeral',

    /*
     * A floating IP is an independent, named API resource that can be assigned
     * to an instance or service.
     */
    'floating'
);

CREATE TYPE IF NOT EXISTS omicron.public.ip_attach_state AS ENUM (
    'detached',
    'attached',
    'detaching',
    'attaching'
);

/*
 * External IP addresses used for guest instances and externally-facing
 * services.
 */
CREATE TABLE IF NOT EXISTS omicron.public.external_ip (
    /* Identity metadata */
    id UUID PRIMARY KEY,

    /* Name for floating IPs. See the constraints below. */
    name STRING(63),

    /* Description for floating IPs. See the constraints below. */
    description STRING(512),

    time_created TIMESTAMPTZ NOT NULL,
    time_modified TIMESTAMPTZ NOT NULL,
    time_deleted TIMESTAMPTZ,

    /* FK to the `ip_pool` table. */
    ip_pool_id UUID NOT NULL,

    /* FK to the `ip_pool_range` table. */
    ip_pool_range_id UUID NOT NULL,

    /* True if this IP is associated with a service rather than an instance. */
    is_service BOOL NOT NULL,

    /* FK to the `instance` or `service` table. See constraints below. */
    parent_id UUID,

    /* The kind of external address, e.g., ephemeral. */
    kind omicron.public.ip_kind NOT NULL,

    /* The actual external IP address. */
    ip INET NOT NULL,

    /* The first port in the allowed range, inclusive. */
    first_port INT4 NOT NULL,

    /* The last port in the allowed range, also inclusive. */
    last_port INT4 NOT NULL,

    /* FK to the `project` table. */
    project_id UUID,

    /* State of this IP with regard to instance attach/detach
     * operations. This is mainly used to prevent concurrent use
     * across sagas and allow rollback to correct state.
     */
    state omicron.public.ip_attach_state NOT NULL,

    /* The name must be non-NULL iff this is a floating IP. */
    CONSTRAINT null_fip_name CHECK (
        (kind != 'floating' AND name IS NULL) OR
        (kind = 'floating' AND name IS NOT NULL)
    ),

    /* The description must be non-NULL iff this is a floating IP. */
    CONSTRAINT null_fip_description CHECK (
        (kind != 'floating' AND description IS NULL) OR
        (kind = 'floating' AND description IS NOT NULL)
    ),

    /* Only floating IPs can be attached to a project, and
     * they must have a parent project if they are instance FIPs.
     */
    CONSTRAINT null_project_id CHECK (
        (kind = 'floating' AND is_service = FALSE AND project_id is NOT NULL) OR
        ((kind != 'floating' OR is_service = TRUE) AND project_id IS NULL)
    ),

    /*
     * Only nullable if this is a floating/ephemeral IP, which may exist not
     * attached to any instance or service yet. Ephemeral IPs should not generally
     * exist without parent instances/services, but need to temporarily exist in
     * this state for live attachment.
     */
    CONSTRAINT null_snat_parent_id CHECK (
        (kind != 'snat') OR (parent_id IS NOT NULL)
    ),

    /* Ephemeral IPs are not supported for services. */
    CONSTRAINT ephemeral_kind_service CHECK (
        (kind = 'ephemeral' AND is_service = FALSE) OR (kind != 'ephemeral')
    ),

    /*
     * (Not detached) => non-null parent_id.
     * This is not a two-way implication because SNAT IPs
     * cannot have a null parent_id.
     */
    CONSTRAINT detached_null_parent_id CHECK (
        (state = 'detached') OR (parent_id IS NOT NULL)
    )
);

/*
 * Index used to support quickly looking up children of the IP Pool range table,
 * when checking for allocated addresses during deletion.
 */
CREATE INDEX IF NOT EXISTS external_ip_by_pool ON omicron.public.external_ip (
    ip_pool_id,
    ip_pool_range_id
)
    WHERE time_deleted IS NULL;

/*
 * Index used to enforce uniqueness of external IPs
 *
 * NOTE: This relies on the uniqueness constraint of IP addresses across all
 * pools, _and_ on the fact that the number of ports assigned to each instance
 * is fixed at compile time.
 */
CREATE UNIQUE INDEX IF NOT EXISTS external_ip_unique ON omicron.public.external_ip (
    ip,
    first_port
)
    WHERE time_deleted IS NULL;

CREATE UNIQUE INDEX IF NOT EXISTS lookup_external_ip_by_parent ON omicron.public.external_ip (
    parent_id,
    id
)
    WHERE parent_id IS NOT NULL AND time_deleted IS NULL;

/* Enforce a limit of one Ephemeral IP per instance */
CREATE UNIQUE INDEX IF NOT EXISTS one_ephemeral_ip_per_instance ON omicron.public.external_ip (
    parent_id
)
    WHERE kind = 'ephemeral' AND parent_id IS NOT NULL AND time_deleted IS NULL;

/* Enforce name-uniqueness of floating (service) IPs at fleet level. */
CREATE UNIQUE INDEX IF NOT EXISTS lookup_floating_ip_by_name on omicron.public.external_ip (
    name
) WHERE
    kind = 'floating' AND
    time_deleted is NULL AND
    project_id is NULL;

/* Enforce name-uniqueness of floating IPs at project level. */
CREATE UNIQUE INDEX IF NOT EXISTS lookup_floating_ip_by_name_and_project on omicron.public.external_ip (
    project_id,
    name
) WHERE
    kind = 'floating' AND
    time_deleted is NULL AND
    project_id is NOT NULL;

CREATE VIEW IF NOT EXISTS omicron.public.floating_ip AS
SELECT
    id,
    name,
    description,
    time_created,
    time_modified,
    time_deleted,
    ip_pool_id,
    ip_pool_range_id,
    is_service,
    parent_id,
    ip,
    project_id
FROM
    omicron.public.external_ip
WHERE
    omicron.public.external_ip.kind = 'floating' AND
    project_id IS NOT NULL;

/*******************************************************************/

/*
 * Sagas
 */

CREATE TYPE IF NOT EXISTS omicron.public.saga_state AS ENUM (
    'running',
    'unwinding',
    'done'
);


CREATE TABLE IF NOT EXISTS omicron.public.saga (
    /* immutable fields */

    /* unique identifier for this execution */
    id UUID PRIMARY KEY,
    /* unique id of the creator */
    creator UUID NOT NULL,
    /* time the saga was started */
    time_created TIMESTAMPTZ NOT NULL,
    /* saga name */
    name STRING(128) NOT NULL,
    /* saga DAG (includes params and name) */
    saga_dag JSONB NOT NULL,

    /*
     * TODO:
     * - id for current SEC (maybe NULL?)
     * - time of last adoption
     * - previous SEC? previous adoption time?
     * - number of adoptions?
     */
    saga_state omicron.public.saga_state NOT NULL,
    current_sec UUID,
    adopt_generation INT NOT NULL,
    adopt_time TIMESTAMPTZ NOT NULL
);

/*
 * For recovery (and probably takeover), we need to be able to list running
 * sagas by SEC.  We need to paginate this list by the id.
 */
CREATE UNIQUE INDEX IF NOT EXISTS lookup_saga_by_sec ON omicron.public.saga (
    current_sec, id
) WHERE saga_state != 'done';

/*
 * TODO more indexes for Saga?
 * - Debugging and/or reporting: saga_name? creator?
 */
/*
 * TODO: This is a data-carrying enum, see note on disk_state.
 *
 * See <https://github.com/oxidecomputer/omicron/issues/312>.
 */
-- CREATE TYPE omicron.public.saga_node_event_type AS ENUM (
--    'started',
--    'succeeded',
--    'failed'
--    'undo_started'
--    'undo_finished'
-- );

CREATE TABLE IF NOT EXISTS omicron.public.saga_node_event (
    saga_id UUID NOT NULL,
    node_id INT NOT NULL,
    -- event_type omicron.public.saga_node_event_type NOT NULL,
    event_type STRING(31) NOT NULL,
    data JSONB,
    event_time TIMESTAMPTZ NOT NULL,
    creator UUID NOT NULL,

    /*
     * It's important to be able to list the nodes in a saga.  We put the
     * node_id in the saga so that we can paginate the list.
     *
     * We make it a UNIQUE index and include the event_type to prevent two SECs
     * from attempting to record the same event for the same saga.  Whether this
     * should be allowed is still TBD.
     */
    PRIMARY KEY (saga_id, node_id, event_type)
);

/*******************************************************************/

/*
 * Sessions for use by web console.
 */
CREATE TABLE IF NOT EXISTS omicron.public.console_session (
    token STRING(40) PRIMARY KEY,
    time_created TIMESTAMPTZ NOT NULL,
    time_last_used TIMESTAMPTZ NOT NULL,
    silo_user_id UUID NOT NULL
);

-- to be used for cleaning up old tokens
-- It's okay that this index is non-unique because we don't need to page through
-- this list.  We'll just grab the next N, delete them, then repeat.
CREATE INDEX IF NOT EXISTS lookup_console_by_creation ON omicron.public.console_session (
    time_created
);

-- This index is used to remove sessions for a user that's being deleted.
CREATE INDEX IF NOT EXISTS lookup_console_by_silo_user ON omicron.public.console_session (
    silo_user_id
);

/*******************************************************************/

-- Describes a single uploaded TUF repo.
--
-- Identified by both a random uuid and its SHA256 hash. The hash could be the
-- primary key, but it seems unnecessarily large and unwieldy.
CREATE TABLE IF NOT EXISTS omicron.public.tuf_repo (
    id UUID PRIMARY KEY,
    time_created TIMESTAMPTZ NOT NULL,

    sha256 STRING(64) NOT NULL,

    -- The version of the targets.json role that was used to generate the repo.
    targets_role_version INT NOT NULL,

    -- The valid_until time for the repo.
    valid_until TIMESTAMPTZ NOT NULL,

    -- The system version described in the TUF repo.
    --
    -- This is the "true" primary key, but is not treated as such in the
    -- database because we may want to change this format in the future.
    -- Re-doing primary keys is annoying.
    --
    -- Because the system version is embedded in the repo's artifacts.json,
    -- each system version is associated with exactly one checksum.
    system_version STRING(64) NOT NULL,

    -- For debugging only:
    -- Filename provided by the user.
    file_name TEXT NOT NULL,

    CONSTRAINT unique_checksum UNIQUE (sha256),
    CONSTRAINT unique_system_version UNIQUE (system_version)
);

-- Describes an individual artifact from an uploaded TUF repo.
--
-- In the future, this may also be used to describe artifacts that are fetched
-- from a remote TUF repo, but that requires some additional design work.
CREATE TABLE IF NOT EXISTS omicron.public.tuf_artifact (
    name STRING(63) NOT NULL,
    version STRING(63) NOT NULL,
    -- This used to be an enum but is now a string, because it can represent
    -- artifact kinds currently unknown to a particular version of Nexus as
    -- well.
    kind STRING(63) NOT NULL,

    -- The time this artifact was first recorded.
    time_created TIMESTAMPTZ NOT NULL,

    -- The SHA256 hash of the artifact, typically obtained from the TUF
    -- targets.json (and validated at extract time).
    sha256 STRING(64) NOT NULL,
    -- The length of the artifact, in bytes.
    artifact_size INT8 NOT NULL,

    PRIMARY KEY (name, version, kind)
);

-- Reflects that a particular artifact was provided by a particular TUF repo.
-- This is a many-many mapping.
CREATE TABLE IF NOT EXISTS omicron.public.tuf_repo_artifact (
    tuf_repo_id UUID NOT NULL,
    tuf_artifact_name STRING(63) NOT NULL,
    tuf_artifact_version STRING(63) NOT NULL,
    tuf_artifact_kind STRING(63) NOT NULL,

    /*
    For the primary key, this definition uses the natural key rather than a
    smaller surrogate key (UUID). That's because with CockroachDB the most
    important factor in selecting a primary key is the ability to distribute
    well. In this case, the first element of the primary key is the tuf_repo_id,
    which is a random UUID.

    For more, see https://www.cockroachlabs.com/blog/how-to-choose-a-primary-key/.
    */
    PRIMARY KEY (
        tuf_repo_id, tuf_artifact_name, tuf_artifact_version, tuf_artifact_kind
    )
);

/*******************************************************************/

/*
 * DNS Propagation
 *
 * The tables here are the source of truth of DNS data for both internal and
 * external DNS.
 */

/*
 * A DNS group is a collection of DNS zones covered by a single version number.
 * We have two DNS Groups in our system: "internal" (for internal service
 * discovery) and "external" (which we expose on customer networks to provide
 * DNS for our own customer-facing services, like the API and console).
 *
 * Each DNS server is associated with exactly one DNS group.  Nexus propagates
 * the entire contents of a DNS group (i.e., all of its zones and all of those
 * zones' DNS names and associated records) to every server in that group.
 */
CREATE TYPE IF NOT EXISTS omicron.public.dns_group AS ENUM (
    'internal',
    'external'
);

/*
 * A DNS Zone is basically just a DNS name at the root of a subtree served by
 * one of our DNS servers.  In a typical system, there would be two DNS zones:
 *
 * (1) in the "internal" DNS group, a zone called "control-plane.oxide.internal"
 *     used by the control plane for internal service discovery
 *
 * (2) in the "external" DNS group, a zone whose name is owned by the customer
 *     and specified when the rack is set up for the first time.  We will use
 *     this zone to advertise addresses for the services we provide on the
 *     customer network (i.e., the API and console).
 */
CREATE TABLE IF NOT EXISTS omicron.public.dns_zone (
    id UUID PRIMARY KEY,
    time_created TIMESTAMPTZ NOT NULL,
    dns_group omicron.public.dns_group NOT NULL,
    zone_name TEXT NOT NULL
);

/*
 * It's allowed (although probably not correct) for the same DNS zone to appear
 * in both the internal and external groups.  It is not allowed to specify the
 * same DNS zone twice within the same group.
 */
CREATE UNIQUE INDEX IF NOT EXISTS lookup_dns_zone_by_group ON omicron.public.dns_zone (
    dns_group, zone_name
);

/*
 * All the data associated with a DNS group is gathered together and assigned a
 * single version number, sometimes called a generation number.  When changing
 * the DNS data for a group (e.g., to add a new DNS name), clients first insert
 * a new row into this table with the next available generation number.  (This
 * table is not strictly necessary.  Instead, we could put the current version
 * number for the group into a `dns_group` table, and clients could update that
 * instead of inserting into this table.  But by using a table here, we have a
 * debugging record of all past generation updates, including metadata about who
 * created them and why.)
 */
CREATE TABLE IF NOT EXISTS omicron.public.dns_version (
    dns_group omicron.public.dns_group NOT NULL,
    version INT8 NOT NULL,

    /* These fields are for debugging only. */
    time_created TIMESTAMPTZ NOT NULL,
    creator TEXT NOT NULL,
    comment TEXT NOT NULL,

    PRIMARY KEY(dns_group, version)
);

/*
 * The meat of the DNS data: a list of DNS names.  Each name has one or more
 * records stored in JSON.
 *
 * To facilitate clients getting a consistent snapshot of the DNS data at a
 * given version, each name is stored with the version in which it was added and
 * (optionally) the version in which it was removed.  The name and record data
 * are immutable, so changing the records for a given name should be expressed
 * as removing the old name (setting "version_removed") and creating a new
 * record for the same name at a new version.
 */
CREATE TABLE IF NOT EXISTS omicron.public.dns_name (
    dns_zone_id UUID NOT NULL,
    version_added INT8 NOT NULL,
    version_removed INT8,
    name TEXT NOT NULL,
    dns_record_data JSONB NOT NULL,

    PRIMARY KEY (dns_zone_id, name, version_added)
);

/*
 * Any given live name should only exist once.  (Put differently: the primary
 * key already prevents us from having the same name added twice in the same
 * version.  But you should also not be able to add a name in any version if the
 * name is currently still live (i.e., version_removed IS NULL).
 */
CREATE UNIQUE INDEX IF NOT EXISTS lookup_dns_name_by_zone ON omicron.public.dns_name (
    dns_zone_id, name
) WHERE version_removed IS NULL;

/*******************************************************************/

/*
 * Identity and Access Management (IAM)
 *
 * **For more details and a worked example using the tables here, see the
 * documentation for the omicron_nexus crate, "authz" module.**
 */

/*
 * Users built into the system
 *
 * The ids and names for these users are well-known (i.e., they are used by
 * Nexus directly, so changing these would potentially break compatibility).
 */
CREATE TABLE IF NOT EXISTS omicron.public.user_builtin (
    /*
     * Identity metadata
     *
     * TODO-cleanup This uses the "resource identity" pattern because we want a
     * name and description, but it's not valid to support soft-deleting these
     * records.
     */
    id UUID PRIMARY KEY,
    name STRING(63) NOT NULL,
    description STRING(512) NOT NULL,
    time_created TIMESTAMPTZ NOT NULL,
    time_modified TIMESTAMPTZ NOT NULL,
    time_deleted TIMESTAMPTZ
);

CREATE UNIQUE INDEX IF NOT EXISTS lookup_user_builtin_by_name ON omicron.public.user_builtin (name);

/* User used by Nexus to create other users.  Do NOT add more users here! */
INSERT INTO omicron.public.user_builtin (
    id,
    name,
    description,
    time_created,
    time_modified
) VALUES (
    /* NOTE: this uuid and name are duplicated in nexus::authn. */
    '001de000-05e4-4000-8000-000000000001',
    'db-init',
    'user used for database initialization',
    NOW(),
    NOW()
) ON CONFLICT DO NOTHING;

/*
 * OAuth 2.0 Device Authorization Grant (RFC 8628)
 */

-- Device authorization requests. These records are short-lived,
-- and removed as soon as a token is granted. This allows us to
-- use the `user_code` as primary key, despite it not having very
-- much entropy.
-- TODO: A background task should remove unused expired records.
CREATE TABLE IF NOT EXISTS omicron.public.device_auth_request (
    user_code STRING(20) PRIMARY KEY,
    client_id UUID NOT NULL,
    device_code STRING(40) NOT NULL,
    time_created TIMESTAMPTZ NOT NULL,
    time_expires TIMESTAMPTZ NOT NULL
);

-- Access tokens granted in response to successful device authorization flows.
CREATE TABLE IF NOT EXISTS omicron.public.device_access_token (
    token STRING(40) PRIMARY KEY,
    client_id UUID NOT NULL,
    device_code STRING(40) NOT NULL,
    silo_user_id UUID NOT NULL,
    time_requested TIMESTAMPTZ NOT NULL,
    time_created TIMESTAMPTZ NOT NULL,
    time_expires TIMESTAMPTZ
);

-- This UNIQUE constraint is critical for ensuring that at most
-- one token is ever created for a given device authorization flow.
CREATE UNIQUE INDEX IF NOT EXISTS lookup_device_access_token_by_client ON omicron.public.device_access_token (
    client_id, device_code
);

-- This index is used to remove tokens for a user that's being deleted.
CREATE INDEX IF NOT EXISTS lookup_device_access_token_by_silo_user ON omicron.public.device_access_token (
    silo_user_id
);

/*
 * Roles built into the system
 *
 * You can think of a built-in role as an opaque token to which we assign a
 * hardcoded set of permissions.  The role that we call "project.viewer"
 * corresponds to the "viewer" role on the "project" resource.  A user that has
 * this role on a particular Project is granted various read-only permissions on
 * that Project.  The specific permissions associated with the role are defined
 * in Omicron's Polar (Oso) policy file.
 *
 * A built-in role like "project.viewer" has four parts:
 *
 * * resource type: "project"
 * * role name: "viewer"
 * * full name: "project.viewer"
 * * description: "Project Viewer"
 *
 * Internally, we can treat the tuple (resource type, role name) as a composite
 * primary key.  Externally, we expose this as the full name.  This is
 * consistent with RFD 43 and other IAM systems.
 *
 * These fields look awfully close to the identity metadata that we use for most
 * other tables.  But they're just different enough that we can't use most of
 * the same abstractions:
 *
 * * "id": We have no need for a uuid because the (resource_type, role_name) is
 *   already unique and immutable.
 * * "name": What we call "full name" above could instead be called "name",
 *   which would be consistent with other identity metadata.  But it's not a
 *   legal "name" because of the period, and it would be confusing to have
 *   "resource type", "role name", and "name".
 * * "time_created": not that useful because it's whenever the system was
 *   initialized, and we have plenty of other timestamps for that
 * * "time_modified": does not apply because the role cannot be changed
 * * "time_deleted" does not apply because the role cannot be deleted
 *
 * If the set of roles and their permissions are fixed, why store them in the
 * database at all?  Because what's dynamic is the assignment of roles to users.
 * We have a separate table that says "user U has role ROLE on resource
 * RESOURCE".  How do we represent the ROLE part of this association?  We use a
 * foreign key into this "role_builtin" table.
 */
CREATE TABLE IF NOT EXISTS omicron.public.role_builtin (
    resource_type STRING(63),
    role_name STRING(63),
    description STRING(512),

    PRIMARY KEY(resource_type, role_name)
);

/*
 * Assignments between users, roles, and resources
 *
 * An actor has a role on a resource if there's a record in this table that
 * points to that actor, role, and resource.
 *
 * For more details and a worked example, see the omicron_nexus::authz
 * module-level documentation.
 */

CREATE TYPE IF NOT EXISTS omicron.public.identity_type AS ENUM (
  'user_builtin',
  'silo_user',
  'silo_group'
);

CREATE TABLE IF NOT EXISTS omicron.public.role_assignment (
    /* Composite foreign key into "role_builtin" table */
    resource_type STRING(63) NOT NULL,
    role_name STRING(63) NOT NULL,

    /*
     * Foreign key into some other resource table.  Which table?  This is
     * identified implicitly by "resource_type" above.
     */
    resource_id UUID NOT NULL,

    /*
     * Foreign key into some other user table.  Which table?  That's determined
     * by "identity_type".
     */
    identity_id UUID NOT NULL,
    identity_type omicron.public.identity_type NOT NULL,

    /*
     * The resource_id, identity_id, and role_name uniquely identify the role
     * assignment.  We include the resource_type and identity_type as
     * belt-and-suspenders, but there should only be one resource type for any
     * resource id and one identity type for any identity id.
     *
     * By organizing the primary key by resource id, then role name, then
     * identity information, we can use it to generated paginated listings of
     * role assignments for a resource, ordered by role name.  It's surprisingly
     * load-bearing that "identity_type" appears last.  That's because when we
     * list a page of role assignments for a resource sorted by role name and
     * then identity id, every field _except_ identity_type is used in the
     * query's filter or sort order.  If identity_type appeared before one of
     * those fields, CockroachDB wouldn't necessarily know it could use the
     * primary key index to efficiently serve the query.
     */
    PRIMARY KEY(
        resource_id,
        resource_type,
        role_name,
        identity_id,
        identity_type
     )
);

/*******************************************************************/

/*
 * External Networking
 *
 * **For more details on external networking see RFD 267**
 */

CREATE TYPE IF NOT EXISTS omicron.public.address_lot_kind AS ENUM (
    'infra',
    'pool'
);

CREATE TABLE IF NOT EXISTS omicron.public.address_lot (
    id UUID PRIMARY KEY,
    name STRING(63) NOT NULL,
    description STRING(512) NOT NULL,
    time_created TIMESTAMPTZ NOT NULL,
    time_modified TIMESTAMPTZ NOT NULL,
    time_deleted TIMESTAMPTZ,
    kind omicron.public.address_lot_kind NOT NULL
);

CREATE UNIQUE INDEX IF NOT EXISTS lookup_address_lot_by_name ON omicron.public.address_lot (
    name
) WHERE
    time_deleted IS NULL;

CREATE TABLE IF NOT EXISTS omicron.public.address_lot_block (
    id UUID PRIMARY KEY,
    address_lot_id UUID NOT NULL,
    first_address INET NOT NULL,
    last_address INET NOT NULL
);

CREATE INDEX IF NOT EXISTS lookup_address_lot_block_by_lot ON omicron.public.address_lot_block (
    address_lot_id
);

CREATE TABLE IF NOT EXISTS omicron.public.address_lot_rsvd_block (
    id UUID PRIMARY KEY,
    address_lot_id UUID NOT NULL,
    first_address INET NOT NULL,
    last_address INET NOT NULL,
    anycast BOOL NOT NULL
);

CREATE INDEX IF NOT EXISTS lookup_address_lot_rsvd_block_by_lot ON omicron.public.address_lot_rsvd_block (
    address_lot_id
);

CREATE INDEX IF NOT EXISTS lookup_address_lot_rsvd_block_by_anycast ON omicron.public.address_lot_rsvd_block (
    anycast
);

CREATE TABLE IF NOT EXISTS omicron.public.loopback_address (
    id UUID PRIMARY KEY,
    time_created TIMESTAMPTZ NOT NULL,
    time_modified TIMESTAMPTZ NOT NULL,
    address_lot_block_id UUID NOT NULL,
    rsvd_address_lot_block_id UUID NOT NULL,
    rack_id UUID NOT NULL,
    switch_location TEXT NOT NULL,
    address INET NOT NULL,
    anycast BOOL NOT NULL
);

/* TODO https://github.com/oxidecomputer/omicron/issues/3001 */

CREATE UNIQUE INDEX IF NOT EXISTS lookup_loopback_address ON omicron.public.loopback_address (
    address, rack_id, switch_location
);

CREATE TABLE IF NOT EXISTS omicron.public.switch_port (
    id UUID PRIMARY KEY,
    rack_id UUID,
    switch_location TEXT,
    port_name TEXT,
    port_settings_id UUID,

    CONSTRAINT switch_port_rack_locaction_name_unique UNIQUE (
        rack_id, switch_location, port_name
    )
);

CREATE INDEX IF NOT EXISTS lookup_switch_port_by_port_settings ON omicron.public.switch_port (port_settings_id);

/* port settings groups included from port settings objects */
CREATE TABLE IF NOT EXISTS omicron.public.switch_port_settings_groups (
    port_settings_id UUID,
    port_settings_group_id UUID,

    PRIMARY KEY (port_settings_id, port_settings_group_id)
);

CREATE TABLE IF NOT EXISTS omicron.public.switch_port_settings_group (
    id UUID PRIMARY KEY,
    /* port settings in this group */
    port_settings_id UUID NOT NULL,
    name STRING(63) NOT NULL,
    description STRING(512) NOT NULL,
    time_created TIMESTAMPTZ NOT NULL,
    time_modified TIMESTAMPTZ NOT NULL,
    time_deleted TIMESTAMPTZ
);

CREATE UNIQUE INDEX IF NOT EXISTS lookup_switch_port_settings_group_by_name ON omicron.public.switch_port_settings_group (
    name
) WHERE
    time_deleted IS NULL;

CREATE TABLE IF NOT EXISTS omicron.public.switch_port_settings (
    id UUID PRIMARY KEY,
    name STRING(63) NOT NULL,
    description STRING(512) NOT NULL,
    time_created TIMESTAMPTZ NOT NULL,
    time_modified TIMESTAMPTZ NOT NULL,
    time_deleted TIMESTAMPTZ
);

CREATE UNIQUE INDEX IF NOT EXISTS switch_port_settings_by_name ON omicron.public.switch_port_settings (
    name
) WHERE
    time_deleted IS NULL;

CREATE TYPE IF NOT EXISTS omicron.public.switch_port_geometry AS ENUM (
    'Qsfp28x1',
    'Qsfp28x2',
    'Sfp28x4'
);

CREATE TABLE IF NOT EXISTS omicron.public.switch_port_settings_port_config (
    port_settings_id UUID PRIMARY KEY,
    geometry omicron.public.switch_port_geometry
);

CREATE TABLE IF NOT EXISTS omicron.public.switch_port_settings_link_config (
    port_settings_id UUID,
    lldp_service_config_id UUID NOT NULL,
    link_name TEXT,
    mtu INT4,

    PRIMARY KEY (port_settings_id, link_name)
);

CREATE TABLE IF NOT EXISTS omicron.public.lldp_service_config (
    id UUID PRIMARY KEY,
    lldp_config_id UUID,
    enabled BOOL NOT NULL
);

CREATE TABLE IF NOT EXISTS omicron.public.lldp_config (
    id UUID PRIMARY KEY,
    name STRING(63) NOT NULL,
    description STRING(512) NOT NULL,
    time_created TIMESTAMPTZ NOT NULL,
    time_modified TIMESTAMPTZ NOT NULL,
    time_deleted TIMESTAMPTZ,
    chassis_id TEXT,
    system_name TEXT,
    system_description TEXT,
    management_ip TEXT
);

CREATE UNIQUE INDEX IF NOT EXISTS lldp_config_by_name ON omicron.public.lldp_config (
    name
) WHERE
    time_deleted IS NULL;

CREATE TYPE IF NOT EXISTS omicron.public.switch_interface_kind AS ENUM (
    'primary',
    'vlan',
    'loopback'
);

CREATE TABLE IF NOT EXISTS omicron.public.switch_port_settings_interface_config (
    port_settings_id UUID,
    id UUID PRIMARY KEY,
    interface_name TEXT NOT NULL,
    v6_enabled BOOL NOT NULL,
    kind omicron.public.switch_interface_kind
);

CREATE UNIQUE INDEX IF NOT EXISTS switch_port_settings_interface_config_by_id ON omicron.public.switch_port_settings_interface_config (
    port_settings_id, interface_name
);

CREATE TABLE IF NOT EXISTS omicron.public.switch_vlan_interface_config (
    interface_config_id UUID,
    vid INT4,

    PRIMARY KEY (interface_config_id, vid)
);

CREATE TABLE IF NOT EXISTS omicron.public.switch_port_settings_route_config (
    port_settings_id UUID,
    interface_name TEXT,
    dst INET,
    gw INET,
    vid INT4,

    /* TODO https://github.com/oxidecomputer/omicron/issues/3013 */
    PRIMARY KEY (port_settings_id, interface_name, dst, gw)
);

CREATE TABLE IF NOT EXISTS omicron.public.switch_port_settings_bgp_peer_config (
    port_settings_id UUID,
    bgp_config_id UUID NOT NULL,
    interface_name TEXT,
    addr INET,
    hold_time INT8,
    idle_hold_time INT8,
    delay_open INT8,
    connect_retry INT8,
    keepalive INT8,

    /* TODO https://github.com/oxidecomputer/omicron/issues/3013 */
    PRIMARY KEY (port_settings_id, interface_name, addr)
);

CREATE TABLE IF NOT EXISTS omicron.public.bgp_config (
    id UUID PRIMARY KEY,
    name STRING(63) NOT NULL,
    description STRING(512) NOT NULL,
    time_created TIMESTAMPTZ NOT NULL,
    time_modified TIMESTAMPTZ NOT NULL,
    time_deleted TIMESTAMPTZ,
    asn INT8 NOT NULL,
    vrf TEXT,
    bgp_announce_set_id UUID NOT NULL
);

CREATE UNIQUE INDEX IF NOT EXISTS lookup_bgp_config_by_name ON omicron.public.bgp_config (
    name
) WHERE
    time_deleted IS NULL;

CREATE TABLE IF NOT EXISTS omicron.public.bgp_announce_set (
    id UUID PRIMARY KEY,
    name STRING(63) NOT NULL,
    description STRING(512) NOT NULL,
    time_created TIMESTAMPTZ NOT NULL,
    time_modified TIMESTAMPTZ NOT NULL,
    time_deleted TIMESTAMPTZ
);

CREATE UNIQUE INDEX IF NOT EXISTS lookup_bgp_announce_set_by_name ON omicron.public.bgp_announce_set (
    name
) WHERE
    time_deleted IS NULL;

CREATE TABLE IF NOT EXISTS omicron.public.bgp_announcement (
    announce_set_id UUID,
    address_lot_block_id UUID NOT NULL,
    network INET,

    /* TODO https://github.com/oxidecomputer/omicron/issues/3013 */
    PRIMARY KEY (announce_set_id, network)
);

CREATE TABLE IF NOT EXISTS omicron.public.switch_port_settings_address_config (
    port_settings_id UUID,
    address_lot_block_id UUID NOT NULL,
    rsvd_address_lot_block_id UUID NOT NULL,
    address INET,
    interface_name TEXT,

    /* TODO https://github.com/oxidecomputer/omicron/issues/3013 */
    PRIMARY KEY (port_settings_id, address, interface_name)
);

CREATE TABLE IF NOT EXISTS omicron.public.bootstore_keys (
    key TEXT NOT NULL PRIMARY KEY,
    generation INT8 NOT NULL
);

/*
 * Hardware/software inventory
 *
 * See RFD 433 for details.  Here are the highlights.
 *
 * Omicron periodically collects hardware/software inventory data from the
 * running system and stores it into the database.  Each discrete set of data is
 * called a **collection**.  Each collection contains lots of different kinds of
 * data, so there are many tables here.  For clarity, these tables are prefixed
 * with:
 *
 *     `inv_*` (examples: `inv_collection`, `inv_service_processor`)
 *
 *         Describes the complete set of hardware and software in the system.
 *         Rows in these tables are immutable, but they describe mutable facts
 *         about hardware and software (e.g., the slot that a disk is in).  When
 *         these facts change (e.g., a disk moves between slots), a new set of
 *         records is written.
 *
 * All rows in the `inv_*` tables point back to a particular collection.  They
 * represent the state observed at some particular time.  Generally, if two
 * observations came from two different places, they're not put into the same
 * row of the same table.  For example, caboose information comes from the SP,
 * but it doesn't go into the `inv_service_processor` table.  It goes in a
 * separate `inv_caboose` table.  This is debatable but it preserves a clearer
 * record of exactly what information came from where, since the separate record
 * has its own "source" and "time_collected".
 *
 * Information about service processors and roots of trust are joined with
 * information reported by sled agents via the baseboard id.
 *
 * Hardware and software identifiers are normalized for the usual database
 * design reasons.  This means instead of storing hardware and software
 * identifiers directly in the `inv_*` tables, these tables instead store
 * foreign keys into one of these groups of tables, whose names are also
 * prefixed for clarity:
 *
 *     `hw_*` (example: `hw_baseboard_id`)
 *
 *         Maps hardware-provided identifiers to UUIDs that are used as foreign
 *         keys in the rest of the schema. (Avoids embedding these identifiers
 *         into all the other tables.)
 *
 *     `sw_*` (example: `sw_caboose`)
 *
 *         Maps software-provided identifiers to UUIDs that are used as foreign
 *         keys in the rest of the schema. (Avoids embedding these identifiers
 *         into all the other tables.)
 *
 * Records in these tables are shared across potentially many collections.  To
 * see why this is useful, consider that `sw_caboose` records contain several
 * long identifiers (e.g., git commit, SHA sums) and in practice, most of the
 * time, we expect that all components of a given type will have the exact same
 * cabooses.  Rather than store the caboose contents in each
 * `inv_service_processor` row (for example), often replicating the exact same
 * contents for each SP for each collection, these rows just have pointers into
 * the `sw_caboose` table that stores this data once.  (This also makes it much
 * easier to determine that these components _do_ have the same cabooses.)
 *
 * On PC systems (i.e., non-Oxide hardware), most of these tables will be empty
 * because we do not support hardware inventory on these systems.
 *
 * Again, see RFD 433 for more on all this.
 */

/*
 * baseboard ids: this table assigns uuids to distinct part/serial values
 *
 * Usually we include the baseboard revision number when we reference the part
 * number and serial number.  The revision number is deliberately left out here.
 * If we happened to see the same baseboard part number and serial number with
 * different revisions, that's the same baseboard.
 */
CREATE TABLE IF NOT EXISTS omicron.public.hw_baseboard_id (
    id UUID PRIMARY KEY,
    part_number TEXT NOT NULL,
    serial_number TEXT NOT NULL
);
CREATE UNIQUE INDEX IF NOT EXISTS lookup_baseboard_id_by_props
    ON omicron.public.hw_baseboard_id (part_number, serial_number);

/* power states reportable by the SP */
CREATE TYPE IF NOT EXISTS omicron.public.hw_power_state AS ENUM (
    'A0',
    'A1',
    'A2'
);

/* root of trust firmware slots */
CREATE TYPE IF NOT EXISTS omicron.public.hw_rot_slot AS ENUM (
    'A',
    'B'
);

/* cabooses: this table assigns unique ids to distinct caboose contents */
CREATE TABLE IF NOT EXISTS omicron.public.sw_caboose (
    id UUID PRIMARY KEY,
    board TEXT NOT NULL,
    git_commit TEXT NOT NULL,
    name TEXT NOT NULL,
    version TEXT NOT NULL
);
CREATE UNIQUE INDEX IF NOT EXISTS caboose_properties
    on omicron.public.sw_caboose (board, git_commit, name, version);

/* root of trust pages: this table assigns unique ids to distinct RoT CMPA
   and CFPA page contents, each of which is a 512-byte blob */
CREATE TABLE IF NOT EXISTS omicron.public.sw_root_of_trust_page (
    id UUID PRIMARY KEY,
    data_base64 TEXT NOT NULL
);
CREATE UNIQUE INDEX IF NOT EXISTS root_of_trust_page_properties
    on omicron.public.sw_root_of_trust_page (data_base64);

/* Inventory Collections */

-- list of all collections
CREATE TABLE IF NOT EXISTS omicron.public.inv_collection (
    id UUID PRIMARY KEY,
    time_started TIMESTAMPTZ NOT NULL,
    time_done TIMESTAMPTZ NOT NULL,
    collector TEXT NOT NULL
);
-- Supports finding latest collection (to use) or the oldest collection (to
-- clean up)
CREATE INDEX IF NOT EXISTS inv_collection_by_time_started
    ON omicron.public.inv_collection (time_started);

-- list of errors generated during a collection
CREATE TABLE IF NOT EXISTS omicron.public.inv_collection_error (
    inv_collection_id UUID NOT NULL,
    idx INT4 NOT NULL,
    message TEXT
);
CREATE INDEX IF NOT EXISTS errors_by_collection
    ON omicron.public.inv_collection_error (inv_collection_id, idx);

/* what kind of slot MGS reported a device in */
CREATE TYPE IF NOT EXISTS omicron.public.sp_type AS ENUM (
    'sled',
    'switch',
    'power'
);

-- observations from and about service processors
-- also see `inv_root_of_trust`
CREATE TABLE IF NOT EXISTS omicron.public.inv_service_processor (
    -- where this observation came from
    -- (foreign key into `inv_collection` table)
    inv_collection_id UUID NOT NULL,
    -- which system this SP reports it is part of
    -- (foreign key into `hw_baseboard_id` table)
    hw_baseboard_id UUID NOT NULL,
    -- when this observation was made
    time_collected TIMESTAMPTZ NOT NULL,
    -- which MGS instance reported this data
    source TEXT NOT NULL,

    -- identity of this device according to MGS
    sp_type omicron.public.sp_type NOT NULL,
    sp_slot INT4 NOT NULL,

    -- Data from MGS "Get SP Info" API.  See MGS API documentation.
    baseboard_revision INT8 NOT NULL,
    hubris_archive_id TEXT NOT NULL,
    power_state omicron.public.hw_power_state NOT NULL,

    PRIMARY KEY (inv_collection_id, hw_baseboard_id)
);

-- root of trust information reported by SP
-- There's usually one row here for each row in inv_service_processor, but not
-- necessarily.
CREATE TABLE IF NOT EXISTS omicron.public.inv_root_of_trust (
    -- where this observation came from
    -- (foreign key into `inv_collection` table)
    inv_collection_id UUID NOT NULL,
    -- which system this SP reports it is part of
    -- (foreign key into `hw_baseboard_id` table)
    hw_baseboard_id UUID NOT NULL,
    -- when this observation was made
    time_collected TIMESTAMPTZ NOT NULL,
    -- which MGS instance reported this data
    source TEXT NOT NULL,

    slot_active omicron.public.hw_rot_slot NOT NULL,
    slot_boot_pref_transient omicron.public.hw_rot_slot, -- nullable
    slot_boot_pref_persistent omicron.public.hw_rot_slot NOT NULL,
    slot_boot_pref_persistent_pending omicron.public.hw_rot_slot, -- nullable
    slot_a_sha3_256 TEXT, -- nullable
    slot_b_sha3_256 TEXT, -- nullable

    PRIMARY KEY (inv_collection_id, hw_baseboard_id)
);

CREATE TYPE IF NOT EXISTS omicron.public.caboose_which AS ENUM (
    'sp_slot_0',
    'sp_slot_1',
    'rot_slot_A',
    'rot_slot_B'
);

-- cabooses found
CREATE TABLE IF NOT EXISTS omicron.public.inv_caboose (
    -- where this observation came from
    -- (foreign key into `inv_collection` table)
    inv_collection_id UUID NOT NULL,
    -- which system this SP reports it is part of
    -- (foreign key into `hw_baseboard_id` table)
    hw_baseboard_id UUID NOT NULL,
    -- when this observation was made
    time_collected TIMESTAMPTZ NOT NULL,
    -- which MGS instance reported this data
    source TEXT NOT NULL,

    which omicron.public.caboose_which NOT NULL,
    sw_caboose_id UUID NOT NULL,

    PRIMARY KEY (inv_collection_id, hw_baseboard_id, which)
);

CREATE TYPE IF NOT EXISTS omicron.public.root_of_trust_page_which AS ENUM (
    'cmpa',
    'cfpa_active',
    'cfpa_inactive',
    'cfpa_scratch'
);

-- root of trust key signing pages found
CREATE TABLE IF NOT EXISTS omicron.public.inv_root_of_trust_page (
    -- where this observation came from
    -- (foreign key into `inv_collection` table)
    inv_collection_id UUID NOT NULL,
    -- which system this SP reports it is part of
    -- (foreign key into `hw_baseboard_id` table)
    hw_baseboard_id UUID NOT NULL,
    -- when this observation was made
    time_collected TIMESTAMPTZ NOT NULL,
    -- which MGS instance reported this data
    source TEXT NOT NULL,

    which omicron.public.root_of_trust_page_which NOT NULL,
    sw_root_of_trust_page_id UUID NOT NULL,

    PRIMARY KEY (inv_collection_id, hw_baseboard_id, which)
);

CREATE TYPE IF NOT EXISTS omicron.public.sled_role AS ENUM (
    -- this sled is directly attached to a Sidecar
    'scrimlet',
    -- everything else
    'gimlet'
);

-- observations from and about sled agents
CREATE TABLE IF NOT EXISTS omicron.public.inv_sled_agent (
    -- where this observation came from
    -- (foreign key into `inv_collection` table)
    inv_collection_id UUID NOT NULL,
    -- when this observation was made
    time_collected TIMESTAMPTZ NOT NULL,
    -- URL of the sled agent that reported this data
    source TEXT NOT NULL,

    -- unique id for this sled (should be foreign keys into `sled` table, though
    -- it's conceivable a sled will report an id that we don't know about)
    sled_id UUID NOT NULL,

    -- which system this sled agent reports it's running on
    -- (foreign key into `hw_baseboard_id` table)
    -- This is optional because dev/test systems support running on non-Oxide
    -- hardware.
    hw_baseboard_id UUID,

    -- Many of the following properties are duplicated from the `sled` table,
    -- which predates the current inventory system.
    sled_agent_ip INET NOT NULL,
    sled_agent_port INT4 NOT NULL,
    sled_role omicron.public.sled_role NOT NULL,
    usable_hardware_threads INT8
        CHECK (usable_hardware_threads BETWEEN 0 AND 4294967295) NOT NULL,
    usable_physical_ram INT8 NOT NULL,
    reservoir_size INT8 CHECK (reservoir_size < usable_physical_ram) NOT NULL,

    PRIMARY KEY (inv_collection_id, sled_id)
);

CREATE TABLE IF NOT EXISTS omicron.public.inv_sled_omicron_zones (
    -- where this observation came from
    -- (foreign key into `inv_collection` table)
    inv_collection_id UUID NOT NULL,
    -- when this observation was made
    time_collected TIMESTAMPTZ NOT NULL,
    -- URL of the sled agent that reported this data
    source TEXT NOT NULL,

    -- unique id for this sled (should be foreign keys into `sled` table, though
    -- it's conceivable a sled will report an id that we don't know about)
    sled_id UUID NOT NULL,

    -- OmicronZonesConfig generation reporting these zones
    generation INT8 NOT NULL,

    PRIMARY KEY (inv_collection_id, sled_id)
);

CREATE TYPE IF NOT EXISTS omicron.public.zone_type AS ENUM (
  'boundary_ntp',
  'clickhouse',
  'clickhouse_keeper',
  'cockroach_db',
  'crucible',
  'crucible_pantry',
  'external_dns',
  'internal_dns',
  'internal_ntp',
  'nexus',
  'oximeter'
);

-- observations from sled agents about Omicron-managed zones
CREATE TABLE IF NOT EXISTS omicron.public.inv_omicron_zone (
    -- where this observation came from
    -- (foreign key into `inv_collection` table)
    inv_collection_id UUID NOT NULL,

    -- unique id for this sled (should be foreign keys into `sled` table, though
    -- it's conceivable a sled will report an id that we don't know about)
    sled_id UUID NOT NULL,

    -- unique id for this zone
    id UUID NOT NULL,
    underlay_address INET NOT NULL,
    zone_type omicron.public.zone_type NOT NULL,

    -- SocketAddr of the "primary" service for this zone
    -- (what this describes varies by zone type, but all zones have at least one
    -- service in them)
    primary_service_ip INET NOT NULL,
    primary_service_port INT4
        CHECK (primary_service_port BETWEEN 0 AND 65535)
        NOT NULL,

    -- The remaining properties may be NULL for different kinds of zones.  The
    -- specific constraints are not enforced at the database layer, basically
    -- because it's really complicated to do that and it's not obvious that it's
    -- worthwhile.

    -- Some zones have a second service.  Like the primary one, the meaning of
    -- this is zone-type-dependent.
    second_service_ip INET,
    second_service_port INT4
        CHECK (second_service_port IS NULL
        OR second_service_port BETWEEN 0 AND 65535),

    -- Zones may have an associated dataset.  They're currently always on a U.2.
    -- The only thing we need to identify it here is the name of the zpool that
    -- it's on.
    dataset_zpool_name TEXT,

    -- Zones with external IPs have an associated NIC and sockaddr for listening
    -- (first is a foreign key into `inv_omicron_zone_nic`)
    nic_id UUID,

    -- Properties for internal DNS servers
    -- address attached to this zone from outside the sled's subnet
    dns_gz_address INET,
    dns_gz_address_index INT8,

    -- Properties common to both kinds of NTP zones
    ntp_ntp_servers TEXT[],
    ntp_dns_servers INET[],
    ntp_domain TEXT,

    -- Properties specific to Nexus zones
    nexus_external_tls BOOLEAN,
    nexus_external_dns_servers INET ARRAY,

    -- Source NAT configuration (currently used for boundary NTP only)
    snat_ip INET,
    snat_first_port INT4
        CHECK (snat_first_port IS NULL OR snat_first_port BETWEEN 0 AND 65535),
    snat_last_port INT4
        CHECK (snat_last_port IS NULL OR snat_last_port BETWEEN 0 AND 65535),

    PRIMARY KEY (inv_collection_id, id)
);

CREATE TABLE IF NOT EXISTS omicron.public.inv_omicron_zone_nic (
    inv_collection_id UUID NOT NULL,
    id UUID NOT NULL,
    name TEXT NOT NULL,
    ip INET NOT NULL,
    mac INT8 NOT NULL,
    subnet INET NOT NULL,
    vni INT8 NOT NULL,
    is_primary BOOLEAN NOT NULL,
    slot INT2 NOT NULL,

    PRIMARY KEY (inv_collection_id, id)
);

/*
 * System-level blueprints
 *
 * See RFD 457 and 459 for context.
 *
 * A blueprint describes a potential system configuration. The primary table is
 * the `blueprint` table, which stores only a small amount of metadata about the
 * blueprint. The bulk of the information is stored in the `bp_*` tables below,
 * each of which references back to `blueprint` by ID.
 *
 * `bp_target` describes the "target blueprints" of the system. Insertion must
 * follow a strict set of rules:
 *
 * * The first target blueprint must have version=1, and must have no parent
 *   blueprint.
 * * The Nth target blueprint must have version=N, and its parent blueprint must
 *   be the blueprint that was the target at version=N-1.
 *
 * The result is that the current target blueprint can always be found by
 * looking at the maximally-versioned row in `bp_target`, and there is a linear
 * history from that blueprint all the way back to the version=1 blueprint. We
 * will eventually prune old blueprint targets, so it will not always be
 * possible to view the entire history.
 *
 * `bp_sled_omicron_zones`, `bp_omicron_zone`, and `bp_omicron_zone_nic` are
 * nearly identical to their `inv_*` counterparts, and record the
 * `OmicronZonesConfig` for each sled.
 *
 * `bp_omicron_zones_not_in_service` stores a list of Omicron zones (present in
 * `bp_omicron_zone`) that are NOT in service; e.g., should not appear in
 * internal DNS. Nexus's in-memory `Blueprint` representation stores the set of
 * zones that ARE in service. We invert that logic at this layer because we
 * expect most blueprints to have a relatively large number of omicron zones,
 * almost all of which will be in service. This is a minor and perhaps
 * unnecessary optimization at the database layer, but it's also relatively
 * simple and hidden by the relevant read and insert queries in
 * `nexus-db-queries`.
 */

-- list of all blueprints
CREATE TABLE IF NOT EXISTS omicron.public.blueprint (
    id UUID PRIMARY KEY,

    -- This is effectively a foreign key back to this table; however, it is
    -- allowed to be NULL: the initial blueprint has no parent. Additionally,
    -- it may be non-NULL but no longer reference a row in this table: once a
    -- child blueprint has been created from a parent, it's possible for the
    -- parent to be deleted. We do not NULL out this field on such a deletion,
    -- so we can always see that there had been a particular parent even if it's
    -- now gone.
    parent_blueprint_id UUID,

    -- These fields are for debugging only.
    time_created TIMESTAMPTZ NOT NULL,
    creator TEXT NOT NULL,
    comment TEXT NOT NULL,

    -- identifies the latest internal DNS version when blueprint planning began
    internal_dns_version INT8 NOT NULL
);

-- table describing both the current and historical target blueprints of the
-- system
CREATE TABLE IF NOT EXISTS omicron.public.bp_target (
    -- Monotonically increasing version for all bp_targets
    version INT8 PRIMARY KEY,

    -- Effectively a foreign key into the `blueprint` table, but may reference a
    -- blueprint that has been deleted (if this target is no longer the current
    -- target: the current target must not be deleted).
    blueprint_id UUID NOT NULL,

    -- Is this blueprint enabled?
    --
    -- Currently, we have no code that acts on this value; however, it exists as
    -- an escape hatch once we have automated blueprint planning and execution.
    -- An operator can set the current blueprint to disabled, which should stop
    -- planning and execution (presumably until a support case can address
    -- whatever issue the update system is causing).
    enabled BOOL NOT NULL,

    -- Timestamp for when this blueprint was made the current target
    time_made_target TIMESTAMPTZ NOT NULL
);

-- see inv_sled_omicron_zones, which is identical except it references a
-- collection whereas this table references a blueprint
CREATE TABLE IF NOT EXISTS omicron.public.bp_sled_omicron_zones (
    -- foreign key into `blueprint` table
    blueprint_id UUID NOT NULL,

    sled_id UUID NOT NULL,
    generation INT8 NOT NULL,
    PRIMARY KEY (blueprint_id, sled_id)
);

-- description of omicron zones specified in a blueprint
--
-- This is currently identical to `inv_omicron_zone`, except that the foreign
-- keys reference other blueprint tables intead of inventory tables. We expect
-- their sameness to diverge over time as either inventory or blueprints (or
-- both) grow context-specific properties.
CREATE TABLE IF NOT EXISTS omicron.public.bp_omicron_zone (
    -- foreign key into the `blueprint` table
    blueprint_id UUID NOT NULL,

    -- unique id for this sled (should be foreign keys into `sled` table, though
    -- it's conceivable a blueprint could refer to a sled that no longer exists,
    -- particularly if the blueprint is older than the current target)
    sled_id UUID NOT NULL,

    -- unique id for this zone
    id UUID NOT NULL,
    underlay_address INET NOT NULL,
    zone_type omicron.public.zone_type NOT NULL,

    -- SocketAddr of the "primary" service for this zone
    -- (what this describes varies by zone type, but all zones have at least one
    -- service in them)
    primary_service_ip INET NOT NULL,
    primary_service_port INT4
        CHECK (primary_service_port BETWEEN 0 AND 65535)
        NOT NULL,

    -- The remaining properties may be NULL for different kinds of zones.  The
    -- specific constraints are not enforced at the database layer, basically
    -- because it's really complicated to do that and it's not obvious that it's
    -- worthwhile.

    -- Some zones have a second service.  Like the primary one, the meaning of
    -- this is zone-type-dependent.
    second_service_ip INET,
    second_service_port INT4
        CHECK (second_service_port IS NULL
        OR second_service_port BETWEEN 0 AND 65535),

    -- Zones may have an associated dataset.  They're currently always on a U.2.
    -- The only thing we need to identify it here is the name of the zpool that
    -- it's on.
    dataset_zpool_name TEXT,

    -- Zones with external IPs have an associated NIC and sockaddr for listening
    -- (first is a foreign key into `bp_omicron_zone_nic`)
    bp_nic_id UUID,

    -- Properties for internal DNS servers
    -- address attached to this zone from outside the sled's subnet
    dns_gz_address INET,
    dns_gz_address_index INT8,

    -- Properties common to both kinds of NTP zones
    ntp_ntp_servers TEXT[],
    ntp_dns_servers INET[],
    ntp_domain TEXT,

    -- Properties specific to Nexus zones
    nexus_external_tls BOOLEAN,
    nexus_external_dns_servers INET ARRAY,

    -- Source NAT configuration (currently used for boundary NTP only)
    snat_ip INET,
    snat_first_port INT4
        CHECK (snat_first_port IS NULL OR snat_first_port BETWEEN 0 AND 65535),
    snat_last_port INT4
        CHECK (snat_last_port IS NULL OR snat_last_port BETWEEN 0 AND 65535),

    PRIMARY KEY (blueprint_id, id)
);

CREATE TABLE IF NOT EXISTS omicron.public.bp_omicron_zone_nic (
    blueprint_id UUID NOT NULL,
    id UUID NOT NULL,
    name TEXT NOT NULL,
    ip INET NOT NULL,
    mac INT8 NOT NULL,
    subnet INET NOT NULL,
    vni INT8 NOT NULL,
    is_primary BOOLEAN NOT NULL,
    slot INT2 NOT NULL,

    PRIMARY KEY (blueprint_id, id)
);

-- list of omicron zones that are considered NOT in-service for a blueprint
--
-- In Rust code, we generally want to deal with "zones in service", which means
-- they should appear in DNS. However, almost all zones in almost all blueprints
-- will be in service, so we can induce considerably less database work by
-- storing the zones _not_ in service. Our DB wrapper layer handles this
-- inversion, so the rest of our Rust code can ignore it.
CREATE TABLE IF NOT EXISTS omicron.public.bp_omicron_zones_not_in_service (
    blueprint_id UUID NOT NULL,
    bp_omicron_zone_id UUID NOT NULL,

    PRIMARY KEY (blueprint_id, bp_omicron_zone_id)
);

/*******************************************************************/

/*
 * The `sled_instance` view's definition needs to be modified in a separate
 * transaction from the transaction that created it.
 */

COMMIT;
BEGIN;

CREATE TABLE IF NOT EXISTS omicron.public.db_metadata (
    -- There should only be one row of this table for the whole DB.
    -- It's a little goofy, but filter on "singleton = true" before querying
    -- or applying updates, and you'll access the singleton row.
    --
    -- We also add a constraint on this table to ensure it's not possible to
    -- access the version of this table with "singleton = false".
    singleton BOOL NOT NULL PRIMARY KEY,
    time_created TIMESTAMPTZ NOT NULL,
    time_modified TIMESTAMPTZ NOT NULL,
    -- Semver representation of the DB version
    version STRING(64) NOT NULL,

    -- (Optional) Semver representation of the DB version to which we're upgrading
    target_version STRING(64),

    CHECK (singleton = true)
);

-- Per-VMM state.
CREATE TABLE IF NOT EXISTS omicron.public.vmm (
    id UUID PRIMARY KEY,
    time_created TIMESTAMPTZ NOT NULL,
    time_deleted TIMESTAMPTZ,
    instance_id UUID NOT NULL,
    state omicron.public.instance_state NOT NULL,
    time_state_updated TIMESTAMPTZ NOT NULL,
    state_generation INT NOT NULL,
    sled_id UUID NOT NULL,
    propolis_ip INET NOT NULL,
    propolis_port INT4 NOT NULL CHECK (propolis_port BETWEEN 0 AND 65535) DEFAULT 12400
);

/*
 * A special view of an instance provided to operators for insights into what's
 * running on a sled.
 *
 * This view replaces the placeholder `sled_instance` view defined above. Any
 * columns in the placeholder must appear in the replacement in the same order
 * and with the same types they had in the placeholder.
 */

CREATE OR REPLACE VIEW omicron.public.sled_instance
AS SELECT
   instance.id,
   instance.name,
   silo.name as silo_name,
   project.name as project_name,
   vmm.sled_id as active_sled_id,
   instance.time_created,
   instance.time_modified,
   instance.migration_id,
   instance.ncpus,
   instance.memory,
   vmm.state
FROM
    omicron.public.instance AS instance
    JOIN omicron.public.project AS project ON
            instance.project_id = project.id
    JOIN omicron.public.silo AS silo ON
            project.silo_id = silo.id
    JOIN omicron.public.vmm AS vmm ON
            instance.active_propolis_id = vmm.id
WHERE
    instance.time_deleted IS NULL AND vmm.time_deleted IS NULL;

CREATE TYPE IF NOT EXISTS omicron.public.switch_link_fec AS ENUM (
    'Firecode',
    'None',
    'Rs'
);

CREATE TYPE IF NOT EXISTS omicron.public.switch_link_speed AS ENUM (
    '0G',
    '1G',
    '10G',
    '25G',
    '40G',
    '50G',
    '100G',
    '200G',
    '400G'
);

ALTER TABLE omicron.public.switch_port_settings_link_config ADD COLUMN IF NOT EXISTS fec omicron.public.switch_link_fec;
ALTER TABLE omicron.public.switch_port_settings_link_config ADD COLUMN IF NOT EXISTS speed omicron.public.switch_link_speed;

CREATE SEQUENCE IF NOT EXISTS omicron.public.ipv4_nat_version START 1 INCREMENT 1;

CREATE TABLE IF NOT EXISTS omicron.public.ipv4_nat_entry (
    id UUID PRIMARY KEY DEFAULT gen_random_uuid(),
    external_address INET NOT NULL,
    first_port INT4 NOT NULL,
    last_port INT4 NOT NULL,
    sled_address INET NOT NULL,
    vni INT4 NOT NULL,
    mac INT8 NOT NULL,
    version_added INT8 NOT NULL DEFAULT nextval('omicron.public.ipv4_nat_version'),
    version_removed INT8,
    time_created TIMESTAMPTZ NOT NULL DEFAULT now(),
    time_deleted TIMESTAMPTZ
);

CREATE UNIQUE INDEX IF NOT EXISTS ipv4_nat_version_added ON omicron.public.ipv4_nat_entry (
    version_added
)
STORING (
    external_address,
    first_port,
    last_port,
    sled_address,
    vni,
    mac,
    time_created,
    time_deleted
);

CREATE UNIQUE INDEX IF NOT EXISTS overlapping_ipv4_nat_entry ON omicron.public.ipv4_nat_entry (
    external_address,
    first_port,
    last_port
) WHERE time_deleted IS NULL;

CREATE INDEX IF NOT EXISTS ipv4_nat_lookup ON omicron.public.ipv4_nat_entry (external_address, first_port, last_port, sled_address, vni, mac);

CREATE UNIQUE INDEX IF NOT EXISTS ipv4_nat_version_removed ON omicron.public.ipv4_nat_entry (
    version_removed
)
STORING (
    external_address,
    first_port,
    last_port,
    sled_address,
    vni,
    mac,
    time_created,
    time_deleted
);

CREATE TYPE IF NOT EXISTS omicron.public.bfd_mode AS ENUM (
    'single_hop',
    'multi_hop'
);

CREATE TABLE IF NOT EXISTS omicron.public.bfd_session (
    id UUID PRIMARY KEY,
    local INET,
    remote INET NOT NULL,
    detection_threshold INT8 NOT NULL,
    required_rx INT8 NOT NULL,
    switch TEXT NOT NULL,
    mode  omicron.public.bfd_mode,

    time_created TIMESTAMPTZ NOT NULL,
    time_modified TIMESTAMPTZ NOT NULL,
    time_deleted TIMESTAMPTZ
);

CREATE UNIQUE INDEX IF NOT EXISTS lookup_bfd_session ON omicron.public.bfd_session (
    remote,
    switch
) WHERE time_deleted IS NULL;

/*
 * Metadata for the schema itself. This version number isn't great, as there's
 * nothing to ensure it gets bumped when it should be, but it's a start.
 */
CREATE TABLE IF NOT EXISTS omicron.public.db_metadata (
    -- There should only be one row of this table for the whole DB.
    -- It's a little goofy, but filter on "singleton = true" before querying
    -- or applying updates, and you'll access the singleton row.
    --
    -- We also add a constraint on this table to ensure it's not possible to
    -- access the version of this table with "singleton = false".
    singleton BOOL NOT NULL PRIMARY KEY,
    time_created TIMESTAMPTZ NOT NULL,
    time_modified TIMESTAMPTZ NOT NULL,
    -- Semver representation of the DB version
    version STRING(64) NOT NULL,

    -- (Optional) Semver representation of the DB version to which we're upgrading
    target_version STRING(64),

    CHECK (singleton = true)
);

ALTER TABLE omicron.public.switch_port_settings_link_config ADD COLUMN IF NOT EXISTS autoneg BOOL NOT NULL DEFAULT false;

CREATE INDEX IF NOT EXISTS ipv4_nat_lookup_by_vni ON omicron.public.ipv4_nat_entry (
  vni
)
STORING (
  external_address,
  first_port,
  last_port,
  sled_address,
  mac,
  version_added,
  version_removed,
  time_created,
  time_deleted
);

/*
 * A view of the ipv4 nat change history
 * used to summarize changes for external viewing
 */
CREATE VIEW IF NOT EXISTS omicron.public.ipv4_nat_changes
AS
-- Subquery:
-- We need to be able to order partial changesets. ORDER BY on separate columns
-- will not accomplish this, so we'll do this by interleaving version_added
-- and version_removed (version_removed taking priority if NOT NULL) and then sorting
-- on the appropriate version numbers at call time.
WITH interleaved_versions AS (
  -- fetch all active NAT entries (entries that have not been soft deleted)
  SELECT
    external_address,
    first_port,
    last_port,
    sled_address,
    vni,
    mac,
    -- rename version_added to version
    version_added AS version,
    -- create a new virtual column, boolean value representing whether or not
    -- the record has been soft deleted
    (version_removed IS NOT NULL) as deleted
  FROM omicron.public.ipv4_nat_entry
  WHERE version_removed IS NULL

  -- combine the datasets, unifying the version_added and version_removed
  -- columns to a single `version` column so we can interleave and sort the entries
  UNION

  -- fetch all inactive NAT entries (entries that have been soft deleted)
  SELECT
    external_address,
    first_port,
    last_port,
    sled_address,
    vni,
    mac,
    -- rename version_removed to version
    version_removed AS version,
    -- create a new virtual column, boolean value representing whether or not
    -- the record has been soft deleted
    (version_removed IS NOT NULL) as deleted
  FROM omicron.public.ipv4_nat_entry
  WHERE version_removed IS NOT NULL
)
-- this is our new "table"
-- here we select the columns from the subquery defined above
SELECT
  external_address,
  first_port,
  last_port,
  sled_address,
  vni,
  mac,
  version,
  deleted
FROM interleaved_versions;

-- Table for optionally enabling / disbling background tasks or
-- subsections of background tasks at runtime
CREATE TABLE IF NOT EXISTS omicron.public.background_task_toggles (
    id UUID NOT NULL DEFAULT uuid_generate_v4(),
    name STRING NOT NULL,
    enabled BOOLEAN NOT NULL,
    time_created TIMESTAMPTZ NOT NULL DEFAULT NOW(),
    time_modified TIMESTAMPTZ ON UPDATE NOW() NOT NULL DEFAULT NOW(),
    time_deleted TIMESTAMPTZ
);

CREATE UNIQUE INDEX IF NOT EXISTS background_task_toggles_name
ON omicron.public.background_task_toggles (name)
STORING (enabled);

INSERT INTO omicron.public.db_metadata (
    singleton,
    time_created,
    time_modified,
    version,
    target_version
) VALUES
<<<<<<< HEAD
    ( TRUE, NOW(), NOW(), '34.0.0', NULL)
=======
    ( TRUE, NOW(), NOW(), '38.0.0', NULL)
>>>>>>> 55cc2402
ON CONFLICT DO NOTHING;

COMMIT;<|MERGE_RESOLUTION|>--- conflicted
+++ resolved
@@ -3567,11 +3567,7 @@
     version,
     target_version
 ) VALUES
-<<<<<<< HEAD
-    ( TRUE, NOW(), NOW(), '34.0.0', NULL)
-=======
-    ( TRUE, NOW(), NOW(), '38.0.0', NULL)
->>>>>>> 55cc2402
+    ( TRUE, NOW(), NOW(), '39.0.0', NULL)
 ON CONFLICT DO NOTHING;
 
 COMMIT;