// This Source Code Form is subject to the terms of the Mozilla Public
// License, v. 2.0. If a copy of the MPL was not distributed with this
// file, You can obtain one at https://mozilla.org/MPL/2.0/.

//! Developer tool for easily running bits of Omicron

use anyhow::{bail, Context};
use camino::Utf8Path;
use camino::Utf8PathBuf;
use clap::Args;
use clap::Parser;
use dropshot::test_util::LogContext;
use futures::stream::StreamExt;
use nexus_config::NexusConfig;
use nexus_test_interface::NexusServer;
use omicron_common::cmd::fatal;
use omicron_common::cmd::CmdError;
use omicron_test_utils::dev;
use signal_hook::consts::signal::SIGINT;
use signal_hook_tokio::Signals;
use std::io::Write;
use std::os::unix::prelude::OpenOptionsExt;
use std::path::PathBuf;

#[tokio::main]
async fn main() -> Result<(), anyhow::Error> {
    let subcmd = OmicronDb::parse();
    let result = match subcmd {
        OmicronDb::DbRun { ref args } => cmd_db_run(args).await,
        OmicronDb::DbPopulate { ref args } => cmd_db_populate(args).await,
        OmicronDb::DbWipe { ref args } => cmd_db_wipe(args).await,
        OmicronDb::ChRun { ref args } => cmd_clickhouse_run(args).await,
        OmicronDb::MgsRun { ref args } => cmd_mgs_run(args).await,
        OmicronDb::RunAll { ref args } => cmd_run_all(args).await,
        OmicronDb::CertCreate { ref args } => cmd_cert_create(args).await,
    };
    if let Err(error) = result {
        fatal(CmdError::Failure(error));
    }
    Ok(())
}

/// Tools for working with a local Omicron deployment
#[derive(Debug, Parser)]
#[clap(version)]
enum OmicronDb {
    /// Start a CockroachDB cluster for development
    DbRun {
        #[clap(flatten)]
        args: DbRunArgs,
    },

    /// Populate an existing CockroachDB cluster with the Omicron schema
    DbPopulate {
        #[clap(flatten)]
        args: DbPopulateArgs,
    },

    /// Wipe the Omicron schema (and all data) from an existing CockroachDB
    /// cluster
    DbWipe {
        #[clap(flatten)]
        args: DbWipeArgs,
    },

    /// Run a ClickHouse database server for development
    ChRun {
        #[clap(flatten)]
        args: ChRunArgs,
    },

    /// Run a simulated Management Gateway Service for development
    MgsRun {
        #[clap(flatten)]
        args: MgsRunArgs,
    },

    /// Run a full simulated control plane
    RunAll {
        #[clap(flatten)]
        args: RunAllArgs,
    },

    /// Create a self-signed certificate for use with Omicron
    CertCreate {
        #[clap(flatten)]
        args: CertCreateArgs,
    },
}

#[derive(Clone, Debug, Args)]
struct DbRunArgs {
    /// Path to store database data (default: temp dir cleaned up on exit)
    #[clap(long, action)]
    store_dir: Option<PathBuf>,

    /// Database (SQL) listen port.  Use `0` to request any available port.
    // We choose an arbitrary default port that's different from the default
    // CockroachDB port to avoid conflicting.  We don't use 0 because this port
    // is specified in a few other places, like the default Nexus config file.
    // TODO We could load that file at compile time and use the value there.
    #[clap(long, default_value = "32221", action)]
    listen_port: u16,

    // This unusual clap configuration makes "populate" default to true,
    // allowing a --no-populate override on the CLI.
    /// Do not populate the database with any schema
    #[clap(long = "no-populate", action(clap::ArgAction::SetFalse))]
    populate: bool,
}

async fn cmd_db_run(args: &DbRunArgs) -> Result<(), anyhow::Error> {
    // Set ourselves up to wait for SIGINT.  It's important to do this early,
    // before we've created resources that we want to have cleaned up on SIGINT
    // (e.g., the temporary directory created by the database starter).
    let signals = Signals::new(&[SIGINT]).expect("failed to wait for SIGINT");
    let mut signal_stream = signals.fuse();

    // Now start CockroachDB.  This process looks bureaucratic (create arg
    // builder, then create starter, then start it) because we want to be able
    // to print what's happening before we do it.
    let mut db_arg_builder =
        dev::db::CockroachStarterBuilder::new().listen_port(args.listen_port);

    // NOTE: The stdout strings here are not intended to be stable, but they are
    // used by the test suite.

    if let Some(store_dir) = &args.store_dir {
        println!(
            "omicron-dev: using user-provided path for database store: {}",
            store_dir.display()
        );
        db_arg_builder = db_arg_builder.store_dir(store_dir);
    } else {
        println!(
            "omicron-dev: using temporary directory for database store \
            (cleaned up on clean exit)"
        );
    }

    let db_starter = db_arg_builder.build()?;
    println!(
        "omicron-dev: will run this to start CockroachDB:\n{}",
        db_starter.cmdline()
    );
    println!("omicron-dev: environment:");
    for (k, v) in db_starter.environment() {
        println!("    {}={}", k, v);
    }
    println!(
        "omicron-dev: temporary directory: {}",
        db_starter.temp_dir().display()
    );

    let mut db_instance = db_starter.start().await?;
    println!("\nomicron-dev: child process: pid {}", db_instance.pid());
    println!(
        "omicron-dev: CockroachDB listening at: {}",
        db_instance.listen_url()
    );

    if args.populate {
        // Populate the database with our schema.
        let start = tokio::time::Instant::now();
        println!("omicron-dev: populating database");
        db_instance.populate().await.context("populating database")?;
        let end = tokio::time::Instant::now();
        let duration = end.duration_since(start);
        println!(
            "omicron-dev: populated database in {}.{} seconds",
            duration.as_secs(),
            duration.subsec_millis()
        );
    }

    // Wait for either the child process to shut down on its own or for us to
    // receive SIGINT.
    tokio::select! {
        _ = db_instance.wait_for_shutdown() => {
            db_instance.cleanup().await.context("clean up after shutdown")?;
            bail!(
                "omicron-dev: database shut down unexpectedly \
                (see error output above)"
            );
        }
        caught_signal = signal_stream.next() => {
            assert_eq!(caught_signal.unwrap(), SIGINT);

            /*
             * We don't have to do anything to trigger shutdown because the
             * shell will have delivered the same SIGINT that we got to the
             * cockroach process as well.
             */
            eprintln!(
                "omicron-dev: caught signal, shutting down and removing \
                temporary directory"
            );

            db_instance
                .wait_for_shutdown()
                .await
                .context("clean up after SIGINT shutdown")?;
        }
    }

    Ok(())
}

#[derive(Debug, Args)]
struct DbPopulateArgs {
    /// URL for connecting to the database (postgresql:///...)
    #[clap(long, action)]
    database_url: String,

    /// Wipe any existing schema (and data!) before populating
    #[clap(long, action)]
    wipe: bool,
}

async fn cmd_db_populate(args: &DbPopulateArgs) -> Result<(), anyhow::Error> {
    let config =
        args.database_url.parse::<tokio_postgres::Config>().with_context(
            || format!("parsing database URL {:?}", args.database_url),
        )?;
    let client = dev::db::Client::connect(&config, tokio_postgres::NoTls)
        .await
        .with_context(|| format!("connecting to {:?}", args.database_url))?;

    if args.wipe {
        println!("omicron-dev: wiping any existing database");
        dev::db::wipe(&client).await?;
    }

    println!("omicron-dev: populating database");
    dev::db::populate(&client).await?;
    println!("omicron-dev: populated database");
    client.cleanup().await.expect("connection failed");
    Ok(())
}

#[derive(Debug, Args)]
struct DbWipeArgs {
    /// URL for connecting to the database (postgresql:///...)
    #[clap(long, action)]
    database_url: String,
}

async fn cmd_db_wipe(args: &DbWipeArgs) -> Result<(), anyhow::Error> {
    let config =
        args.database_url.parse::<tokio_postgres::Config>().with_context(
            || format!("parsing database URL {:?}", args.database_url),
        )?;
    let client = dev::db::Client::connect(&config, tokio_postgres::NoTls)
        .await
        .with_context(|| format!("connecting to {:?}", args.database_url))?;

    println!("omicron-dev: wiping any existing database");
    dev::db::wipe(&client).await?;
    println!("omicron-dev: wiped");
    client.cleanup().await.expect("connection failed");
    Ok(())
}

#[derive(Clone, Debug, Args)]
struct ChRunArgs {
    /// The HTTP port on which the server will listen
    #[clap(short, long, default_value = "8123", action)]
    port: u16,
    /// Starts a ClickHouse replicated cluster of 2 replicas and 3 keeper nodes
    #[clap(long, conflicts_with = "port", action)]
    replicated: bool,
}

async fn cmd_clickhouse_run(args: &ChRunArgs) -> Result<(), anyhow::Error> {
    let logctx = LogContext::new(
        "omicron-dev",
        &dropshot::ConfigLogging::StderrTerminal {
            level: dropshot::ConfigLoggingLevel::Info,
        },
    );
    if args.replicated {
        start_replicated_cluster(&logctx).await?;
    } else {
        start_single_node(&logctx, args.port).await?;
    }
    Ok(())
}

async fn start_single_node(
    logctx: &LogContext,
    port: u16,
) -> Result<(), anyhow::Error> {
    // Start a stream listening for SIGINT
    let signals = Signals::new(&[SIGINT]).expect("failed to wait for SIGINT");
    let mut signal_stream = signals.fuse();

    // Start the database server process, possibly on a specific port
    let mut db_instance =
        dev::clickhouse::ClickHouseInstance::new_single_node(logctx, port)
            .await?;
    println!(
        "omicron-dev: running ClickHouse with full command:\n\"clickhouse {}\"",
        db_instance.cmdline().join(" ")
    );
    println!(
        "omicron-dev: ClickHouse is running with PID {}",
        db_instance
            .pid()
            .expect("Failed to get process PID, it may not have started")
    );
    println!(
        "omicron-dev: ClickHouse HTTP server listening on port {}",
        db_instance.port()
    );
    println!(
        "omicron-dev: using {} for ClickHouse data storage",
        db_instance.data_path()
    );

    // Wait for the DB to exit itself (an error), or for SIGINT
    tokio::select! {
        _ = db_instance.wait_for_shutdown() => {
            db_instance.cleanup().await.context("clean up after shutdown")?;
            bail!("omicron-dev: ClickHouse shutdown unexpectedly");
        }
        caught_signal = signal_stream.next() => {
            assert_eq!(caught_signal.unwrap(), SIGINT);

            // As above, we don't need to explicitly kill the DB process, since
            // the shell will have delivered the signal to the whole process group.
            eprintln!(
                "omicron-dev: caught signal, shutting down and removing \
                temporary directory"
            );

            // Remove the data directory.
            db_instance
                .wait_for_shutdown()
                .await
                .context("clean up after SIGINT shutdown")?;
        }
    }
    Ok(())
}

async fn start_replicated_cluster(
    logctx: &LogContext,
) -> Result<(), anyhow::Error> {
    // Start a stream listening for SIGINT
    let signals = Signals::new(&[SIGINT]).expect("failed to wait for SIGINT");
    let mut signal_stream = signals.fuse();

    // Start the database server and keeper processes
    let manifest_dir = PathBuf::from(env!("CARGO_MANIFEST_DIR"));
    let replica_config = manifest_dir
        .as_path()
        .join("../../oximeter/db/src/configs/replica_config.xml");
    let keeper_config = manifest_dir
        .as_path()
        .join("../../oximeter/db/src/configs/keeper_config.xml");

    let mut cluster = dev::clickhouse::ClickHouseCluster::new(
        logctx,
        replica_config,
        keeper_config,
    )
    .await?;
    println!(
        "omicron-dev: running ClickHouse cluster with configuration files:\n \
        replicas: {}\n keepers: {}",
        cluster.replica_config_path().display(),
        cluster.keeper_config_path().display()
    );
    let pid_error_msg = "Failed to get process PID, it may not have started";
    println!(
        "omicron-dev: ClickHouse cluster is running with: server PIDs = [{}, {}] \
        and keeper PIDs = [{}, {}, {}]",
        cluster.replica_1
            .pid()
            .expect(pid_error_msg),
        cluster.replica_2
            .pid()
            .expect(pid_error_msg),
        cluster.keeper_1
            .pid()
            .expect(pid_error_msg),
        cluster.keeper_2
            .pid()
            .expect(pid_error_msg),
        cluster.keeper_3
            .pid()
            .expect(pid_error_msg),
    );
    println!(
        "omicron-dev: ClickHouse HTTP servers listening on ports: {}, {}",
        cluster.replica_1.port(),
        cluster.replica_2.port()
    );
    println!(
        "omicron-dev: using {} and {} for ClickHouse data storage",
        cluster.replica_1.data_path(),
        cluster.replica_2.data_path()
    );

    // Wait for the replicas and keepers to exit themselves (an error), or for SIGINT
    tokio::select! {
        _ = cluster.replica_1.wait_for_shutdown() => {
            cluster.replica_1.cleanup().await.context(
                format!("clean up {} after shutdown", cluster.replica_1.data_path())
            )?;
            bail!("omicron-dev: ClickHouse replica 1 shutdown unexpectedly");
        }
        _ = cluster.replica_2.wait_for_shutdown() => {
            cluster.replica_2.cleanup().await.context(
                format!("clean up {} after shutdown", cluster.replica_2.data_path())
            )?;
            bail!("omicron-dev: ClickHouse replica 2 shutdown unexpectedly");
        }
        _ = cluster.keeper_1.wait_for_shutdown() => {
            cluster.keeper_1.cleanup().await.context(
                format!("clean up {} after shutdown", cluster.keeper_1.data_path())
            )?;
            bail!("omicron-dev: ClickHouse keeper 1 shutdown unexpectedly");
        }
        _ = cluster.keeper_2.wait_for_shutdown() => {
            cluster.keeper_2.cleanup().await.context(
                format!("clean up {} after shutdown", cluster.keeper_2.data_path())
            )?;
            bail!("omicron-dev: ClickHouse keeper 2 shutdown unexpectedly");
        }
        _ = cluster.keeper_3.wait_for_shutdown() => {
            cluster.keeper_3.cleanup().await.context(
                format!("clean up {} after shutdown", cluster.keeper_3.data_path())
            )?;
            bail!("omicron-dev: ClickHouse keeper 3 shutdown unexpectedly");
        }
        caught_signal = signal_stream.next() => {
            assert_eq!(caught_signal.unwrap(), SIGINT);
            eprintln!(
                "omicron-dev: caught signal, shutting down and removing \
                temporary directories"
            );

            // Remove the data directories.
            let mut instances = vec![
                cluster.replica_1,
                cluster.replica_2,
                cluster.keeper_1,
                cluster.keeper_2,
                cluster.keeper_3,
            ];
            for instance in instances.iter_mut() {
                instance
                .wait_for_shutdown()
                .await
                .context(format!("clean up {} after SIGINT shutdown", instance.data_path()))?;
            };
        }
    }
    Ok(())
}

#[derive(Clone, Debug, Args)]
struct RunAllArgs {
    /// Nexus external API listen port.  Use `0` to request any available port.
    #[clap(long, action)]
    nexus_listen_port: Option<u16>,
}

async fn cmd_run_all(args: &RunAllArgs) -> Result<(), anyhow::Error> {
    // Start a stream listening for SIGINT
    let signals = Signals::new(&[SIGINT]).expect("failed to wait for SIGINT");
    let mut signal_stream = signals.fuse();

    // Read configuration.
    let config_str = include_str!("../../../../nexus/examples/config.toml");
    let mut config: NexusConfig =
        toml::from_str(config_str).context("parsing example config")?;
    config.pkg.log = dropshot::ConfigLogging::File {
        // See LogContext::new(),
        path: "UNUSED".to_string().into(),
        level: dropshot::ConfigLoggingLevel::Trace,
        if_exists: dropshot::ConfigLoggingIfExists::Fail,
    };

    if let Some(p) = args.nexus_listen_port {
        config.deployment.dropshot_external.dropshot.bind_address.set_port(p);
    }

    println!("omicron-dev: setting up all services ... ");
    let cptestctx = nexus_test_utils::omicron_dev_setup_with_config::<
        omicron_nexus::Server,
    >(&mut config)
    .await
    .context("error setting up services")?;
    println!("omicron-dev: services are running.");

    // Print out basic information about what was started.
    // NOTE: The stdout strings here are not intended to be stable, but they are
    // used by the test suite.
    let addr = cptestctx.external_client.bind_address;
    println!("omicron-dev: nexus external API:    {:?}", addr);
    println!(
        "omicron-dev: nexus internal API:    {:?}",
        cptestctx.server.get_http_server_internal_address().await,
    );
    println!(
        "omicron-dev: cockroachdb pid:       {}",
        cptestctx.database.pid(),
    );
    println!(
        "omicron-dev: cockroachdb URL:       {}",
        cptestctx.database.pg_config()
    );
    println!(
        "omicron-dev: cockroachdb directory: {}",
        cptestctx.database.temp_dir().display()
    );
    println!(
        "omicron-dev: internal DNS HTTP:     http://{}",
        cptestctx.internal_dns.dropshot_server.local_addr()
    );
    println!(
        "omicron-dev: internal DNS:          {}",
        cptestctx.internal_dns.dns_server.local_address()
    );
    println!(
        "omicron-dev: external DNS name:     {}",
        cptestctx.external_dns_zone_name,
    );
    println!(
        "omicron-dev: external DNS HTTP:     http://{}",
        cptestctx.external_dns.dropshot_server.local_addr()
    );
    println!(
        "omicron-dev: external DNS:          {}",
        cptestctx.external_dns.dns_server.local_address()
    );
    println!(
        "omicron-dev:   e.g. `dig @{} -p {} {}.sys.{}`",
        cptestctx.external_dns.dns_server.local_address().ip(),
        cptestctx.external_dns.dns_server.local_address().port(),
        cptestctx.silo_name,
        cptestctx.external_dns_zone_name,
    );
<<<<<<< HEAD
    println!(
        "omicron-dev: management gateway:    http://{}",
        cptestctx.gateway.values().next().unwrap().client.bind_address,
    );
=======
    for (location, gateway) in &cptestctx.gateway {
        println!(
            "omicron-dev: management gateway:    http://{} ({})",
            gateway.client.bind_address, location,
        );
    }
>>>>>>> 1eaad083
    println!("omicron-dev: silo name:             {}", cptestctx.silo_name,);
    println!(
        "omicron-dev: privileged user name:  {}",
        cptestctx.user_name.as_ref(),
    );

    // Wait for a signal.
    let caught_signal = signal_stream.next().await;
    assert_eq!(caught_signal.unwrap(), SIGINT);
    eprintln!(
        "omicron-dev: caught signal, shutting down and removing \
        temporary directory"
    );

    cptestctx.teardown().await;
    Ok(())
}

#[derive(Clone, Debug, Args)]
struct CertCreateArgs {
    /// path to where the generated certificate and key files should go
    /// (e.g., "out/initial-" would cause the files to be called
    /// "out/initial-cert.pem" and "out/initial-key.pem")
    #[clap(action)]
    output_base: Utf8PathBuf,

    /// DNS names that the certificate claims to be valid for (subject
    /// alternative names)
    #[clap(action, required = true)]
    server_names: Vec<String>,
}

async fn cmd_cert_create(args: &CertCreateArgs) -> Result<(), anyhow::Error> {
    let cert = rcgen::generate_simple_self_signed(args.server_names.clone())
        .context("generating certificate")?;
    let cert_pem =
        cert.serialize_pem().context("serializing certificate as PEM")?;
    let key_pem = cert.serialize_private_key_pem();

    let cert_path = Utf8PathBuf::from(format!("{}cert.pem", args.output_base));
    write_private_file(&cert_path, cert_pem.as_bytes())
        .context("writing certificate file")?;
    println!("wrote certificate to {}", cert_path);

    let key_path = Utf8PathBuf::from(format!("{}key.pem", args.output_base));
    write_private_file(&key_path, key_pem.as_bytes())
        .context("writing private key file")?;
    println!("wrote private key to {}", key_path);

    Ok(())
}

#[cfg_attr(not(mac), allow(clippy::useless_conversion))]
fn write_private_file(
    path: &Utf8Path,
    contents: &[u8],
) -> Result<(), anyhow::Error> {
    // The file should be readable and writable by the user only.
    let perms = libc::S_IRUSR | libc::S_IWUSR;
    let mut file = std::fs::OpenOptions::new()
        .write(true)
        .create_new(true)
        .mode(perms.into()) // into() needed on mac only
        .open(path)
        .with_context(|| format!("open {:?} for writing", path))?;
    file.write_all(contents).with_context(|| format!("write to {:?}", path))
}

#[derive(Clone, Debug, Args)]
struct MgsRunArgs {}

async fn cmd_mgs_run(_args: &MgsRunArgs) -> Result<(), anyhow::Error> {
    // Start a stream listening for SIGINT
    let signals = Signals::new(&[SIGINT]).expect("failed to wait for SIGINT");
    let mut signal_stream = signals.fuse();

    println!("omicron-dev: setting up MGS ... ");
    let gwtestctx = gateway_test_utils::setup::test_setup(
        "omicron-dev",
        gateway_messages::SpPort::One,
    )
    .await;
    println!("omicron-dev: MGS is running.");

    let addr = gwtestctx.client.bind_address;
    println!("omicron-dev: MGS API: http://{:?}", addr);

    // Wait for a signal.
    let caught_signal = signal_stream.next().await;
    assert_eq!(caught_signal.unwrap(), SIGINT);
    eprintln!(
        "omicron-dev: caught signal, shutting down and removing \
        temporary directory"
    );

    gwtestctx.teardown().await;
    Ok(())
}<|MERGE_RESOLUTION|>--- conflicted
+++ resolved
@@ -543,19 +543,12 @@
         cptestctx.silo_name,
         cptestctx.external_dns_zone_name,
     );
-<<<<<<< HEAD
-    println!(
-        "omicron-dev: management gateway:    http://{}",
-        cptestctx.gateway.values().next().unwrap().client.bind_address,
-    );
-=======
     for (location, gateway) in &cptestctx.gateway {
         println!(
             "omicron-dev: management gateway:    http://{} ({})",
             gateway.client.bind_address, location,
         );
     }
->>>>>>> 1eaad083
     println!("omicron-dev: silo name:             {}", cptestctx.silo_name,);
     println!(
         "omicron-dev: privileged user name:  {}",
