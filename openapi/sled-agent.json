--- conflicted
+++ resolved
@@ -1745,11 +1745,7 @@
         "pattern": "^(0|[1-9]\\d*)\\.(0|[1-9]\\d*)\\.(0|[1-9]\\d*)(?:-((?:0|[1-9]\\d*|\\d*[a-zA-Z-][0-9a-zA-Z-]*)(?:\\.(?:0|[1-9]\\d*|\\d*[a-zA-Z-][0-9a-zA-Z-]*))*))?(?:\\+([0-9a-zA-Z-]+(?:\\.[0-9a-zA-Z-]+)*))?$"
       },
       "ServiceEnsureBody": {
-<<<<<<< HEAD
-        "description": "Used to request that the Sled initialize certain services on initialization.\n\nThis may be used to record that certain sleds are responsible for launching services which may not be associated with a dataset, such as Nexus.",
-=======
         "description": "Used to request that the Sled initialize multiple services.\n\nThis may be used to record that certain sleds are responsible for launching services which may not be associated with a dataset, such as Nexus.",
->>>>>>> 9d00c936
         "type": "object",
         "properties": {
           "services": {
@@ -2142,11 +2138,7 @@
         ]
       },
       "ServiceZoneService": {
-<<<<<<< HEAD
-        "description": "Used to request that the Sled initialize certain services.",
-=======
         "description": "Used to request that the Sled initialize a single service.",
->>>>>>> 9d00c936
         "type": "object",
         "properties": {
           "details": {
