--- conflicted
+++ resolved
@@ -1870,7 +1870,6 @@
       },
       "ServiceKind": {
         "description": "Describes the purpose of the service.",
-<<<<<<< HEAD
         "oneOf": [
           {
             "type": "object",
@@ -1940,16 +1939,21 @@
             "required": [
               "type"
             ]
-          }
-=======
-        "type": "string",
-        "enum": [
-          "internal_d_n_s",
-          "nexus",
-          "oximeter",
-          "dendrite",
-          "tfport"
->>>>>>> bafa179a
+          },
+          {
+            "type": "object",
+            "properties": {
+              "type": {
+                "type": "string",
+                "enum": [
+                  "tfport"
+                ]
+              }
+            },
+            "required": [
+              "type"
+            ]
+          }
         ]
       },
       "ServicePutRequest": {
