{
  "openapi": "3.0.3",
  "info": {
    "title": "Oxide Region API",
    "description": "API for interacting with the Oxide control plane",
    "contact": {
      "url": "https://oxide.computer",
      "email": "api@oxide.computer"
    },
    "version": "0.0.1"
  },
  "paths": {
    "/device/auth": {
      "post": {
        "tags": [
          "hidden"
        ],
        "summary": "Start an OAuth 2.0 Device Authorization Grant",
        "description": "This endpoint is designed to be accessed from an *unauthenticated* API client. It generates and records a `device_code` and `user_code` which must be verified and confirmed prior to a token being granted.",
        "operationId": "device_auth_request",
        "requestBody": {
          "content": {
            "application/x-www-form-urlencoded": {
              "schema": {
                "$ref": "#/components/schemas/DeviceAuthRequest"
              }
            }
          },
          "required": true
        },
        "responses": {
          "default": {
            "description": "",
            "content": {
              "*/*": {
                "schema": {}
              }
            }
          }
        }
      }
    },
    "/device/confirm": {
      "post": {
        "tags": [
          "hidden"
        ],
        "summary": "Confirm an OAuth 2.0 Device Authorization Grant",
        "description": "This endpoint is designed to be accessed by the user agent (browser), not the client requesting the token. So we do not actually return the token here; it will be returned in response to the poll on `/device/token`.",
        "operationId": "device_auth_confirm",
        "requestBody": {
          "content": {
            "application/json": {
              "schema": {
                "$ref": "#/components/schemas/DeviceAuthVerify"
              }
            }
          },
          "required": true
        },
        "responses": {
          "204": {
            "description": "resource updated"
          },
          "4XX": {
            "$ref": "#/components/responses/Error"
          },
          "5XX": {
            "$ref": "#/components/responses/Error"
          }
        }
      }
    },
    "/device/token": {
      "post": {
        "tags": [
          "hidden"
        ],
        "summary": "Request a device access token",
        "description": "This endpoint should be polled by the client until the user code is verified and the grant is confirmed.",
        "operationId": "device_access_token",
        "requestBody": {
          "content": {
            "application/x-www-form-urlencoded": {
              "schema": {
                "$ref": "#/components/schemas/DeviceAccessTokenRequest"
              }
            }
          },
          "required": true
        },
        "responses": {
          "default": {
            "description": "",
            "content": {
              "*/*": {
                "schema": {}
              }
            }
          }
        }
      }
    },
    "/login/{silo_name}/saml/{provider_name}": {
      "post": {
        "tags": [
          "login"
        ],
        "summary": "Authenticate a user via SAML",
        "operationId": "login_saml",
        "parameters": [
          {
            "in": "path",
            "name": "provider_name",
            "required": true,
            "schema": {
              "$ref": "#/components/schemas/Name"
            }
          },
          {
            "in": "path",
            "name": "silo_name",
            "required": true,
            "schema": {
              "$ref": "#/components/schemas/Name"
            }
          }
        ],
        "requestBody": {
          "content": {
            "application/octet-stream": {
              "schema": {
                "type": "string",
                "format": "binary"
              }
            }
          },
          "required": true
        },
        "responses": {
          "303": {
            "description": "redirect (see other)",
            "headers": {
              "location": {
                "description": "HTTP \"Location\" header",
                "style": "simple",
                "required": true,
                "schema": {
                  "type": "string"
                }
              }
            }
          },
          "4XX": {
            "$ref": "#/components/responses/Error"
          },
          "5XX": {
            "$ref": "#/components/responses/Error"
          }
        }
      }
    },
    "/v1/certificates": {
      "get": {
        "tags": [
          "silos"
        ],
        "summary": "List certificates for external endpoints",
        "description": "Returns a list of TLS certificates used for the external API (for the current Silo).  These are sorted by creation date, with the most recent certificates appearing first.",
        "operationId": "certificate_list",
        "parameters": [
          {
            "in": "query",
            "name": "limit",
            "description": "Maximum number of items returned by a single call",
            "schema": {
              "nullable": true,
              "type": "integer",
              "format": "uint32",
              "minimum": 1
            }
          },
          {
            "in": "query",
            "name": "page_token",
            "description": "Token returned by previous call to retrieve the subsequent page",
            "schema": {
              "nullable": true,
              "type": "string"
            }
          },
          {
            "in": "query",
            "name": "sort_by",
            "schema": {
              "$ref": "#/components/schemas/NameOrIdSortMode"
            }
          }
        ],
        "responses": {
          "200": {
            "description": "successful operation",
            "content": {
              "application/json": {
                "schema": {
                  "$ref": "#/components/schemas/CertificateResultsPage"
                }
              }
            }
          },
          "4XX": {
            "$ref": "#/components/responses/Error"
          },
          "5XX": {
            "$ref": "#/components/responses/Error"
          }
        },
        "x-dropshot-pagination": {
          "required": []
        }
      },
      "post": {
        "tags": [
          "silos"
        ],
        "summary": "Create a new system-wide x.509 certificate",
        "description": "This certificate is automatically used by the Oxide Control plane to serve external connections.",
        "operationId": "certificate_create",
        "requestBody": {
          "content": {
            "application/json": {
              "schema": {
                "$ref": "#/components/schemas/CertificateCreate"
              }
            }
          },
          "required": true
        },
        "responses": {
          "201": {
            "description": "successful creation",
            "content": {
              "application/json": {
                "schema": {
                  "$ref": "#/components/schemas/Certificate"
                }
              }
            }
          },
          "4XX": {
            "$ref": "#/components/responses/Error"
          },
          "5XX": {
            "$ref": "#/components/responses/Error"
          }
        }
      }
    },
    "/v1/certificates/{certificate}": {
      "get": {
        "tags": [
          "silos"
        ],
        "summary": "Fetch a certificate",
        "description": "Returns the details of a specific certificate",
        "operationId": "certificate_view",
        "parameters": [
          {
            "in": "path",
            "name": "certificate",
            "required": true,
            "schema": {
              "$ref": "#/components/schemas/NameOrId"
            }
          }
        ],
        "responses": {
          "200": {
            "description": "successful operation",
            "content": {
              "application/json": {
                "schema": {
                  "$ref": "#/components/schemas/Certificate"
                }
              }
            }
          },
          "4XX": {
            "$ref": "#/components/responses/Error"
          },
          "5XX": {
            "$ref": "#/components/responses/Error"
          }
        }
      },
      "delete": {
        "tags": [
          "silos"
        ],
        "summary": "Delete a certificate",
        "description": "Permanently delete a certificate. This operation cannot be undone.",
        "operationId": "certificate_delete",
        "parameters": [
          {
            "in": "path",
            "name": "certificate",
            "required": true,
            "schema": {
              "$ref": "#/components/schemas/NameOrId"
            }
          }
        ],
        "responses": {
          "204": {
            "description": "successful deletion"
          },
          "4XX": {
            "$ref": "#/components/responses/Error"
          },
          "5XX": {
            "$ref": "#/components/responses/Error"
          }
        }
      }
    },
    "/v1/disks": {
      "get": {
        "tags": [
          "disks"
        ],
        "summary": "List disks",
        "operationId": "disk_list",
        "parameters": [
          {
            "in": "query",
            "name": "limit",
            "description": "Maximum number of items returned by a single call",
            "schema": {
              "nullable": true,
              "type": "integer",
              "format": "uint32",
              "minimum": 1
            }
          },
          {
            "in": "query",
            "name": "page_token",
            "description": "Token returned by previous call to retrieve the subsequent page",
            "schema": {
              "nullable": true,
              "type": "string"
            }
          },
          {
            "in": "query",
            "name": "project",
            "description": "Name or ID of the project",
            "schema": {
              "$ref": "#/components/schemas/NameOrId"
            }
          },
          {
            "in": "query",
            "name": "sort_by",
            "schema": {
              "$ref": "#/components/schemas/NameOrIdSortMode"
            }
          }
        ],
        "responses": {
          "200": {
            "description": "successful operation",
            "content": {
              "application/json": {
                "schema": {
                  "$ref": "#/components/schemas/DiskResultsPage"
                }
              }
            }
          },
          "4XX": {
            "$ref": "#/components/responses/Error"
          },
          "5XX": {
            "$ref": "#/components/responses/Error"
          }
        },
        "x-dropshot-pagination": {
          "required": [
            "project"
          ]
        }
      },
      "post": {
        "tags": [
          "disks"
        ],
        "summary": "Create a disk",
        "operationId": "disk_create",
        "parameters": [
          {
            "in": "query",
            "name": "project",
            "description": "Name or ID of the project",
            "required": true,
            "schema": {
              "$ref": "#/components/schemas/NameOrId"
            }
          }
        ],
        "requestBody": {
          "content": {
            "application/json": {
              "schema": {
                "$ref": "#/components/schemas/DiskCreate"
              }
            }
          },
          "required": true
        },
        "responses": {
          "201": {
            "description": "successful creation",
            "content": {
              "application/json": {
                "schema": {
                  "$ref": "#/components/schemas/Disk"
                }
              }
            }
          },
          "4XX": {
            "$ref": "#/components/responses/Error"
          },
          "5XX": {
            "$ref": "#/components/responses/Error"
          }
        }
      }
    },
    "/v1/disks/{disk}": {
      "get": {
        "tags": [
          "disks"
        ],
        "summary": "Fetch a disk",
        "operationId": "disk_view",
        "parameters": [
          {
            "in": "path",
            "name": "disk",
            "description": "Name or ID of the disk",
            "required": true,
            "schema": {
              "$ref": "#/components/schemas/NameOrId"
            }
          },
          {
            "in": "query",
            "name": "project",
            "description": "Name or ID of the project",
            "schema": {
              "$ref": "#/components/schemas/NameOrId"
            }
          }
        ],
        "responses": {
          "200": {
            "description": "successful operation",
            "content": {
              "application/json": {
                "schema": {
                  "$ref": "#/components/schemas/Disk"
                }
              }
            }
          },
          "4XX": {
            "$ref": "#/components/responses/Error"
          },
          "5XX": {
            "$ref": "#/components/responses/Error"
          }
        }
      },
      "delete": {
        "tags": [
          "disks"
        ],
        "summary": "Delete a disk",
        "operationId": "disk_delete",
        "parameters": [
          {
            "in": "path",
            "name": "disk",
            "description": "Name or ID of the disk",
            "required": true,
            "schema": {
              "$ref": "#/components/schemas/NameOrId"
            }
          },
          {
            "in": "query",
            "name": "project",
            "description": "Name or ID of the project",
            "schema": {
              "$ref": "#/components/schemas/NameOrId"
            }
          }
        ],
        "responses": {
          "204": {
            "description": "successful deletion"
          },
          "4XX": {
            "$ref": "#/components/responses/Error"
          },
          "5XX": {
            "$ref": "#/components/responses/Error"
          }
        }
      }
    },
    "/v1/disks/{disk}/bulk-write": {
      "post": {
        "tags": [
          "disks"
        ],
        "summary": "Import blocks into a disk",
        "operationId": "disk_bulk_write_import",
        "parameters": [
          {
            "in": "path",
            "name": "disk",
            "description": "Name or ID of the disk",
            "required": true,
            "schema": {
              "$ref": "#/components/schemas/NameOrId"
            }
          },
          {
            "in": "query",
            "name": "project",
            "description": "Name or ID of the project",
            "schema": {
              "$ref": "#/components/schemas/NameOrId"
            }
          }
        ],
        "requestBody": {
          "content": {
            "application/json": {
              "schema": {
                "$ref": "#/components/schemas/ImportBlocksBulkWrite"
              }
            }
          },
          "required": true
        },
        "responses": {
          "204": {
            "description": "resource updated"
          },
          "4XX": {
            "$ref": "#/components/responses/Error"
          },
          "5XX": {
            "$ref": "#/components/responses/Error"
          }
        }
      }
    },
    "/v1/disks/{disk}/bulk-write-start": {
      "post": {
        "tags": [
          "disks"
        ],
        "summary": "Start importing blocks into a disk",
        "description": "Start the process of importing blocks into a disk",
        "operationId": "disk_bulk_write_import_start",
        "parameters": [
          {
            "in": "path",
            "name": "disk",
            "description": "Name or ID of the disk",
            "required": true,
            "schema": {
              "$ref": "#/components/schemas/NameOrId"
            }
          },
          {
            "in": "query",
            "name": "project",
            "description": "Name or ID of the project",
            "schema": {
              "$ref": "#/components/schemas/NameOrId"
            }
          }
        ],
        "responses": {
          "204": {
            "description": "resource updated"
          },
          "4XX": {
            "$ref": "#/components/responses/Error"
          },
          "5XX": {
            "$ref": "#/components/responses/Error"
          }
        }
      }
    },
    "/v1/disks/{disk}/bulk-write-stop": {
      "post": {
        "tags": [
          "disks"
        ],
        "summary": "Stop importing blocks into a disk",
        "description": "Stop the process of importing blocks into a disk",
        "operationId": "disk_bulk_write_import_stop",
        "parameters": [
          {
            "in": "path",
            "name": "disk",
            "description": "Name or ID of the disk",
            "required": true,
            "schema": {
              "$ref": "#/components/schemas/NameOrId"
            }
          },
          {
            "in": "query",
            "name": "project",
            "description": "Name or ID of the project",
            "schema": {
              "$ref": "#/components/schemas/NameOrId"
            }
          }
        ],
        "responses": {
          "204": {
            "description": "resource updated"
          },
          "4XX": {
            "$ref": "#/components/responses/Error"
          },
          "5XX": {
            "$ref": "#/components/responses/Error"
          }
        }
      }
    },
    "/v1/disks/{disk}/finalize": {
      "post": {
        "tags": [
          "disks"
        ],
        "summary": "Confirm disk block import completion",
        "operationId": "disk_finalize_import",
        "parameters": [
          {
            "in": "path",
            "name": "disk",
            "description": "Name or ID of the disk",
            "required": true,
            "schema": {
              "$ref": "#/components/schemas/NameOrId"
            }
          },
          {
            "in": "query",
            "name": "project",
            "description": "Name or ID of the project",
            "schema": {
              "$ref": "#/components/schemas/NameOrId"
            }
          }
        ],
        "requestBody": {
          "content": {
            "application/json": {
              "schema": {
                "$ref": "#/components/schemas/FinalizeDisk"
              }
            }
          },
          "required": true
        },
        "responses": {
          "204": {
            "description": "resource updated"
          },
          "4XX": {
            "$ref": "#/components/responses/Error"
          },
          "5XX": {
            "$ref": "#/components/responses/Error"
          }
        }
      }
    },
    "/v1/disks/{disk}/metrics/{metric}": {
      "get": {
        "tags": [
          "disks"
        ],
        "summary": "Fetch disk metrics",
        "operationId": "disk_metrics_list",
        "parameters": [
          {
            "in": "path",
            "name": "disk",
            "required": true,
            "schema": {
              "$ref": "#/components/schemas/NameOrId"
            }
          },
          {
            "in": "path",
            "name": "metric",
            "required": true,
            "schema": {
              "$ref": "#/components/schemas/DiskMetricName"
            }
          },
          {
            "in": "query",
            "name": "end_time",
            "description": "An exclusive end time of metrics.",
            "schema": {
              "type": "string",
              "format": "date-time"
            }
          },
          {
            "in": "query",
            "name": "limit",
            "description": "Maximum number of items returned by a single call",
            "schema": {
              "nullable": true,
              "type": "integer",
              "format": "uint32",
              "minimum": 1
            }
          },
          {
            "in": "query",
            "name": "order",
            "description": "Query result order",
            "schema": {
              "$ref": "#/components/schemas/PaginationOrder"
            }
          },
          {
            "in": "query",
            "name": "page_token",
            "description": "Token returned by previous call to retrieve the subsequent page",
            "schema": {
              "nullable": true,
              "type": "string"
            }
          },
          {
            "in": "query",
            "name": "start_time",
            "description": "An inclusive start time of metrics.",
            "schema": {
              "type": "string",
              "format": "date-time"
            }
          },
          {
            "in": "query",
            "name": "project",
            "description": "Name or ID of the project",
            "schema": {
              "$ref": "#/components/schemas/NameOrId"
            }
          }
        ],
        "responses": {
          "200": {
            "description": "successful operation",
            "content": {
              "application/json": {
                "schema": {
                  "$ref": "#/components/schemas/MeasurementResultsPage"
                }
              }
            }
          },
          "4XX": {
            "$ref": "#/components/responses/Error"
          },
          "5XX": {
            "$ref": "#/components/responses/Error"
          }
        },
        "x-dropshot-pagination": {
          "required": [
            "end_time",
            "start_time"
          ]
        }
      }
    },
    "/v1/floating-ips": {
      "get": {
        "tags": [
          "floating-ips"
        ],
        "summary": "List all Floating IPs",
        "operationId": "floating_ip_list",
        "parameters": [
          {
            "in": "query",
            "name": "limit",
            "description": "Maximum number of items returned by a single call",
            "schema": {
              "nullable": true,
              "type": "integer",
              "format": "uint32",
              "minimum": 1
            }
          },
          {
            "in": "query",
            "name": "page_token",
            "description": "Token returned by previous call to retrieve the subsequent page",
            "schema": {
              "nullable": true,
              "type": "string"
            }
          },
          {
            "in": "query",
            "name": "project",
            "description": "Name or ID of the project",
            "schema": {
              "$ref": "#/components/schemas/NameOrId"
            }
          },
          {
            "in": "query",
            "name": "sort_by",
            "schema": {
              "$ref": "#/components/schemas/NameOrIdSortMode"
            }
          }
        ],
        "responses": {
          "200": {
            "description": "successful operation",
            "content": {
              "application/json": {
                "schema": {
                  "$ref": "#/components/schemas/FloatingIpResultsPage"
                }
              }
            }
          },
          "4XX": {
            "$ref": "#/components/responses/Error"
          },
          "5XX": {
            "$ref": "#/components/responses/Error"
          }
        },
        "x-dropshot-pagination": {
          "required": [
            "project"
          ]
        }
      },
      "post": {
        "tags": [
          "floating-ips"
        ],
        "summary": "Create a Floating IP",
        "operationId": "floating_ip_create",
        "parameters": [
          {
            "in": "query",
            "name": "project",
            "description": "Name or ID of the project",
            "required": true,
            "schema": {
              "$ref": "#/components/schemas/NameOrId"
            }
          }
        ],
        "requestBody": {
          "content": {
            "application/json": {
              "schema": {
                "$ref": "#/components/schemas/FloatingIpCreate"
              }
            }
          },
          "required": true
        },
        "responses": {
          "201": {
            "description": "successful creation",
            "content": {
              "application/json": {
                "schema": {
                  "$ref": "#/components/schemas/FloatingIp"
                }
              }
            }
          },
          "4XX": {
            "$ref": "#/components/responses/Error"
          },
          "5XX": {
            "$ref": "#/components/responses/Error"
          }
        }
      }
    },
    "/v1/floating-ips/{floating_ip}": {
      "get": {
        "tags": [
          "floating-ips"
        ],
        "summary": "Fetch a floating IP",
        "operationId": "floating_ip_view",
        "parameters": [
          {
            "in": "path",
            "name": "floating_ip",
            "description": "Name or ID of the Floating IP",
            "required": true,
            "schema": {
              "$ref": "#/components/schemas/NameOrId"
            }
          },
          {
            "in": "query",
            "name": "project",
            "description": "Name or ID of the project",
            "schema": {
              "$ref": "#/components/schemas/NameOrId"
            }
          }
        ],
        "responses": {
          "200": {
            "description": "successful operation",
            "content": {
              "application/json": {
                "schema": {
                  "$ref": "#/components/schemas/FloatingIp"
                }
              }
            }
          },
          "4XX": {
            "$ref": "#/components/responses/Error"
          },
          "5XX": {
            "$ref": "#/components/responses/Error"
          }
        }
      },
      "delete": {
        "tags": [
          "floating-ips"
        ],
        "summary": "Delete a Floating IP",
        "operationId": "floating_ip_delete",
        "parameters": [
          {
            "in": "path",
            "name": "floating_ip",
            "description": "Name or ID of the Floating IP",
            "required": true,
            "schema": {
              "$ref": "#/components/schemas/NameOrId"
            }
          },
          {
            "in": "query",
            "name": "project",
            "description": "Name or ID of the project",
            "schema": {
              "$ref": "#/components/schemas/NameOrId"
            }
          }
        ],
        "responses": {
          "204": {
            "description": "successful deletion"
          },
          "4XX": {
            "$ref": "#/components/responses/Error"
          },
          "5XX": {
            "$ref": "#/components/responses/Error"
          }
        }
      }
    },
    "/v1/groups": {
      "get": {
        "tags": [
          "silos"
        ],
        "summary": "List groups",
        "operationId": "group_list",
        "parameters": [
          {
            "in": "query",
            "name": "limit",
            "description": "Maximum number of items returned by a single call",
            "schema": {
              "nullable": true,
              "type": "integer",
              "format": "uint32",
              "minimum": 1
            }
          },
          {
            "in": "query",
            "name": "page_token",
            "description": "Token returned by previous call to retrieve the subsequent page",
            "schema": {
              "nullable": true,
              "type": "string"
            }
          },
          {
            "in": "query",
            "name": "sort_by",
            "schema": {
              "$ref": "#/components/schemas/IdSortMode"
            }
          }
        ],
        "responses": {
          "200": {
            "description": "successful operation",
            "content": {
              "application/json": {
                "schema": {
                  "$ref": "#/components/schemas/GroupResultsPage"
                }
              }
            }
          },
          "4XX": {
            "$ref": "#/components/responses/Error"
          },
          "5XX": {
            "$ref": "#/components/responses/Error"
          }
        },
        "x-dropshot-pagination": {
          "required": []
        }
      }
    },
    "/v1/groups/{group_id}": {
      "get": {
        "tags": [
          "silos"
        ],
        "summary": "Fetch group",
        "operationId": "group_view",
        "parameters": [
          {
            "in": "path",
            "name": "group_id",
            "description": "ID of the group",
            "required": true,
            "schema": {
              "type": "string",
              "format": "uuid"
            }
          }
        ],
        "responses": {
          "200": {
            "description": "successful operation",
            "content": {
              "application/json": {
                "schema": {
                  "$ref": "#/components/schemas/Group"
                }
              }
            }
          },
          "4XX": {
            "$ref": "#/components/responses/Error"
          },
          "5XX": {
            "$ref": "#/components/responses/Error"
          }
        }
      }
    },
    "/v1/images": {
      "get": {
        "tags": [
          "images"
        ],
        "summary": "List images",
        "description": "List images which are global or scoped to the specified project. The images are returned sorted by creation date, with the most recent images appearing first.",
        "operationId": "image_list",
        "parameters": [
          {
            "in": "query",
            "name": "limit",
            "description": "Maximum number of items returned by a single call",
            "schema": {
              "nullable": true,
              "type": "integer",
              "format": "uint32",
              "minimum": 1
            }
          },
          {
            "in": "query",
            "name": "page_token",
            "description": "Token returned by previous call to retrieve the subsequent page",
            "schema": {
              "nullable": true,
              "type": "string"
            }
          },
          {
            "in": "query",
            "name": "project",
            "description": "Name or ID of the project",
            "schema": {
              "$ref": "#/components/schemas/NameOrId"
            }
          },
          {
            "in": "query",
            "name": "sort_by",
            "schema": {
              "$ref": "#/components/schemas/NameOrIdSortMode"
            }
          }
        ],
        "responses": {
          "200": {
            "description": "successful operation",
            "content": {
              "application/json": {
                "schema": {
                  "$ref": "#/components/schemas/ImageResultsPage"
                }
              }
            }
          },
          "4XX": {
            "$ref": "#/components/responses/Error"
          },
          "5XX": {
            "$ref": "#/components/responses/Error"
          }
        },
        "x-dropshot-pagination": {
          "required": []
        }
      },
      "post": {
        "tags": [
          "images"
        ],
        "summary": "Create an image",
        "description": "Create a new image in a project.",
        "operationId": "image_create",
        "parameters": [
          {
            "in": "query",
            "name": "project",
            "description": "Name or ID of the project",
            "schema": {
              "$ref": "#/components/schemas/NameOrId"
            }
          }
        ],
        "requestBody": {
          "content": {
            "application/json": {
              "schema": {
                "$ref": "#/components/schemas/ImageCreate"
              }
            }
          },
          "required": true
        },
        "responses": {
          "201": {
            "description": "successful creation",
            "content": {
              "application/json": {
                "schema": {
                  "$ref": "#/components/schemas/Image"
                }
              }
            }
          },
          "4XX": {
            "$ref": "#/components/responses/Error"
          },
          "5XX": {
            "$ref": "#/components/responses/Error"
          }
        }
      }
    },
    "/v1/images/{image}": {
      "get": {
        "tags": [
          "images"
        ],
        "summary": "Fetch an image",
        "description": "Fetch the details for a specific image in a project.",
        "operationId": "image_view",
        "parameters": [
          {
            "in": "path",
            "name": "image",
            "description": "Name or ID of the image",
            "required": true,
            "schema": {
              "$ref": "#/components/schemas/NameOrId"
            }
          },
          {
            "in": "query",
            "name": "project",
            "description": "Name or ID of the project",
            "schema": {
              "$ref": "#/components/schemas/NameOrId"
            }
          }
        ],
        "responses": {
          "200": {
            "description": "successful operation",
            "content": {
              "application/json": {
                "schema": {
                  "$ref": "#/components/schemas/Image"
                }
              }
            }
          },
          "4XX": {
            "$ref": "#/components/responses/Error"
          },
          "5XX": {
            "$ref": "#/components/responses/Error"
          }
        }
      },
      "delete": {
        "tags": [
          "images"
        ],
        "summary": "Delete an image",
        "description": "Permanently delete an image from a project. This operation cannot be undone. Any instances in the project using the image will continue to run, however new instances can not be created with this image.",
        "operationId": "image_delete",
        "parameters": [
          {
            "in": "path",
            "name": "image",
            "description": "Name or ID of the image",
            "required": true,
            "schema": {
              "$ref": "#/components/schemas/NameOrId"
            }
          },
          {
            "in": "query",
            "name": "project",
            "description": "Name or ID of the project",
            "schema": {
              "$ref": "#/components/schemas/NameOrId"
            }
          }
        ],
        "responses": {
          "204": {
            "description": "successful deletion"
          },
          "4XX": {
            "$ref": "#/components/responses/Error"
          },
          "5XX": {
            "$ref": "#/components/responses/Error"
          }
        }
      }
    },
    "/v1/images/{image}/demote": {
      "post": {
        "tags": [
          "images"
        ],
        "summary": "Demote a silo image",
        "description": "Demote a silo image to be visible only to a specified project",
        "operationId": "image_demote",
        "parameters": [
          {
            "in": "path",
            "name": "image",
            "description": "Name or ID of the image",
            "required": true,
            "schema": {
              "$ref": "#/components/schemas/NameOrId"
            }
          },
          {
            "in": "query",
            "name": "project",
            "description": "Name or ID of the project",
            "required": true,
            "schema": {
              "$ref": "#/components/schemas/NameOrId"
            }
          }
        ],
        "responses": {
          "202": {
            "description": "successfully enqueued operation",
            "content": {
              "application/json": {
                "schema": {
                  "$ref": "#/components/schemas/Image"
                }
              }
            }
          },
          "4XX": {
            "$ref": "#/components/responses/Error"
          },
          "5XX": {
            "$ref": "#/components/responses/Error"
          }
        }
      }
    },
    "/v1/images/{image}/promote": {
      "post": {
        "tags": [
          "images"
        ],
        "summary": "Promote a project image",
        "description": "Promote a project image to be visible to all projects in the silo",
        "operationId": "image_promote",
        "parameters": [
          {
            "in": "path",
            "name": "image",
            "description": "Name or ID of the image",
            "required": true,
            "schema": {
              "$ref": "#/components/schemas/NameOrId"
            }
          },
          {
            "in": "query",
            "name": "project",
            "description": "Name or ID of the project",
            "schema": {
              "$ref": "#/components/schemas/NameOrId"
            }
          }
        ],
        "responses": {
          "202": {
            "description": "successfully enqueued operation",
            "content": {
              "application/json": {
                "schema": {
                  "$ref": "#/components/schemas/Image"
                }
              }
            }
          },
          "4XX": {
            "$ref": "#/components/responses/Error"
          },
          "5XX": {
            "$ref": "#/components/responses/Error"
          }
        }
      }
    },
    "/v1/instances": {
      "get": {
        "tags": [
          "instances"
        ],
        "summary": "List instances",
        "operationId": "instance_list",
        "parameters": [
          {
            "in": "query",
            "name": "limit",
            "description": "Maximum number of items returned by a single call",
            "schema": {
              "nullable": true,
              "type": "integer",
              "format": "uint32",
              "minimum": 1
            }
          },
          {
            "in": "query",
            "name": "page_token",
            "description": "Token returned by previous call to retrieve the subsequent page",
            "schema": {
              "nullable": true,
              "type": "string"
            }
          },
          {
            "in": "query",
            "name": "project",
            "description": "Name or ID of the project",
            "schema": {
              "$ref": "#/components/schemas/NameOrId"
            }
          },
          {
            "in": "query",
            "name": "sort_by",
            "schema": {
              "$ref": "#/components/schemas/NameOrIdSortMode"
            }
          }
        ],
        "responses": {
          "200": {
            "description": "successful operation",
            "content": {
              "application/json": {
                "schema": {
                  "$ref": "#/components/schemas/InstanceResultsPage"
                }
              }
            }
          },
          "4XX": {
            "$ref": "#/components/responses/Error"
          },
          "5XX": {
            "$ref": "#/components/responses/Error"
          }
        },
        "x-dropshot-pagination": {
          "required": [
            "project"
          ]
        }
      },
      "post": {
        "tags": [
          "instances"
        ],
        "summary": "Create an instance",
        "operationId": "instance_create",
        "parameters": [
          {
            "in": "query",
            "name": "project",
            "description": "Name or ID of the project",
            "required": true,
            "schema": {
              "$ref": "#/components/schemas/NameOrId"
            }
          }
        ],
        "requestBody": {
          "content": {
            "application/json": {
              "schema": {
                "$ref": "#/components/schemas/InstanceCreate"
              }
            }
          },
          "required": true
        },
        "responses": {
          "201": {
            "description": "successful creation",
            "content": {
              "application/json": {
                "schema": {
                  "$ref": "#/components/schemas/Instance"
                }
              }
            }
          },
          "4XX": {
            "$ref": "#/components/responses/Error"
          },
          "5XX": {
            "$ref": "#/components/responses/Error"
          }
        }
      }
    },
    "/v1/instances/{instance}": {
      "get": {
        "tags": [
          "instances"
        ],
        "summary": "Fetch an instance",
        "operationId": "instance_view",
        "parameters": [
          {
            "in": "query",
            "name": "project",
            "description": "Name or ID of the project",
            "schema": {
              "$ref": "#/components/schemas/NameOrId"
            }
          },
          {
            "in": "path",
            "name": "instance",
            "description": "Name or ID of the instance",
            "required": true,
            "schema": {
              "$ref": "#/components/schemas/NameOrId"
            }
          }
        ],
        "responses": {
          "200": {
            "description": "successful operation",
            "content": {
              "application/json": {
                "schema": {
                  "$ref": "#/components/schemas/Instance"
                }
              }
            }
          },
          "4XX": {
            "$ref": "#/components/responses/Error"
          },
          "5XX": {
            "$ref": "#/components/responses/Error"
          }
        }
      },
      "delete": {
        "tags": [
          "instances"
        ],
        "summary": "Delete an instance",
        "operationId": "instance_delete",
        "parameters": [
          {
            "in": "query",
            "name": "project",
            "description": "Name or ID of the project",
            "schema": {
              "$ref": "#/components/schemas/NameOrId"
            }
          },
          {
            "in": "path",
            "name": "instance",
            "description": "Name or ID of the instance",
            "required": true,
            "schema": {
              "$ref": "#/components/schemas/NameOrId"
            }
          }
        ],
        "responses": {
          "204": {
            "description": "successful deletion"
          },
          "4XX": {
            "$ref": "#/components/responses/Error"
          },
          "5XX": {
            "$ref": "#/components/responses/Error"
          }
        }
      }
    },
    "/v1/instances/{instance}/disks": {
      "get": {
        "tags": [
          "instances"
        ],
        "summary": "List an instance's disks",
        "operationId": "instance_disk_list",
        "parameters": [
          {
            "in": "query",
            "name": "limit",
            "description": "Maximum number of items returned by a single call",
            "schema": {
              "nullable": true,
              "type": "integer",
              "format": "uint32",
              "minimum": 1
            }
          },
          {
            "in": "query",
            "name": "page_token",
            "description": "Token returned by previous call to retrieve the subsequent page",
            "schema": {
              "nullable": true,
              "type": "string"
            }
          },
          {
            "in": "query",
            "name": "project",
            "description": "Name or ID of the project",
            "schema": {
              "$ref": "#/components/schemas/NameOrId"
            }
          },
          {
            "in": "query",
            "name": "sort_by",
            "schema": {
              "$ref": "#/components/schemas/NameOrIdSortMode"
            }
          },
          {
            "in": "path",
            "name": "instance",
            "description": "Name or ID of the instance",
            "required": true,
            "schema": {
              "$ref": "#/components/schemas/NameOrId"
            }
          }
        ],
        "responses": {
          "200": {
            "description": "successful operation",
            "content": {
              "application/json": {
                "schema": {
                  "$ref": "#/components/schemas/DiskResultsPage"
                }
              }
            }
          },
          "4XX": {
            "$ref": "#/components/responses/Error"
          },
          "5XX": {
            "$ref": "#/components/responses/Error"
          }
        },
        "x-dropshot-pagination": {
          "required": []
        }
      }
    },
    "/v1/instances/{instance}/disks/attach": {
      "post": {
        "tags": [
          "instances"
        ],
        "summary": "Attach a disk to an instance",
        "operationId": "instance_disk_attach",
        "parameters": [
          {
            "in": "path",
            "name": "instance",
            "description": "Name or ID of the instance",
            "required": true,
            "schema": {
              "$ref": "#/components/schemas/NameOrId"
            }
          },
          {
            "in": "query",
            "name": "project",
            "description": "Name or ID of the project",
            "schema": {
              "$ref": "#/components/schemas/NameOrId"
            }
          }
        ],
        "requestBody": {
          "content": {
            "application/json": {
              "schema": {
                "$ref": "#/components/schemas/DiskPath"
              }
            }
          },
          "required": true
        },
        "responses": {
          "202": {
            "description": "successfully enqueued operation",
            "content": {
              "application/json": {
                "schema": {
                  "$ref": "#/components/schemas/Disk"
                }
              }
            }
          },
          "4XX": {
            "$ref": "#/components/responses/Error"
          },
          "5XX": {
            "$ref": "#/components/responses/Error"
          }
        }
      }
    },
    "/v1/instances/{instance}/disks/detach": {
      "post": {
        "tags": [
          "instances"
        ],
        "summary": "Detach a disk from an instance",
        "operationId": "instance_disk_detach",
        "parameters": [
          {
            "in": "path",
            "name": "instance",
            "description": "Name or ID of the instance",
            "required": true,
            "schema": {
              "$ref": "#/components/schemas/NameOrId"
            }
          },
          {
            "in": "query",
            "name": "project",
            "description": "Name or ID of the project",
            "schema": {
              "$ref": "#/components/schemas/NameOrId"
            }
          }
        ],
        "requestBody": {
          "content": {
            "application/json": {
              "schema": {
                "$ref": "#/components/schemas/DiskPath"
              }
            }
          },
          "required": true
        },
        "responses": {
          "202": {
            "description": "successfully enqueued operation",
            "content": {
              "application/json": {
                "schema": {
                  "$ref": "#/components/schemas/Disk"
                }
              }
            }
          },
          "4XX": {
            "$ref": "#/components/responses/Error"
          },
          "5XX": {
            "$ref": "#/components/responses/Error"
          }
        }
      }
    },
    "/v1/instances/{instance}/external-ips": {
      "get": {
        "tags": [
          "instances"
        ],
        "summary": "List external IP addresses",
        "operationId": "instance_external_ip_list",
        "parameters": [
          {
            "in": "query",
            "name": "project",
            "description": "Name or ID of the project",
            "schema": {
              "$ref": "#/components/schemas/NameOrId"
            }
          },
          {
            "in": "path",
            "name": "instance",
            "description": "Name or ID of the instance",
            "required": true,
            "schema": {
              "$ref": "#/components/schemas/NameOrId"
            }
          }
        ],
        "responses": {
          "200": {
            "description": "successful operation",
            "content": {
              "application/json": {
                "schema": {
                  "$ref": "#/components/schemas/ExternalIpResultsPage"
                }
              }
            }
          },
          "4XX": {
            "$ref": "#/components/responses/Error"
          },
          "5XX": {
            "$ref": "#/components/responses/Error"
          }
        }
      }
    },
    "/v1/instances/{instance}/migrate": {
      "post": {
        "tags": [
          "instances"
        ],
        "summary": "Migrate an instance",
        "operationId": "instance_migrate",
        "parameters": [
          {
            "in": "query",
            "name": "project",
            "description": "Name or ID of the project",
            "schema": {
              "$ref": "#/components/schemas/NameOrId"
            }
          },
          {
            "in": "path",
            "name": "instance",
            "description": "Name or ID of the instance",
            "required": true,
            "schema": {
              "$ref": "#/components/schemas/NameOrId"
            }
          }
        ],
        "requestBody": {
          "content": {
            "application/json": {
              "schema": {
                "$ref": "#/components/schemas/InstanceMigrate"
              }
            }
          },
          "required": true
        },
        "responses": {
          "200": {
            "description": "successful operation",
            "content": {
              "application/json": {
                "schema": {
                  "$ref": "#/components/schemas/Instance"
                }
              }
            }
          },
          "4XX": {
            "$ref": "#/components/responses/Error"
          },
          "5XX": {
            "$ref": "#/components/responses/Error"
          }
        }
      }
    },
    "/v1/instances/{instance}/reboot": {
      "post": {
        "tags": [
          "instances"
        ],
        "summary": "Reboot an instance",
        "operationId": "instance_reboot",
        "parameters": [
          {
            "in": "query",
            "name": "project",
            "description": "Name or ID of the project",
            "schema": {
              "$ref": "#/components/schemas/NameOrId"
            }
          },
          {
            "in": "path",
            "name": "instance",
            "description": "Name or ID of the instance",
            "required": true,
            "schema": {
              "$ref": "#/components/schemas/NameOrId"
            }
          }
        ],
        "responses": {
          "202": {
            "description": "successfully enqueued operation",
            "content": {
              "application/json": {
                "schema": {
                  "$ref": "#/components/schemas/Instance"
                }
              }
            }
          },
          "4XX": {
            "$ref": "#/components/responses/Error"
          },
          "5XX": {
            "$ref": "#/components/responses/Error"
          }
        }
      }
    },
    "/v1/instances/{instance}/serial-console": {
      "get": {
        "tags": [
          "instances"
        ],
        "summary": "Fetch an instance's serial console",
        "operationId": "instance_serial_console",
        "parameters": [
          {
            "in": "path",
            "name": "instance",
            "description": "Name or ID of the instance",
            "required": true,
            "schema": {
              "$ref": "#/components/schemas/NameOrId"
            }
          },
          {
            "in": "query",
            "name": "from_start",
            "description": "Character index in the serial buffer from which to read, counting the bytes output since instance start. If this is not provided, `most_recent` must be provided, and if this *is* provided, `most_recent` must *not* be provided.",
            "schema": {
              "nullable": true,
              "type": "integer",
              "format": "uint64",
              "minimum": 0
            }
          },
          {
            "in": "query",
            "name": "max_bytes",
            "description": "Maximum number of bytes of buffered serial console contents to return. If the requested range runs to the end of the available buffer, the data returned will be shorter than `max_bytes`.",
            "schema": {
              "nullable": true,
              "type": "integer",
              "format": "uint64",
              "minimum": 0
            }
          },
          {
            "in": "query",
            "name": "most_recent",
            "description": "Character index in the serial buffer from which to read, counting *backward* from the most recently buffered data retrieved from the instance. (See note on `from_start` about mutual exclusivity)",
            "schema": {
              "nullable": true,
              "type": "integer",
              "format": "uint64",
              "minimum": 0
            }
          },
          {
            "in": "query",
            "name": "project",
            "description": "Name or ID of the project, only required if `instance` is provided as a `Name`",
            "schema": {
              "$ref": "#/components/schemas/NameOrId"
            }
          }
        ],
        "responses": {
          "200": {
            "description": "successful operation",
            "content": {
              "application/json": {
                "schema": {
                  "$ref": "#/components/schemas/InstanceSerialConsoleData"
                }
              }
            }
          },
          "4XX": {
            "$ref": "#/components/responses/Error"
          },
          "5XX": {
            "$ref": "#/components/responses/Error"
          }
        }
      }
    },
    "/v1/instances/{instance}/serial-console/stream": {
      "get": {
        "tags": [
          "instances"
        ],
        "summary": "Stream an instance's serial console",
        "operationId": "instance_serial_console_stream",
        "parameters": [
          {
            "in": "path",
            "name": "instance",
            "description": "Name or ID of the instance",
            "required": true,
            "schema": {
              "$ref": "#/components/schemas/NameOrId"
            }
          },
          {
            "in": "query",
            "name": "most_recent",
            "description": "Character index in the serial buffer from which to read, counting *backward* from the most recently buffered data retrieved from the instance.",
            "schema": {
              "nullable": true,
              "type": "integer",
              "format": "uint64",
              "minimum": 0
            }
          },
          {
            "in": "query",
            "name": "project",
            "description": "Name or ID of the project, only required if `instance` is provided as a `Name`",
            "schema": {
              "$ref": "#/components/schemas/NameOrId"
            }
          }
        ],
        "responses": {
          "default": {
            "description": "",
            "content": {
              "*/*": {
                "schema": {}
              }
            }
          }
        },
        "x-dropshot-websocket": {}
      }
    },
    "/v1/instances/{instance}/start": {
      "post": {
        "tags": [
          "instances"
        ],
        "summary": "Boot an instance",
        "operationId": "instance_start",
        "parameters": [
          {
            "in": "query",
            "name": "project",
            "description": "Name or ID of the project",
            "schema": {
              "$ref": "#/components/schemas/NameOrId"
            }
          },
          {
            "in": "path",
            "name": "instance",
            "description": "Name or ID of the instance",
            "required": true,
            "schema": {
              "$ref": "#/components/schemas/NameOrId"
            }
          }
        ],
        "responses": {
          "202": {
            "description": "successfully enqueued operation",
            "content": {
              "application/json": {
                "schema": {
                  "$ref": "#/components/schemas/Instance"
                }
              }
            }
          },
          "4XX": {
            "$ref": "#/components/responses/Error"
          },
          "5XX": {
            "$ref": "#/components/responses/Error"
          }
        }
      }
    },
    "/v1/instances/{instance}/stop": {
      "post": {
        "tags": [
          "instances"
        ],
        "summary": "Stop an instance",
        "operationId": "instance_stop",
        "parameters": [
          {
            "in": "query",
            "name": "project",
            "description": "Name or ID of the project",
            "schema": {
              "$ref": "#/components/schemas/NameOrId"
            }
          },
          {
            "in": "path",
            "name": "instance",
            "description": "Name or ID of the instance",
            "required": true,
            "schema": {
              "$ref": "#/components/schemas/NameOrId"
            }
          }
        ],
        "responses": {
          "202": {
            "description": "successfully enqueued operation",
            "content": {
              "application/json": {
                "schema": {
                  "$ref": "#/components/schemas/Instance"
                }
              }
            }
          },
          "4XX": {
            "$ref": "#/components/responses/Error"
          },
          "5XX": {
            "$ref": "#/components/responses/Error"
          }
        }
      }
    },
    "/v1/ip-pools": {
      "get": {
        "tags": [
          "projects"
        ],
        "summary": "List all IP Pools that can be used by a given project.",
        "operationId": "project_ip_pool_list",
        "parameters": [
          {
            "in": "query",
            "name": "limit",
            "description": "Maximum number of items returned by a single call",
            "schema": {
              "nullable": true,
              "type": "integer",
              "format": "uint32",
              "minimum": 1
            }
          },
          {
            "in": "query",
            "name": "page_token",
            "description": "Token returned by previous call to retrieve the subsequent page",
            "schema": {
              "nullable": true,
              "type": "string"
            }
          },
          {
            "in": "query",
            "name": "project",
            "description": "Name or ID of the project",
            "schema": {
              "$ref": "#/components/schemas/NameOrId"
            }
          },
          {
            "in": "query",
            "name": "sort_by",
            "schema": {
              "$ref": "#/components/schemas/NameOrIdSortMode"
            }
          }
        ],
        "responses": {
          "200": {
            "description": "successful operation",
            "content": {
              "application/json": {
                "schema": {
                  "$ref": "#/components/schemas/IpPoolResultsPage"
                }
              }
            }
          },
          "4XX": {
            "$ref": "#/components/responses/Error"
          },
          "5XX": {
            "$ref": "#/components/responses/Error"
          }
        },
        "x-dropshot-pagination": {
          "required": [
            "project"
          ]
        }
      }
    },
    "/v1/ip-pools/{pool}": {
      "get": {
        "tags": [
          "projects"
        ],
        "summary": "Fetch an IP pool",
        "operationId": "project_ip_pool_view",
        "parameters": [
          {
            "in": "path",
            "name": "pool",
            "description": "Name or ID of the IP pool",
            "required": true,
            "schema": {
              "$ref": "#/components/schemas/NameOrId"
            }
          },
          {
            "in": "query",
            "name": "project",
            "description": "Name or ID of the project",
            "schema": {
              "$ref": "#/components/schemas/NameOrId"
            }
          }
        ],
        "responses": {
          "200": {
            "description": "successful operation",
            "content": {
              "application/json": {
                "schema": {
                  "$ref": "#/components/schemas/IpPool"
                }
              }
            }
          },
          "4XX": {
            "$ref": "#/components/responses/Error"
          },
          "5XX": {
            "$ref": "#/components/responses/Error"
          }
        }
      }
    },
    "/v1/login/{silo_name}/local": {
      "post": {
        "tags": [
          "login"
        ],
        "summary": "Authenticate a user via username and password",
        "operationId": "login_local",
        "parameters": [
          {
            "in": "path",
            "name": "silo_name",
            "required": true,
            "schema": {
              "$ref": "#/components/schemas/Name"
            }
          }
        ],
        "requestBody": {
          "content": {
            "application/json": {
              "schema": {
                "$ref": "#/components/schemas/UsernamePasswordCredentials"
              }
            }
          },
          "required": true
        },
        "responses": {
          "204": {
            "description": "resource updated"
          },
          "4XX": {
            "$ref": "#/components/responses/Error"
          },
          "5XX": {
            "$ref": "#/components/responses/Error"
          }
        }
      }
    },
    "/v1/logout": {
      "post": {
        "tags": [
          "hidden"
        ],
        "summary": "Log user out of web console by deleting session on client and server",
        "operationId": "logout",
        "responses": {
          "204": {
            "description": "resource updated"
          },
          "4XX": {
            "$ref": "#/components/responses/Error"
          },
          "5XX": {
            "$ref": "#/components/responses/Error"
          }
        }
      }
    },
    "/v1/me": {
      "get": {
        "tags": [
          "session"
        ],
        "summary": "Fetch the user associated with the current session",
        "operationId": "current_user_view",
        "responses": {
          "200": {
            "description": "successful operation",
            "content": {
              "application/json": {
                "schema": {
                  "$ref": "#/components/schemas/CurrentUser"
                }
              }
            }
          },
          "4XX": {
            "$ref": "#/components/responses/Error"
          },
          "5XX": {
            "$ref": "#/components/responses/Error"
          }
        }
      }
    },
    "/v1/me/groups": {
      "get": {
        "tags": [
          "session"
        ],
        "summary": "Fetch the silo groups the current user belongs to",
        "operationId": "current_user_groups",
        "parameters": [
          {
            "in": "query",
            "name": "limit",
            "description": "Maximum number of items returned by a single call",
            "schema": {
              "nullable": true,
              "type": "integer",
              "format": "uint32",
              "minimum": 1
            }
          },
          {
            "in": "query",
            "name": "page_token",
            "description": "Token returned by previous call to retrieve the subsequent page",
            "schema": {
              "nullable": true,
              "type": "string"
            }
          },
          {
            "in": "query",
            "name": "sort_by",
            "schema": {
              "$ref": "#/components/schemas/IdSortMode"
            }
          }
        ],
        "responses": {
          "200": {
            "description": "successful operation",
            "content": {
              "application/json": {
                "schema": {
                  "$ref": "#/components/schemas/GroupResultsPage"
                }
              }
            }
          },
          "4XX": {
            "$ref": "#/components/responses/Error"
          },
          "5XX": {
            "$ref": "#/components/responses/Error"
          }
        },
        "x-dropshot-pagination": {
          "required": []
        }
      }
    },
    "/v1/me/ssh-keys": {
      "get": {
        "tags": [
          "session"
        ],
        "summary": "List SSH public keys",
        "description": "Lists SSH public keys for the currently authenticated user.",
        "operationId": "current_user_ssh_key_list",
        "parameters": [
          {
            "in": "query",
            "name": "limit",
            "description": "Maximum number of items returned by a single call",
            "schema": {
              "nullable": true,
              "type": "integer",
              "format": "uint32",
              "minimum": 1
            }
          },
          {
            "in": "query",
            "name": "page_token",
            "description": "Token returned by previous call to retrieve the subsequent page",
            "schema": {
              "nullable": true,
              "type": "string"
            }
          },
          {
            "in": "query",
            "name": "sort_by",
            "schema": {
              "$ref": "#/components/schemas/NameOrIdSortMode"
            }
          }
        ],
        "responses": {
          "200": {
            "description": "successful operation",
            "content": {
              "application/json": {
                "schema": {
                  "$ref": "#/components/schemas/SshKeyResultsPage"
                }
              }
            }
          },
          "4XX": {
            "$ref": "#/components/responses/Error"
          },
          "5XX": {
            "$ref": "#/components/responses/Error"
          }
        },
        "x-dropshot-pagination": {
          "required": []
        }
      },
      "post": {
        "tags": [
          "session"
        ],
        "summary": "Create an SSH public key",
        "description": "Create an SSH public key for the currently authenticated user.",
        "operationId": "current_user_ssh_key_create",
        "requestBody": {
          "content": {
            "application/json": {
              "schema": {
                "$ref": "#/components/schemas/SshKeyCreate"
              }
            }
          },
          "required": true
        },
        "responses": {
          "201": {
            "description": "successful creation",
            "content": {
              "application/json": {
                "schema": {
                  "$ref": "#/components/schemas/SshKey"
                }
              }
            }
          },
          "4XX": {
            "$ref": "#/components/responses/Error"
          },
          "5XX": {
            "$ref": "#/components/responses/Error"
          }
        }
      }
    },
    "/v1/me/ssh-keys/{ssh_key}": {
      "get": {
        "tags": [
          "session"
        ],
        "summary": "Fetch an SSH public key",
        "description": "Fetch an SSH public key associated with the currently authenticated user.",
        "operationId": "current_user_ssh_key_view",
        "parameters": [
          {
            "in": "path",
            "name": "ssh_key",
            "description": "Name or ID of the SSH key",
            "required": true,
            "schema": {
              "$ref": "#/components/schemas/NameOrId"
            }
          }
        ],
        "responses": {
          "200": {
            "description": "successful operation",
            "content": {
              "application/json": {
                "schema": {
                  "$ref": "#/components/schemas/SshKey"
                }
              }
            }
          },
          "4XX": {
            "$ref": "#/components/responses/Error"
          },
          "5XX": {
            "$ref": "#/components/responses/Error"
          }
        }
      },
      "delete": {
        "tags": [
          "session"
        ],
        "summary": "Delete an SSH public key",
        "description": "Delete an SSH public key associated with the currently authenticated user.",
        "operationId": "current_user_ssh_key_delete",
        "parameters": [
          {
            "in": "path",
            "name": "ssh_key",
            "description": "Name or ID of the SSH key",
            "required": true,
            "schema": {
              "$ref": "#/components/schemas/NameOrId"
            }
          }
        ],
        "responses": {
          "204": {
            "description": "successful deletion"
          },
          "4XX": {
            "$ref": "#/components/responses/Error"
          },
          "5XX": {
            "$ref": "#/components/responses/Error"
          }
        }
      }
    },
    "/v1/metrics/{metric_name}": {
      "get": {
        "tags": [
          "metrics"
        ],
        "summary": "Access metrics data",
        "operationId": "silo_metric",
        "parameters": [
          {
            "in": "path",
            "name": "metric_name",
            "required": true,
            "schema": {
              "$ref": "#/components/schemas/SystemMetricName"
            }
          },
          {
            "in": "query",
            "name": "end_time",
            "description": "An exclusive end time of metrics.",
            "schema": {
              "type": "string",
              "format": "date-time"
            }
          },
          {
            "in": "query",
            "name": "limit",
            "description": "Maximum number of items returned by a single call",
            "schema": {
              "nullable": true,
              "type": "integer",
              "format": "uint32",
              "minimum": 1
            }
          },
          {
            "in": "query",
            "name": "order",
            "description": "Query result order",
            "schema": {
              "$ref": "#/components/schemas/PaginationOrder"
            }
          },
          {
            "in": "query",
            "name": "page_token",
            "description": "Token returned by previous call to retrieve the subsequent page",
            "schema": {
              "nullable": true,
              "type": "string"
            }
          },
          {
            "in": "query",
            "name": "start_time",
            "description": "An inclusive start time of metrics.",
            "schema": {
              "type": "string",
              "format": "date-time"
            }
          },
          {
            "in": "query",
            "name": "project",
            "description": "Name or ID of the project",
            "schema": {
              "$ref": "#/components/schemas/NameOrId"
            }
          }
        ],
        "responses": {
          "200": {
            "description": "successful operation",
            "content": {
              "application/json": {
                "schema": {
                  "$ref": "#/components/schemas/MeasurementResultsPage"
                }
              }
            }
          },
          "4XX": {
            "$ref": "#/components/responses/Error"
          },
          "5XX": {
            "$ref": "#/components/responses/Error"
          }
        },
        "x-dropshot-pagination": {
          "required": [
            "end_time",
            "start_time"
          ]
        }
      }
    },
    "/v1/network-interfaces": {
      "get": {
        "tags": [
          "instances"
        ],
        "summary": "List network interfaces",
        "operationId": "instance_network_interface_list",
        "parameters": [
          {
            "in": "query",
            "name": "instance",
            "description": "Name or ID of the instance",
            "schema": {
              "$ref": "#/components/schemas/NameOrId"
            }
          },
          {
            "in": "query",
            "name": "limit",
            "description": "Maximum number of items returned by a single call",
            "schema": {
              "nullable": true,
              "type": "integer",
              "format": "uint32",
              "minimum": 1
            }
          },
          {
            "in": "query",
            "name": "page_token",
            "description": "Token returned by previous call to retrieve the subsequent page",
            "schema": {
              "nullable": true,
              "type": "string"
            }
          },
          {
            "in": "query",
            "name": "project",
            "description": "Name or ID of the project, only required if `instance` is provided as a `Name`",
            "schema": {
              "$ref": "#/components/schemas/NameOrId"
            }
          },
          {
            "in": "query",
            "name": "sort_by",
            "schema": {
              "$ref": "#/components/schemas/NameOrIdSortMode"
            }
          }
        ],
        "responses": {
          "200": {
            "description": "successful operation",
            "content": {
              "application/json": {
                "schema": {
                  "$ref": "#/components/schemas/InstanceNetworkInterfaceResultsPage"
                }
              }
            }
          },
          "4XX": {
            "$ref": "#/components/responses/Error"
          },
          "5XX": {
            "$ref": "#/components/responses/Error"
          }
        },
        "x-dropshot-pagination": {
          "required": [
            "instance"
          ]
        }
      },
      "post": {
        "tags": [
          "instances"
        ],
        "summary": "Create a network interface",
        "operationId": "instance_network_interface_create",
        "parameters": [
          {
            "in": "query",
            "name": "instance",
            "description": "Name or ID of the instance",
            "required": true,
            "schema": {
              "$ref": "#/components/schemas/NameOrId"
            }
          },
          {
            "in": "query",
            "name": "project",
            "description": "Name or ID of the project, only required if `instance` is provided as a `Name`",
            "schema": {
              "$ref": "#/components/schemas/NameOrId"
            }
          }
        ],
        "requestBody": {
          "content": {
            "application/json": {
              "schema": {
                "$ref": "#/components/schemas/InstanceNetworkInterfaceCreate"
              }
            }
          },
          "required": true
        },
        "responses": {
          "201": {
            "description": "successful creation",
            "content": {
              "application/json": {
                "schema": {
                  "$ref": "#/components/schemas/InstanceNetworkInterface"
                }
              }
            }
          },
          "4XX": {
            "$ref": "#/components/responses/Error"
          },
          "5XX": {
            "$ref": "#/components/responses/Error"
          }
        }
      }
    },
    "/v1/network-interfaces/{interface}": {
      "get": {
        "tags": [
          "instances"
        ],
        "summary": "Fetch a network interface",
        "operationId": "instance_network_interface_view",
        "parameters": [
          {
            "in": "path",
            "name": "interface",
            "description": "Name or ID of the network interface",
            "required": true,
            "schema": {
              "$ref": "#/components/schemas/NameOrId"
            }
          },
          {
            "in": "query",
            "name": "instance",
            "description": "Name or ID of the instance",
            "schema": {
              "$ref": "#/components/schemas/NameOrId"
            }
          },
          {
            "in": "query",
            "name": "project",
            "description": "Name or ID of the project, only required if `instance` is provided as a `Name`",
            "schema": {
              "$ref": "#/components/schemas/NameOrId"
            }
          }
        ],
        "responses": {
          "200": {
            "description": "successful operation",
            "content": {
              "application/json": {
                "schema": {
                  "$ref": "#/components/schemas/InstanceNetworkInterface"
                }
              }
            }
          },
          "4XX": {
            "$ref": "#/components/responses/Error"
          },
          "5XX": {
            "$ref": "#/components/responses/Error"
          }
        }
      },
      "put": {
        "tags": [
          "instances"
        ],
        "summary": "Update a network interface",
        "operationId": "instance_network_interface_update",
        "parameters": [
          {
            "in": "path",
            "name": "interface",
            "description": "Name or ID of the network interface",
            "required": true,
            "schema": {
              "$ref": "#/components/schemas/NameOrId"
            }
          },
          {
            "in": "query",
            "name": "instance",
            "description": "Name or ID of the instance",
            "schema": {
              "$ref": "#/components/schemas/NameOrId"
            }
          },
          {
            "in": "query",
            "name": "project",
            "description": "Name or ID of the project, only required if `instance` is provided as a `Name`",
            "schema": {
              "$ref": "#/components/schemas/NameOrId"
            }
          }
        ],
        "requestBody": {
          "content": {
            "application/json": {
              "schema": {
                "$ref": "#/components/schemas/InstanceNetworkInterfaceUpdate"
              }
            }
          },
          "required": true
        },
        "responses": {
          "200": {
            "description": "successful operation",
            "content": {
              "application/json": {
                "schema": {
                  "$ref": "#/components/schemas/InstanceNetworkInterface"
                }
              }
            }
          },
          "4XX": {
            "$ref": "#/components/responses/Error"
          },
          "5XX": {
            "$ref": "#/components/responses/Error"
          }
        }
      },
      "delete": {
        "tags": [
          "instances"
        ],
        "summary": "Delete a network interface",
        "description": "Note that the primary interface for an instance cannot be deleted if there are any secondary interfaces. A new primary interface must be designated first. The primary interface can be deleted if there are no secondary interfaces.",
        "operationId": "instance_network_interface_delete",
        "parameters": [
          {
            "in": "path",
            "name": "interface",
            "description": "Name or ID of the network interface",
            "required": true,
            "schema": {
              "$ref": "#/components/schemas/NameOrId"
            }
          },
          {
            "in": "query",
            "name": "instance",
            "description": "Name or ID of the instance",
            "schema": {
              "$ref": "#/components/schemas/NameOrId"
            }
          },
          {
            "in": "query",
            "name": "project",
            "description": "Name or ID of the project, only required if `instance` is provided as a `Name`",
            "schema": {
              "$ref": "#/components/schemas/NameOrId"
            }
          }
        ],
        "responses": {
          "204": {
            "description": "successful deletion"
          },
          "4XX": {
            "$ref": "#/components/responses/Error"
          },
          "5XX": {
            "$ref": "#/components/responses/Error"
          }
        }
      }
    },
    "/v1/ping": {
      "get": {
        "tags": [
          "system/status"
        ],
        "summary": "Ping API",
        "description": "Always responds with Ok if it responds at all.",
        "operationId": "ping",
        "responses": {
          "200": {
            "description": "successful operation",
            "content": {
              "application/json": {
                "schema": {
                  "$ref": "#/components/schemas/Ping"
                }
              }
            }
          },
          "4XX": {
            "$ref": "#/components/responses/Error"
          },
          "5XX": {
            "$ref": "#/components/responses/Error"
          }
        }
      }
    },
    "/v1/policy": {
      "get": {
        "tags": [
          "silos"
        ],
        "summary": "Fetch the current silo's IAM policy",
        "operationId": "policy_view",
        "responses": {
          "200": {
            "description": "successful operation",
            "content": {
              "application/json": {
                "schema": {
                  "$ref": "#/components/schemas/SiloRolePolicy"
                }
              }
            }
          },
          "4XX": {
            "$ref": "#/components/responses/Error"
          },
          "5XX": {
            "$ref": "#/components/responses/Error"
          }
        }
      },
      "put": {
        "tags": [
          "silos"
        ],
        "summary": "Update the current silo's IAM policy",
        "operationId": "policy_update",
        "requestBody": {
          "content": {
            "application/json": {
              "schema": {
                "$ref": "#/components/schemas/SiloRolePolicy"
              }
            }
          },
          "required": true
        },
        "responses": {
          "200": {
            "description": "successful operation",
            "content": {
              "application/json": {
                "schema": {
                  "$ref": "#/components/schemas/SiloRolePolicy"
                }
              }
            }
          },
          "4XX": {
            "$ref": "#/components/responses/Error"
          },
          "5XX": {
            "$ref": "#/components/responses/Error"
          }
        }
      }
    },
    "/v1/projects": {
      "get": {
        "tags": [
          "projects"
        ],
        "summary": "List projects",
        "operationId": "project_list",
        "parameters": [
          {
            "in": "query",
            "name": "limit",
            "description": "Maximum number of items returned by a single call",
            "schema": {
              "nullable": true,
              "type": "integer",
              "format": "uint32",
              "minimum": 1
            }
          },
          {
            "in": "query",
            "name": "page_token",
            "description": "Token returned by previous call to retrieve the subsequent page",
            "schema": {
              "nullable": true,
              "type": "string"
            }
          },
          {
            "in": "query",
            "name": "sort_by",
            "schema": {
              "$ref": "#/components/schemas/NameOrIdSortMode"
            }
          }
        ],
        "responses": {
          "200": {
            "description": "successful operation",
            "content": {
              "application/json": {
                "schema": {
                  "$ref": "#/components/schemas/ProjectResultsPage"
                }
              }
            }
          },
          "4XX": {
            "$ref": "#/components/responses/Error"
          },
          "5XX": {
            "$ref": "#/components/responses/Error"
          }
        },
        "x-dropshot-pagination": {
          "required": []
        }
      },
      "post": {
        "tags": [
          "projects"
        ],
        "summary": "Create a project",
        "operationId": "project_create",
        "requestBody": {
          "content": {
            "application/json": {
              "schema": {
                "$ref": "#/components/schemas/ProjectCreate"
              }
            }
          },
          "required": true
        },
        "responses": {
          "201": {
            "description": "successful creation",
            "content": {
              "application/json": {
                "schema": {
                  "$ref": "#/components/schemas/Project"
                }
              }
            }
          },
          "4XX": {
            "$ref": "#/components/responses/Error"
          },
          "5XX": {
            "$ref": "#/components/responses/Error"
          }
        }
      }
    },
    "/v1/projects/{project}": {
      "get": {
        "tags": [
          "projects"
        ],
        "summary": "Fetch a project",
        "operationId": "project_view",
        "parameters": [
          {
            "in": "path",
            "name": "project",
            "description": "Name or ID of the project",
            "required": true,
            "schema": {
              "$ref": "#/components/schemas/NameOrId"
            }
          }
        ],
        "responses": {
          "200": {
            "description": "successful operation",
            "content": {
              "application/json": {
                "schema": {
                  "$ref": "#/components/schemas/Project"
                }
              }
            }
          },
          "4XX": {
            "$ref": "#/components/responses/Error"
          },
          "5XX": {
            "$ref": "#/components/responses/Error"
          }
        }
      },
      "put": {
        "tags": [
          "projects"
        ],
        "summary": "Update a project",
        "operationId": "project_update",
        "parameters": [
          {
            "in": "path",
            "name": "project",
            "description": "Name or ID of the project",
            "required": true,
            "schema": {
              "$ref": "#/components/schemas/NameOrId"
            }
          }
        ],
        "requestBody": {
          "content": {
            "application/json": {
              "schema": {
                "$ref": "#/components/schemas/ProjectUpdate"
              }
            }
          },
          "required": true
        },
        "responses": {
          "200": {
            "description": "successful operation",
            "content": {
              "application/json": {
                "schema": {
                  "$ref": "#/components/schemas/Project"
                }
              }
            }
          },
          "4XX": {
            "$ref": "#/components/responses/Error"
          },
          "5XX": {
            "$ref": "#/components/responses/Error"
          }
        }
      },
      "delete": {
        "tags": [
          "projects"
        ],
        "summary": "Delete a project",
        "operationId": "project_delete",
        "parameters": [
          {
            "in": "path",
            "name": "project",
            "description": "Name or ID of the project",
            "required": true,
            "schema": {
              "$ref": "#/components/schemas/NameOrId"
            }
          }
        ],
        "responses": {
          "204": {
            "description": "successful deletion"
          },
          "4XX": {
            "$ref": "#/components/responses/Error"
          },
          "5XX": {
            "$ref": "#/components/responses/Error"
          }
        }
      }
    },
    "/v1/projects/{project}/policy": {
      "get": {
        "tags": [
          "projects"
        ],
        "summary": "Fetch a project's IAM policy",
        "operationId": "project_policy_view",
        "parameters": [
          {
            "in": "path",
            "name": "project",
            "description": "Name or ID of the project",
            "required": true,
            "schema": {
              "$ref": "#/components/schemas/NameOrId"
            }
          }
        ],
        "responses": {
          "200": {
            "description": "successful operation",
            "content": {
              "application/json": {
                "schema": {
                  "$ref": "#/components/schemas/ProjectRolePolicy"
                }
              }
            }
          },
          "4XX": {
            "$ref": "#/components/responses/Error"
          },
          "5XX": {
            "$ref": "#/components/responses/Error"
          }
        }
      },
      "put": {
        "tags": [
          "projects"
        ],
        "summary": "Update a project's IAM policy",
        "operationId": "project_policy_update",
        "parameters": [
          {
            "in": "path",
            "name": "project",
            "description": "Name or ID of the project",
            "required": true,
            "schema": {
              "$ref": "#/components/schemas/NameOrId"
            }
          }
        ],
        "requestBody": {
          "content": {
            "application/json": {
              "schema": {
                "$ref": "#/components/schemas/ProjectRolePolicy"
              }
            }
          },
          "required": true
        },
        "responses": {
          "200": {
            "description": "successful operation",
            "content": {
              "application/json": {
                "schema": {
                  "$ref": "#/components/schemas/ProjectRolePolicy"
                }
              }
            }
          },
          "4XX": {
            "$ref": "#/components/responses/Error"
          },
          "5XX": {
            "$ref": "#/components/responses/Error"
          }
        }
      }
    },
    "/v1/snapshots": {
      "get": {
        "tags": [
          "snapshots"
        ],
        "summary": "List snapshots",
        "operationId": "snapshot_list",
        "parameters": [
          {
            "in": "query",
            "name": "limit",
            "description": "Maximum number of items returned by a single call",
            "schema": {
              "nullable": true,
              "type": "integer",
              "format": "uint32",
              "minimum": 1
            }
          },
          {
            "in": "query",
            "name": "page_token",
            "description": "Token returned by previous call to retrieve the subsequent page",
            "schema": {
              "nullable": true,
              "type": "string"
            }
          },
          {
            "in": "query",
            "name": "project",
            "description": "Name or ID of the project",
            "schema": {
              "$ref": "#/components/schemas/NameOrId"
            }
          },
          {
            "in": "query",
            "name": "sort_by",
            "schema": {
              "$ref": "#/components/schemas/NameOrIdSortMode"
            }
          }
        ],
        "responses": {
          "200": {
            "description": "successful operation",
            "content": {
              "application/json": {
                "schema": {
                  "$ref": "#/components/schemas/SnapshotResultsPage"
                }
              }
            }
          },
          "4XX": {
            "$ref": "#/components/responses/Error"
          },
          "5XX": {
            "$ref": "#/components/responses/Error"
          }
        },
        "x-dropshot-pagination": {
          "required": [
            "project"
          ]
        }
      },
      "post": {
        "tags": [
          "snapshots"
        ],
        "summary": "Create a snapshot",
        "description": "Creates a point-in-time snapshot from a disk.",
        "operationId": "snapshot_create",
        "parameters": [
          {
            "in": "query",
            "name": "project",
            "description": "Name or ID of the project",
            "required": true,
            "schema": {
              "$ref": "#/components/schemas/NameOrId"
            }
          }
        ],
        "requestBody": {
          "content": {
            "application/json": {
              "schema": {
                "$ref": "#/components/schemas/SnapshotCreate"
              }
            }
          },
          "required": true
        },
        "responses": {
          "201": {
            "description": "successful creation",
            "content": {
              "application/json": {
                "schema": {
                  "$ref": "#/components/schemas/Snapshot"
                }
              }
            }
          },
          "4XX": {
            "$ref": "#/components/responses/Error"
          },
          "5XX": {
            "$ref": "#/components/responses/Error"
          }
        }
      }
    },
    "/v1/snapshots/{snapshot}": {
      "get": {
        "tags": [
          "snapshots"
        ],
        "summary": "Fetch a snapshot",
        "operationId": "snapshot_view",
        "parameters": [
          {
            "in": "path",
            "name": "snapshot",
            "description": "Name or ID of the snapshot",
            "required": true,
            "schema": {
              "$ref": "#/components/schemas/NameOrId"
            }
          },
          {
            "in": "query",
            "name": "project",
            "description": "Name or ID of the project",
            "schema": {
              "$ref": "#/components/schemas/NameOrId"
            }
          }
        ],
        "responses": {
          "200": {
            "description": "successful operation",
            "content": {
              "application/json": {
                "schema": {
                  "$ref": "#/components/schemas/Snapshot"
                }
              }
            }
          },
          "4XX": {
            "$ref": "#/components/responses/Error"
          },
          "5XX": {
            "$ref": "#/components/responses/Error"
          }
        }
      },
      "delete": {
        "tags": [
          "snapshots"
        ],
        "summary": "Delete a snapshot",
        "operationId": "snapshot_delete",
        "parameters": [
          {
            "in": "path",
            "name": "snapshot",
            "description": "Name or ID of the snapshot",
            "required": true,
            "schema": {
              "$ref": "#/components/schemas/NameOrId"
            }
          },
          {
            "in": "query",
            "name": "project",
            "description": "Name or ID of the project",
            "schema": {
              "$ref": "#/components/schemas/NameOrId"
            }
          }
        ],
        "responses": {
          "204": {
            "description": "successful deletion"
          },
          "4XX": {
            "$ref": "#/components/responses/Error"
          },
          "5XX": {
            "$ref": "#/components/responses/Error"
          }
        }
      }
    },
    "/v1/system/hardware/disks": {
      "get": {
        "tags": [
          "system/hardware"
        ],
        "summary": "List physical disks",
        "operationId": "physical_disk_list",
        "parameters": [
          {
            "in": "query",
            "name": "limit",
            "description": "Maximum number of items returned by a single call",
            "schema": {
              "nullable": true,
              "type": "integer",
              "format": "uint32",
              "minimum": 1
            }
          },
          {
            "in": "query",
            "name": "page_token",
            "description": "Token returned by previous call to retrieve the subsequent page",
            "schema": {
              "nullable": true,
              "type": "string"
            }
          },
          {
            "in": "query",
            "name": "sort_by",
            "schema": {
              "$ref": "#/components/schemas/IdSortMode"
            }
          }
        ],
        "responses": {
          "200": {
            "description": "successful operation",
            "content": {
              "application/json": {
                "schema": {
                  "$ref": "#/components/schemas/PhysicalDiskResultsPage"
                }
              }
            }
          },
          "4XX": {
            "$ref": "#/components/responses/Error"
          },
          "5XX": {
            "$ref": "#/components/responses/Error"
          }
        },
        "x-dropshot-pagination": {
          "required": []
        }
      }
    },
    "/v1/system/hardware/disks/{id}": {
      "get": {
        "tags": [
          "system/hardware"
        ],
        "summary": "Get a physical disk",
        "operationId": "physical_disk_view",
        "parameters": [
          {
            "in": "path",
            "name": "id",
            "required": true,
            "schema": {
              "type": "string",
              "format": "uuid"
            }
          }
        ],
        "responses": {
          "200": {
            "description": "successful operation",
            "content": {
              "application/json": {
                "schema": {
                  "$ref": "#/components/schemas/PhysicalDisk"
                }
              }
            }
          },
          "4XX": {
            "$ref": "#/components/responses/Error"
          },
          "5XX": {
            "$ref": "#/components/responses/Error"
          }
        }
      },
      "put": {
        "tags": [
          "system/hardware"
        ],
        "summary": "Update a physical disk's state",
        "operationId": "physical_disk_update",
        "parameters": [
          {
            "in": "path",
            "name": "id",
            "required": true,
            "schema": {
              "type": "string",
              "format": "uuid"
            }
          }
        ],
        "requestBody": {
          "content": {
            "application/json": {
              "schema": {
                "$ref": "#/components/schemas/PhysicalDiskUpdate"
              }
            }
          },
          "required": true
        },
        "responses": {
          "200": {
            "description": "successful operation",
            "content": {
              "application/json": {
                "schema": {
                  "$ref": "#/components/schemas/PhysicalDisk"
                }
              }
            }
          },
          "4XX": {
            "$ref": "#/components/responses/Error"
          },
          "5XX": {
            "$ref": "#/components/responses/Error"
          }
        }
      }
    },
    "/v1/system/hardware/racks": {
      "get": {
        "tags": [
          "system/hardware"
        ],
        "summary": "List racks",
        "operationId": "rack_list",
        "parameters": [
          {
            "in": "query",
            "name": "limit",
            "description": "Maximum number of items returned by a single call",
            "schema": {
              "nullable": true,
              "type": "integer",
              "format": "uint32",
              "minimum": 1
            }
          },
          {
            "in": "query",
            "name": "page_token",
            "description": "Token returned by previous call to retrieve the subsequent page",
            "schema": {
              "nullable": true,
              "type": "string"
            }
          },
          {
            "in": "query",
            "name": "sort_by",
            "schema": {
              "$ref": "#/components/schemas/IdSortMode"
            }
          }
        ],
        "responses": {
          "200": {
            "description": "successful operation",
            "content": {
              "application/json": {
                "schema": {
                  "$ref": "#/components/schemas/RackResultsPage"
                }
              }
            }
          },
          "4XX": {
            "$ref": "#/components/responses/Error"
          },
          "5XX": {
            "$ref": "#/components/responses/Error"
          }
        },
        "x-dropshot-pagination": {
          "required": []
        }
      }
    },
    "/v1/system/hardware/racks/{rack_id}": {
      "get": {
        "tags": [
          "system/hardware"
        ],
        "summary": "Fetch a rack",
        "operationId": "rack_view",
        "parameters": [
          {
            "in": "path",
            "name": "rack_id",
            "description": "The rack's unique ID.",
            "required": true,
            "schema": {
              "type": "string",
              "format": "uuid"
            }
          }
        ],
        "responses": {
          "200": {
            "description": "successful operation",
            "content": {
              "application/json": {
                "schema": {
                  "$ref": "#/components/schemas/Rack"
                }
              }
            }
          },
          "4XX": {
            "$ref": "#/components/responses/Error"
          },
          "5XX": {
            "$ref": "#/components/responses/Error"
          }
        }
      }
    },
    "/v1/system/hardware/sleds": {
      "get": {
        "tags": [
          "system/hardware"
        ],
        "summary": "List sleds",
        "operationId": "sled_list",
        "parameters": [
          {
            "in": "query",
            "name": "limit",
            "description": "Maximum number of items returned by a single call",
            "schema": {
              "nullable": true,
              "type": "integer",
              "format": "uint32",
              "minimum": 1
            }
          },
          {
            "in": "query",
            "name": "page_token",
            "description": "Token returned by previous call to retrieve the subsequent page",
            "schema": {
              "nullable": true,
              "type": "string"
            }
          },
          {
            "in": "query",
            "name": "sort_by",
            "schema": {
              "$ref": "#/components/schemas/IdSortMode"
            }
          }
        ],
        "responses": {
          "200": {
            "description": "successful operation",
            "content": {
              "application/json": {
                "schema": {
                  "$ref": "#/components/schemas/SledResultsPage"
                }
              }
            }
          },
          "4XX": {
            "$ref": "#/components/responses/Error"
          },
          "5XX": {
            "$ref": "#/components/responses/Error"
          }
        },
        "x-dropshot-pagination": {
          "required": []
        }
      },
      "post": {
        "tags": [
          "system/hardware"
        ],
        "summary": "Add a sled to an initialized rack",
        "operationId": "add_sled_to_initialized_rack",
        "requestBody": {
          "content": {
            "application/json": {
              "schema": {
                "$ref": "#/components/schemas/UninitializedSled"
              }
            }
          },
          "required": true
        },
        "responses": {
          "204": {
            "description": "resource updated"
          },
          "4XX": {
            "$ref": "#/components/responses/Error"
          },
          "5XX": {
            "$ref": "#/components/responses/Error"
          }
        }
      }
    },
    "/v1/system/hardware/sleds/{sled_id}": {
      "get": {
        "tags": [
          "system/hardware"
        ],
        "summary": "Fetch a sled",
        "operationId": "sled_view",
        "parameters": [
          {
            "in": "path",
            "name": "sled_id",
            "description": "ID of the sled",
            "required": true,
            "schema": {
              "type": "string",
              "format": "uuid"
            }
          }
        ],
        "responses": {
          "200": {
            "description": "successful operation",
            "content": {
              "application/json": {
                "schema": {
                  "$ref": "#/components/schemas/Sled"
                }
              }
            }
          },
          "4XX": {
            "$ref": "#/components/responses/Error"
          },
          "5XX": {
            "$ref": "#/components/responses/Error"
          }
        }
      }
    },
    "/v1/system/hardware/sleds/{sled_id}/disks": {
      "get": {
        "tags": [
          "system/hardware"
        ],
        "summary": "List physical disks attached to sleds",
        "operationId": "sled_physical_disk_list",
        "parameters": [
          {
            "in": "path",
            "name": "sled_id",
            "description": "ID of the sled",
            "required": true,
            "schema": {
              "type": "string",
              "format": "uuid"
            }
          },
          {
            "in": "query",
            "name": "limit",
            "description": "Maximum number of items returned by a single call",
            "schema": {
              "nullable": true,
              "type": "integer",
              "format": "uint32",
              "minimum": 1
            }
          },
          {
            "in": "query",
            "name": "page_token",
            "description": "Token returned by previous call to retrieve the subsequent page",
            "schema": {
              "nullable": true,
              "type": "string"
            }
          },
          {
            "in": "query",
            "name": "sort_by",
            "schema": {
              "$ref": "#/components/schemas/IdSortMode"
            }
          }
        ],
        "responses": {
          "200": {
            "description": "successful operation",
            "content": {
              "application/json": {
                "schema": {
                  "$ref": "#/components/schemas/PhysicalDiskResultsPage"
                }
              }
            }
          },
          "4XX": {
            "$ref": "#/components/responses/Error"
          },
          "5XX": {
            "$ref": "#/components/responses/Error"
          }
        },
        "x-dropshot-pagination": {
          "required": []
        }
      }
    },
    "/v1/system/hardware/sleds/{sled_id}/instances": {
      "get": {
        "tags": [
          "system/hardware"
        ],
        "summary": "List instances running on a given sled",
        "operationId": "sled_instance_list",
        "parameters": [
          {
            "in": "path",
            "name": "sled_id",
            "description": "ID of the sled",
            "required": true,
            "schema": {
              "type": "string",
              "format": "uuid"
            }
          },
          {
            "in": "query",
            "name": "limit",
            "description": "Maximum number of items returned by a single call",
            "schema": {
              "nullable": true,
              "type": "integer",
              "format": "uint32",
              "minimum": 1
            }
          },
          {
            "in": "query",
            "name": "page_token",
            "description": "Token returned by previous call to retrieve the subsequent page",
            "schema": {
              "nullable": true,
              "type": "string"
            }
          },
          {
            "in": "query",
            "name": "sort_by",
            "schema": {
              "$ref": "#/components/schemas/IdSortMode"
            }
          }
        ],
        "responses": {
          "200": {
            "description": "successful operation",
            "content": {
              "application/json": {
                "schema": {
                  "$ref": "#/components/schemas/SledInstanceResultsPage"
                }
              }
            }
          },
          "4XX": {
            "$ref": "#/components/responses/Error"
          },
          "5XX": {
            "$ref": "#/components/responses/Error"
          }
        },
        "x-dropshot-pagination": {
          "required": []
        }
      }
    },
    "/v1/system/hardware/sleds/{sled_id}/provision-state": {
      "put": {
        "tags": [
          "system/hardware"
        ],
        "summary": "Set the sled's provision state.",
        "operationId": "sled_set_provision_state",
        "parameters": [
          {
            "in": "path",
            "name": "sled_id",
            "description": "ID of the sled",
            "required": true,
            "schema": {
              "type": "string",
              "format": "uuid"
            }
          }
        ],
        "requestBody": {
          "content": {
            "application/json": {
              "schema": {
                "$ref": "#/components/schemas/SledProvisionStateParams"
              }
            }
          },
          "required": true
        },
        "responses": {
          "200": {
            "description": "successful operation",
            "content": {
              "application/json": {
                "schema": {
                  "$ref": "#/components/schemas/SledProvisionStateResponse"
                }
              }
            }
          },
          "4XX": {
            "$ref": "#/components/responses/Error"
          },
          "5XX": {
            "$ref": "#/components/responses/Error"
          }
        }
      }
    },
    "/v1/system/hardware/sleds-uninitialized": {
      "get": {
        "tags": [
          "system/hardware"
        ],
        "summary": "List uninitialized sleds in a given rack",
        "operationId": "sled_list_uninitialized",
        "parameters": [
          {
            "in": "query",
            "name": "limit",
            "description": "Maximum number of items returned by a single call",
            "schema": {
              "nullable": true,
              "type": "integer",
              "format": "uint32",
              "minimum": 1
            }
          },
          {
            "in": "query",
            "name": "page_token",
            "description": "Token returned by previous call to retrieve the subsequent page",
            "schema": {
              "nullable": true,
              "type": "string"
            }
          }
        ],
        "responses": {
          "200": {
            "description": "successful operation",
            "content": {
              "application/json": {
                "schema": {
                  "$ref": "#/components/schemas/UninitializedSledResultsPage"
                }
              }
            }
          },
          "4XX": {
            "$ref": "#/components/responses/Error"
          },
          "5XX": {
            "$ref": "#/components/responses/Error"
          }
        },
        "x-dropshot-pagination": {
          "required": []
        }
      }
    },
    "/v1/system/hardware/switch-port": {
      "get": {
        "tags": [
          "system/hardware"
        ],
        "summary": "List switch ports",
        "operationId": "networking_switch_port_list",
        "parameters": [
          {
            "in": "query",
            "name": "limit",
            "description": "Maximum number of items returned by a single call",
            "schema": {
              "nullable": true,
              "type": "integer",
              "format": "uint32",
              "minimum": 1
            }
          },
          {
            "in": "query",
            "name": "page_token",
            "description": "Token returned by previous call to retrieve the subsequent page",
            "schema": {
              "nullable": true,
              "type": "string"
            }
          },
          {
            "in": "query",
            "name": "sort_by",
            "schema": {
              "$ref": "#/components/schemas/IdSortMode"
            }
          },
          {
            "in": "query",
            "name": "switch_port_id",
            "description": "An optional switch port id to use when listing switch ports.",
            "schema": {
              "nullable": true,
              "type": "string",
              "format": "uuid"
            }
          }
        ],
        "responses": {
          "200": {
            "description": "successful operation",
            "content": {
              "application/json": {
                "schema": {
                  "$ref": "#/components/schemas/SwitchPortResultsPage"
                }
              }
            }
          },
          "4XX": {
            "$ref": "#/components/responses/Error"
          },
          "5XX": {
            "$ref": "#/components/responses/Error"
          }
        },
        "x-dropshot-pagination": {
          "required": []
        }
      }
    },
    "/v1/system/hardware/switch-port/{port}/settings": {
      "post": {
        "tags": [
          "system/hardware"
        ],
        "summary": "Apply switch port settings",
        "operationId": "networking_switch_port_apply_settings",
        "parameters": [
          {
            "in": "path",
            "name": "port",
            "description": "A name to use when selecting switch ports.",
            "required": true,
            "schema": {
              "$ref": "#/components/schemas/Name"
            }
          },
          {
            "in": "query",
            "name": "rack_id",
            "description": "A rack id to use when selecting switch ports.",
            "required": true,
            "schema": {
              "type": "string",
              "format": "uuid"
            }
          },
          {
            "in": "query",
            "name": "switch_location",
            "description": "A switch location to use when selecting switch ports.",
            "required": true,
            "schema": {
              "$ref": "#/components/schemas/Name"
            }
          }
        ],
        "requestBody": {
          "content": {
            "application/json": {
              "schema": {
                "$ref": "#/components/schemas/SwitchPortApplySettings"
              }
            }
          },
          "required": true
        },
        "responses": {
          "204": {
            "description": "resource updated"
          },
          "4XX": {
            "$ref": "#/components/responses/Error"
          },
          "5XX": {
            "$ref": "#/components/responses/Error"
          }
        }
      },
      "delete": {
        "tags": [
          "system/hardware"
        ],
        "summary": "Clear switch port settings",
        "operationId": "networking_switch_port_clear_settings",
        "parameters": [
          {
            "in": "path",
            "name": "port",
            "description": "A name to use when selecting switch ports.",
            "required": true,
            "schema": {
              "$ref": "#/components/schemas/Name"
            }
          },
          {
            "in": "query",
            "name": "rack_id",
            "description": "A rack id to use when selecting switch ports.",
            "required": true,
            "schema": {
              "type": "string",
              "format": "uuid"
            }
          },
          {
            "in": "query",
            "name": "switch_location",
            "description": "A switch location to use when selecting switch ports.",
            "required": true,
            "schema": {
              "$ref": "#/components/schemas/Name"
            }
          }
        ],
        "responses": {
          "204": {
            "description": "resource updated"
          },
          "4XX": {
            "$ref": "#/components/responses/Error"
          },
          "5XX": {
            "$ref": "#/components/responses/Error"
          }
        }
      }
    },
    "/v1/system/hardware/switches": {
      "get": {
        "tags": [
          "system/hardware"
        ],
        "summary": "List switches",
        "operationId": "switch_list",
        "parameters": [
          {
            "in": "query",
            "name": "limit",
            "description": "Maximum number of items returned by a single call",
            "schema": {
              "nullable": true,
              "type": "integer",
              "format": "uint32",
              "minimum": 1
            }
          },
          {
            "in": "query",
            "name": "page_token",
            "description": "Token returned by previous call to retrieve the subsequent page",
            "schema": {
              "nullable": true,
              "type": "string"
            }
          },
          {
            "in": "query",
            "name": "sort_by",
            "schema": {
              "$ref": "#/components/schemas/IdSortMode"
            }
          }
        ],
        "responses": {
          "200": {
            "description": "successful operation",
            "content": {
              "application/json": {
                "schema": {
                  "$ref": "#/components/schemas/SwitchResultsPage"
                }
              }
            }
          },
          "4XX": {
            "$ref": "#/components/responses/Error"
          },
          "5XX": {
            "$ref": "#/components/responses/Error"
          }
        },
        "x-dropshot-pagination": {
          "required": []
        }
      }
    },
    "/v1/system/hardware/switches/{switch_id}": {
      "get": {
        "tags": [
          "system/hardware"
        ],
        "summary": "Fetch a switch",
        "operationId": "switch_view",
        "parameters": [
          {
            "in": "path",
            "name": "switch_id",
            "description": "ID of the switch",
            "required": true,
            "schema": {
              "type": "string",
              "format": "uuid"
            }
          }
        ],
        "responses": {
          "200": {
            "description": "successful operation",
            "content": {
              "application/json": {
                "schema": {
                  "$ref": "#/components/schemas/Switch"
                }
              }
            }
          },
          "4XX": {
            "$ref": "#/components/responses/Error"
          },
          "5XX": {
            "$ref": "#/components/responses/Error"
          }
        }
      }
    },
    "/v1/system/identity-providers": {
      "get": {
        "tags": [
          "system/silos"
        ],
        "summary": "List a silo's IdP's name",
        "operationId": "silo_identity_provider_list",
        "parameters": [
          {
            "in": "query",
            "name": "limit",
            "description": "Maximum number of items returned by a single call",
            "schema": {
              "nullable": true,
              "type": "integer",
              "format": "uint32",
              "minimum": 1
            }
          },
          {
            "in": "query",
            "name": "page_token",
            "description": "Token returned by previous call to retrieve the subsequent page",
            "schema": {
              "nullable": true,
              "type": "string"
            }
          },
          {
            "in": "query",
            "name": "silo",
            "description": "Name or ID of the silo",
            "schema": {
              "$ref": "#/components/schemas/NameOrId"
            }
          },
          {
            "in": "query",
            "name": "sort_by",
            "schema": {
              "$ref": "#/components/schemas/NameOrIdSortMode"
            }
          }
        ],
        "responses": {
          "200": {
            "description": "successful operation",
            "content": {
              "application/json": {
                "schema": {
                  "$ref": "#/components/schemas/IdentityProviderResultsPage"
                }
              }
            }
          },
          "4XX": {
            "$ref": "#/components/responses/Error"
          },
          "5XX": {
            "$ref": "#/components/responses/Error"
          }
        },
        "x-dropshot-pagination": {
          "required": [
            "silo"
          ]
        }
      }
    },
    "/v1/system/identity-providers/local/users": {
      "post": {
        "tags": [
          "system/silos"
        ],
        "summary": "Create a user",
        "description": "Users can only be created in Silos with `provision_type` == `Fixed`. Otherwise, Silo users are just-in-time (JIT) provisioned when a user first logs in using an external Identity Provider.",
        "operationId": "local_idp_user_create",
        "parameters": [
          {
            "in": "query",
            "name": "silo",
            "description": "Name or ID of the silo",
            "required": true,
            "schema": {
              "$ref": "#/components/schemas/NameOrId"
            }
          }
        ],
        "requestBody": {
          "content": {
            "application/json": {
              "schema": {
                "$ref": "#/components/schemas/UserCreate"
              }
            }
          },
          "required": true
        },
        "responses": {
          "201": {
            "description": "successful creation",
            "content": {
              "application/json": {
                "schema": {
                  "$ref": "#/components/schemas/User"
                }
              }
            }
          },
          "4XX": {
            "$ref": "#/components/responses/Error"
          },
          "5XX": {
            "$ref": "#/components/responses/Error"
          }
        }
      }
    },
    "/v1/system/identity-providers/local/users/{user_id}": {
      "delete": {
        "tags": [
          "system/silos"
        ],
        "summary": "Delete a user",
        "operationId": "local_idp_user_delete",
        "parameters": [
          {
            "in": "path",
            "name": "user_id",
            "description": "The user's internal id",
            "required": true,
            "schema": {
              "type": "string",
              "format": "uuid"
            }
          },
          {
            "in": "query",
            "name": "silo",
            "description": "Name or ID of the silo",
            "required": true,
            "schema": {
              "$ref": "#/components/schemas/NameOrId"
            }
          }
        ],
        "responses": {
          "204": {
            "description": "successful deletion"
          },
          "4XX": {
            "$ref": "#/components/responses/Error"
          },
          "5XX": {
            "$ref": "#/components/responses/Error"
          }
        }
      }
    },
    "/v1/system/identity-providers/local/users/{user_id}/set-password": {
      "post": {
        "tags": [
          "system/silos"
        ],
        "summary": "Set or invalidate a user's password",
        "description": "Passwords can only be updated for users in Silos with identity mode `LocalOnly`.",
        "operationId": "local_idp_user_set_password",
        "parameters": [
          {
            "in": "path",
            "name": "user_id",
            "description": "The user's internal id",
            "required": true,
            "schema": {
              "type": "string",
              "format": "uuid"
            }
          },
          {
            "in": "query",
            "name": "silo",
            "description": "Name or ID of the silo",
            "required": true,
            "schema": {
              "$ref": "#/components/schemas/NameOrId"
            }
          }
        ],
        "requestBody": {
          "content": {
            "application/json": {
              "schema": {
                "$ref": "#/components/schemas/UserPassword"
              }
            }
          },
          "required": true
        },
        "responses": {
          "204": {
            "description": "resource updated"
          },
          "4XX": {
            "$ref": "#/components/responses/Error"
          },
          "5XX": {
            "$ref": "#/components/responses/Error"
          }
        }
      }
    },
    "/v1/system/identity-providers/saml": {
      "post": {
        "tags": [
          "system/silos"
        ],
        "summary": "Create a SAML IdP",
        "operationId": "saml_identity_provider_create",
        "parameters": [
          {
            "in": "query",
            "name": "silo",
            "description": "Name or ID of the silo",
            "required": true,
            "schema": {
              "$ref": "#/components/schemas/NameOrId"
            }
          }
        ],
        "requestBody": {
          "content": {
            "application/json": {
              "schema": {
                "$ref": "#/components/schemas/SamlIdentityProviderCreate"
              }
            }
          },
          "required": true
        },
        "responses": {
          "201": {
            "description": "successful creation",
            "content": {
              "application/json": {
                "schema": {
                  "$ref": "#/components/schemas/SamlIdentityProvider"
                }
              }
            }
          },
          "4XX": {
            "$ref": "#/components/responses/Error"
          },
          "5XX": {
            "$ref": "#/components/responses/Error"
          }
        }
      }
    },
    "/v1/system/identity-providers/saml/{provider}": {
      "get": {
        "tags": [
          "system/silos"
        ],
        "summary": "Fetch a SAML IdP",
        "operationId": "saml_identity_provider_view",
        "parameters": [
          {
            "in": "path",
            "name": "provider",
            "description": "Name or ID of the SAML identity provider",
            "required": true,
            "schema": {
              "$ref": "#/components/schemas/NameOrId"
            }
          },
          {
            "in": "query",
            "name": "silo",
            "description": "Name or ID of the silo",
            "required": true,
            "schema": {
              "$ref": "#/components/schemas/NameOrId"
            }
          }
        ],
        "responses": {
          "200": {
            "description": "successful operation",
            "content": {
              "application/json": {
                "schema": {
                  "$ref": "#/components/schemas/SamlIdentityProvider"
                }
              }
            }
          },
          "4XX": {
            "$ref": "#/components/responses/Error"
          },
          "5XX": {
            "$ref": "#/components/responses/Error"
          }
        }
      }
    },
    "/v1/system/ip-pools": {
      "get": {
        "tags": [
          "system/networking"
        ],
        "summary": "List IP pools",
        "operationId": "ip_pool_list",
        "parameters": [
          {
            "in": "query",
            "name": "limit",
            "description": "Maximum number of items returned by a single call",
            "schema": {
              "nullable": true,
              "type": "integer",
              "format": "uint32",
              "minimum": 1
            }
          },
          {
            "in": "query",
            "name": "page_token",
            "description": "Token returned by previous call to retrieve the subsequent page",
            "schema": {
              "nullable": true,
              "type": "string"
            }
          },
          {
            "in": "query",
            "name": "sort_by",
            "schema": {
              "$ref": "#/components/schemas/NameOrIdSortMode"
            }
          }
        ],
        "responses": {
          "200": {
            "description": "successful operation",
            "content": {
              "application/json": {
                "schema": {
                  "$ref": "#/components/schemas/IpPoolResultsPage"
                }
              }
            }
          },
          "4XX": {
            "$ref": "#/components/responses/Error"
          },
          "5XX": {
            "$ref": "#/components/responses/Error"
          }
        },
        "x-dropshot-pagination": {
          "required": []
        }
      },
      "post": {
        "tags": [
          "system/networking"
        ],
        "summary": "Create an IP pool",
        "operationId": "ip_pool_create",
        "requestBody": {
          "content": {
            "application/json": {
              "schema": {
                "$ref": "#/components/schemas/IpPoolCreate"
              }
            }
          },
          "required": true
        },
        "responses": {
          "201": {
            "description": "successful creation",
            "content": {
              "application/json": {
                "schema": {
                  "$ref": "#/components/schemas/IpPool"
                }
              }
            }
          },
          "4XX": {
            "$ref": "#/components/responses/Error"
          },
          "5XX": {
            "$ref": "#/components/responses/Error"
          }
        }
      }
    },
    "/v1/system/ip-pools/{pool}": {
      "get": {
        "tags": [
          "system/networking"
        ],
        "summary": "Fetch an IP pool",
        "operationId": "ip_pool_view",
        "parameters": [
          {
            "in": "path",
            "name": "pool",
            "description": "Name or ID of the IP pool",
            "required": true,
            "schema": {
              "$ref": "#/components/schemas/NameOrId"
            }
          }
        ],
        "responses": {
          "200": {
            "description": "successful operation",
            "content": {
              "application/json": {
                "schema": {
                  "$ref": "#/components/schemas/IpPool"
                }
              }
            }
          },
          "4XX": {
            "$ref": "#/components/responses/Error"
          },
          "5XX": {
            "$ref": "#/components/responses/Error"
          }
        }
      },
      "put": {
        "tags": [
          "system/networking"
        ],
        "summary": "Update an IP Pool",
        "operationId": "ip_pool_update",
        "parameters": [
          {
            "in": "path",
            "name": "pool",
            "description": "Name or ID of the IP pool",
            "required": true,
            "schema": {
              "$ref": "#/components/schemas/NameOrId"
            }
          }
        ],
        "requestBody": {
          "content": {
            "application/json": {
              "schema": {
                "$ref": "#/components/schemas/IpPoolUpdate"
              }
            }
          },
          "required": true
        },
        "responses": {
          "200": {
            "description": "successful operation",
            "content": {
              "application/json": {
                "schema": {
                  "$ref": "#/components/schemas/IpPool"
                }
              }
            }
          },
          "4XX": {
            "$ref": "#/components/responses/Error"
          },
          "5XX": {
            "$ref": "#/components/responses/Error"
          }
        }
      },
      "delete": {
        "tags": [
          "system/networking"
        ],
        "summary": "Delete an IP Pool",
        "operationId": "ip_pool_delete",
        "parameters": [
          {
            "in": "path",
            "name": "pool",
            "description": "Name or ID of the IP pool",
            "required": true,
            "schema": {
              "$ref": "#/components/schemas/NameOrId"
            }
          }
        ],
        "responses": {
          "204": {
            "description": "successful deletion"
          },
          "4XX": {
            "$ref": "#/components/responses/Error"
          },
          "5XX": {
            "$ref": "#/components/responses/Error"
          }
        }
      }
    },
    "/v1/system/ip-pools/{pool}/ranges": {
      "get": {
        "tags": [
          "system/networking"
        ],
        "summary": "List ranges for an IP pool",
        "description": "List ranges for an IP pool. Ranges are ordered by their first address.",
        "operationId": "ip_pool_range_list",
        "parameters": [
          {
            "in": "path",
            "name": "pool",
            "description": "Name or ID of the IP pool",
            "required": true,
            "schema": {
              "$ref": "#/components/schemas/NameOrId"
            }
          },
          {
            "in": "query",
            "name": "limit",
            "description": "Maximum number of items returned by a single call",
            "schema": {
              "nullable": true,
              "type": "integer",
              "format": "uint32",
              "minimum": 1
            }
          },
          {
            "in": "query",
            "name": "page_token",
            "description": "Token returned by previous call to retrieve the subsequent page",
            "schema": {
              "nullable": true,
              "type": "string"
            }
          }
        ],
        "responses": {
          "200": {
            "description": "successful operation",
            "content": {
              "application/json": {
                "schema": {
                  "$ref": "#/components/schemas/IpPoolRangeResultsPage"
                }
              }
            }
          },
          "4XX": {
            "$ref": "#/components/responses/Error"
          },
          "5XX": {
            "$ref": "#/components/responses/Error"
          }
        },
        "x-dropshot-pagination": {
          "required": []
        }
      }
    },
    "/v1/system/ip-pools/{pool}/ranges/add": {
      "post": {
        "tags": [
          "system/networking"
        ],
        "summary": "Add a range to an IP pool",
        "operationId": "ip_pool_range_add",
        "parameters": [
          {
            "in": "path",
            "name": "pool",
            "description": "Name or ID of the IP pool",
            "required": true,
            "schema": {
              "$ref": "#/components/schemas/NameOrId"
            }
          }
        ],
        "requestBody": {
          "content": {
            "application/json": {
              "schema": {
                "$ref": "#/components/schemas/IpRange"
              }
            }
          },
          "required": true
        },
        "responses": {
          "201": {
            "description": "successful creation",
            "content": {
              "application/json": {
                "schema": {
                  "$ref": "#/components/schemas/IpPoolRange"
                }
              }
            }
          },
          "4XX": {
            "$ref": "#/components/responses/Error"
          },
          "5XX": {
            "$ref": "#/components/responses/Error"
          }
        }
      }
    },
    "/v1/system/ip-pools/{pool}/ranges/remove": {
      "post": {
        "tags": [
          "system/networking"
        ],
        "summary": "Remove a range from an IP pool",
        "operationId": "ip_pool_range_remove",
        "parameters": [
          {
            "in": "path",
            "name": "pool",
            "description": "Name or ID of the IP pool",
            "required": true,
            "schema": {
              "$ref": "#/components/schemas/NameOrId"
            }
          }
        ],
        "requestBody": {
          "content": {
            "application/json": {
              "schema": {
                "$ref": "#/components/schemas/IpRange"
              }
            }
          },
          "required": true
        },
        "responses": {
          "204": {
            "description": "resource updated"
          },
          "4XX": {
            "$ref": "#/components/responses/Error"
          },
          "5XX": {
            "$ref": "#/components/responses/Error"
          }
        }
      }
    },
    "/v1/system/ip-pools-service": {
      "get": {
        "tags": [
          "system/networking"
        ],
        "summary": "Fetch the IP pool used for Oxide services",
        "operationId": "ip_pool_service_view",
        "responses": {
          "200": {
            "description": "successful operation",
            "content": {
              "application/json": {
                "schema": {
                  "$ref": "#/components/schemas/IpPool"
                }
              }
            }
          },
          "4XX": {
            "$ref": "#/components/responses/Error"
          },
          "5XX": {
            "$ref": "#/components/responses/Error"
          }
        }
      }
    },
    "/v1/system/ip-pools-service/ranges": {
      "get": {
        "tags": [
          "system/networking"
        ],
        "summary": "List ranges for the IP pool used for Oxide services",
        "description": "List ranges for the IP pool used for Oxide services. Ranges are ordered by their first address.",
        "operationId": "ip_pool_service_range_list",
        "parameters": [
          {
            "in": "query",
            "name": "limit",
            "description": "Maximum number of items returned by a single call",
            "schema": {
              "nullable": true,
              "type": "integer",
              "format": "uint32",
              "minimum": 1
            }
          },
          {
            "in": "query",
            "name": "page_token",
            "description": "Token returned by previous call to retrieve the subsequent page",
            "schema": {
              "nullable": true,
              "type": "string"
            }
          }
        ],
        "responses": {
          "200": {
            "description": "successful operation",
            "content": {
              "application/json": {
                "schema": {
                  "$ref": "#/components/schemas/IpPoolRangeResultsPage"
                }
              }
            }
          },
          "4XX": {
            "$ref": "#/components/responses/Error"
          },
          "5XX": {
            "$ref": "#/components/responses/Error"
          }
        },
        "x-dropshot-pagination": {
          "required": []
        }
      }
    },
    "/v1/system/ip-pools-service/ranges/add": {
      "post": {
        "tags": [
          "system/networking"
        ],
        "summary": "Add a range to an IP pool used for Oxide services",
        "operationId": "ip_pool_service_range_add",
        "requestBody": {
          "content": {
            "application/json": {
              "schema": {
                "$ref": "#/components/schemas/IpRange"
              }
            }
          },
          "required": true
        },
        "responses": {
          "201": {
            "description": "successful creation",
            "content": {
              "application/json": {
                "schema": {
                  "$ref": "#/components/schemas/IpPoolRange"
                }
              }
            }
          },
          "4XX": {
            "$ref": "#/components/responses/Error"
          },
          "5XX": {
            "$ref": "#/components/responses/Error"
          }
        }
      }
    },
    "/v1/system/ip-pools-service/ranges/remove": {
      "post": {
        "tags": [
          "system/networking"
        ],
        "summary": "Remove a range from an IP pool used for Oxide services",
        "operationId": "ip_pool_service_range_remove",
        "requestBody": {
          "content": {
            "application/json": {
              "schema": {
                "$ref": "#/components/schemas/IpRange"
              }
            }
          },
          "required": true
        },
        "responses": {
          "204": {
            "description": "resource updated"
          },
          "4XX": {
            "$ref": "#/components/responses/Error"
          },
          "5XX": {
            "$ref": "#/components/responses/Error"
          }
        }
      }
    },
    "/v1/system/metrics/{metric_name}": {
      "get": {
        "tags": [
          "system/metrics"
        ],
        "summary": "Access metrics data",
        "operationId": "system_metric",
        "parameters": [
          {
            "in": "path",
            "name": "metric_name",
            "required": true,
            "schema": {
              "$ref": "#/components/schemas/SystemMetricName"
            }
          },
          {
            "in": "query",
            "name": "end_time",
            "description": "An exclusive end time of metrics.",
            "schema": {
              "type": "string",
              "format": "date-time"
            }
          },
          {
            "in": "query",
            "name": "limit",
            "description": "Maximum number of items returned by a single call",
            "schema": {
              "nullable": true,
              "type": "integer",
              "format": "uint32",
              "minimum": 1
            }
          },
          {
            "in": "query",
            "name": "order",
            "description": "Query result order",
            "schema": {
              "$ref": "#/components/schemas/PaginationOrder"
            }
          },
          {
            "in": "query",
            "name": "page_token",
            "description": "Token returned by previous call to retrieve the subsequent page",
            "schema": {
              "nullable": true,
              "type": "string"
            }
          },
          {
            "in": "query",
            "name": "start_time",
            "description": "An inclusive start time of metrics.",
            "schema": {
              "type": "string",
              "format": "date-time"
            }
          },
          {
            "in": "query",
            "name": "silo",
            "description": "Name or ID of the silo",
            "schema": {
              "$ref": "#/components/schemas/NameOrId"
            }
          }
        ],
        "responses": {
          "200": {
            "description": "successful operation",
            "content": {
              "application/json": {
                "schema": {
                  "$ref": "#/components/schemas/MeasurementResultsPage"
                }
              }
            }
          },
          "4XX": {
            "$ref": "#/components/responses/Error"
          },
          "5XX": {
            "$ref": "#/components/responses/Error"
          }
        },
        "x-dropshot-pagination": {
          "required": [
            "end_time",
            "start_time"
          ]
        }
      }
    },
    "/v1/system/networking/address-lot": {
      "get": {
        "tags": [
          "system/networking"
        ],
        "summary": "List address lots",
        "operationId": "networking_address_lot_list",
        "parameters": [
          {
            "in": "query",
            "name": "limit",
            "description": "Maximum number of items returned by a single call",
            "schema": {
              "nullable": true,
              "type": "integer",
              "format": "uint32",
              "minimum": 1
            }
          },
          {
            "in": "query",
            "name": "page_token",
            "description": "Token returned by previous call to retrieve the subsequent page",
            "schema": {
              "nullable": true,
              "type": "string"
            }
          },
          {
            "in": "query",
            "name": "sort_by",
            "schema": {
              "$ref": "#/components/schemas/NameOrIdSortMode"
            }
          }
        ],
        "responses": {
          "200": {
            "description": "successful operation",
            "content": {
              "application/json": {
                "schema": {
                  "$ref": "#/components/schemas/AddressLotResultsPage"
                }
              }
            }
          },
          "4XX": {
            "$ref": "#/components/responses/Error"
          },
          "5XX": {
            "$ref": "#/components/responses/Error"
          }
        },
        "x-dropshot-pagination": {
          "required": []
        }
      },
      "post": {
        "tags": [
          "system/networking"
        ],
        "summary": "Create an address lot",
        "operationId": "networking_address_lot_create",
        "requestBody": {
          "content": {
            "application/json": {
              "schema": {
                "$ref": "#/components/schemas/AddressLotCreate"
              }
            }
          },
          "required": true
        },
        "responses": {
          "201": {
            "description": "successful creation",
            "content": {
              "application/json": {
                "schema": {
                  "$ref": "#/components/schemas/AddressLotCreateResponse"
                }
              }
            }
          },
          "4XX": {
            "$ref": "#/components/responses/Error"
          },
          "5XX": {
            "$ref": "#/components/responses/Error"
          }
        }
      }
    },
    "/v1/system/networking/address-lot/{address_lot}": {
      "delete": {
        "tags": [
          "system/networking"
        ],
        "summary": "Delete an address lot",
        "operationId": "networking_address_lot_delete",
        "parameters": [
          {
            "in": "path",
            "name": "address_lot",
            "description": "Name or ID of the address lot",
            "required": true,
            "schema": {
              "$ref": "#/components/schemas/NameOrId"
            }
          }
        ],
        "responses": {
          "204": {
            "description": "successful deletion"
          },
          "4XX": {
            "$ref": "#/components/responses/Error"
          },
          "5XX": {
            "$ref": "#/components/responses/Error"
          }
        }
      }
    },
    "/v1/system/networking/address-lot/{address_lot}/blocks": {
      "get": {
        "tags": [
          "system/networking"
        ],
        "summary": "List the blocks in an address lot",
        "operationId": "networking_address_lot_block_list",
        "parameters": [
          {
            "in": "path",
            "name": "address_lot",
            "description": "Name or ID of the address lot",
            "required": true,
            "schema": {
              "$ref": "#/components/schemas/NameOrId"
            }
          },
          {
            "in": "query",
            "name": "limit",
            "description": "Maximum number of items returned by a single call",
            "schema": {
              "nullable": true,
              "type": "integer",
              "format": "uint32",
              "minimum": 1
            }
          },
          {
            "in": "query",
            "name": "page_token",
            "description": "Token returned by previous call to retrieve the subsequent page",
            "schema": {
              "nullable": true,
              "type": "string"
            }
          },
          {
            "in": "query",
            "name": "sort_by",
            "schema": {
              "$ref": "#/components/schemas/IdSortMode"
            }
          }
        ],
        "responses": {
          "200": {
            "description": "successful operation",
            "content": {
              "application/json": {
                "schema": {
                  "$ref": "#/components/schemas/AddressLotBlockResultsPage"
                }
              }
            }
          },
          "4XX": {
            "$ref": "#/components/responses/Error"
          },
          "5XX": {
            "$ref": "#/components/responses/Error"
          }
        },
        "x-dropshot-pagination": {
          "required": []
        }
      }
    },
    "/v1/system/networking/bgp": {
      "get": {
        "tags": [
          "system/networking"
        ],
        "summary": "List BGP configurations",
        "operationId": "networking_bgp_config_list",
        "parameters": [
          {
            "in": "query",
            "name": "limit",
            "description": "Maximum number of items returned by a single call",
            "schema": {
              "nullable": true,
              "type": "integer",
              "format": "uint32",
              "minimum": 1
            }
          },
          {
            "in": "query",
            "name": "name_or_id",
            "description": "A name or id to use when selecting BGP config.",
            "schema": {
              "$ref": "#/components/schemas/NameOrId"
            }
          },
          {
            "in": "query",
            "name": "page_token",
            "description": "Token returned by previous call to retrieve the subsequent page",
            "schema": {
              "nullable": true,
              "type": "string"
            }
          },
          {
            "in": "query",
            "name": "sort_by",
            "schema": {
              "$ref": "#/components/schemas/NameOrIdSortMode"
            }
          }
        ],
        "responses": {
          "200": {
            "description": "successful operation",
            "content": {
              "application/json": {
                "schema": {
                  "$ref": "#/components/schemas/BgpConfigResultsPage"
                }
              }
            }
          },
          "4XX": {
            "$ref": "#/components/responses/Error"
          },
          "5XX": {
            "$ref": "#/components/responses/Error"
          }
        },
        "x-dropshot-pagination": {
          "required": []
        }
      },
      "post": {
        "tags": [
          "system/networking"
        ],
        "summary": "Create a new BGP configuration",
        "operationId": "networking_bgp_config_create",
        "requestBody": {
          "content": {
            "application/json": {
              "schema": {
                "$ref": "#/components/schemas/BgpConfigCreate"
              }
            }
          },
          "required": true
        },
        "responses": {
          "201": {
            "description": "successful creation",
            "content": {
              "application/json": {
                "schema": {
                  "$ref": "#/components/schemas/BgpConfig"
                }
              }
            }
          },
          "4XX": {
            "$ref": "#/components/responses/Error"
          },
          "5XX": {
            "$ref": "#/components/responses/Error"
          }
        }
      },
      "delete": {
        "tags": [
          "system/networking"
        ],
        "summary": "Delete a BGP configuration",
        "operationId": "networking_bgp_config_delete",
        "parameters": [
          {
            "in": "query",
            "name": "name_or_id",
            "description": "A name or id to use when selecting BGP config.",
            "required": true,
            "schema": {
              "$ref": "#/components/schemas/NameOrId"
            }
          }
        ],
        "responses": {
          "204": {
            "description": "resource updated"
          },
          "4XX": {
            "$ref": "#/components/responses/Error"
          },
          "5XX": {
            "$ref": "#/components/responses/Error"
          }
        }
      }
    },
    "/v1/system/networking/bgp-announce": {
      "get": {
        "tags": [
          "system/networking"
        ],
        "summary": "Get originated routes for a BGP configuration",
        "operationId": "networking_bgp_announce_set_list",
        "parameters": [
          {
            "in": "query",
            "name": "name_or_id",
            "description": "A name or id to use when selecting BGP port settings",
            "required": true,
            "schema": {
              "$ref": "#/components/schemas/NameOrId"
            }
          }
        ],
        "responses": {
          "200": {
            "description": "successful operation",
            "content": {
              "application/json": {
                "schema": {
                  "title": "Array_of_BgpAnnouncement",
                  "type": "array",
                  "items": {
                    "$ref": "#/components/schemas/BgpAnnouncement"
                  }
                }
              }
            }
          },
          "4XX": {
            "$ref": "#/components/responses/Error"
          },
          "5XX": {
            "$ref": "#/components/responses/Error"
          }
        }
      },
      "post": {
        "tags": [
          "system/networking"
        ],
        "summary": "Create a new BGP announce set",
        "operationId": "networking_bgp_announce_set_create",
        "requestBody": {
          "content": {
            "application/json": {
              "schema": {
                "$ref": "#/components/schemas/BgpAnnounceSetCreate"
              }
            }
          },
          "required": true
        },
        "responses": {
          "201": {
            "description": "successful creation",
            "content": {
              "application/json": {
                "schema": {
                  "$ref": "#/components/schemas/BgpAnnounceSet"
                }
              }
            }
          },
          "4XX": {
            "$ref": "#/components/responses/Error"
          },
          "5XX": {
            "$ref": "#/components/responses/Error"
          }
        }
      },
      "delete": {
        "tags": [
          "system/networking"
        ],
        "summary": "Delete a BGP announce set",
        "operationId": "networking_bgp_announce_set_delete",
        "parameters": [
          {
            "in": "query",
            "name": "name_or_id",
            "description": "A name or id to use when selecting BGP port settings",
            "required": true,
            "schema": {
              "$ref": "#/components/schemas/NameOrId"
            }
          }
        ],
        "responses": {
          "204": {
            "description": "resource updated"
          },
          "4XX": {
            "$ref": "#/components/responses/Error"
          },
          "5XX": {
            "$ref": "#/components/responses/Error"
          }
        }
      }
    },
    "/v1/system/networking/bgp-routes-ipv4": {
      "get": {
        "tags": [
          "system/networking"
        ],
        "summary": "Get imported IPv4 BGP routes",
        "operationId": "networking_bgp_imported_routes_ipv4",
        "parameters": [
          {
            "in": "query",
            "name": "asn",
            "description": "The ASN to filter on. Required.",
            "required": true,
            "schema": {
              "type": "integer",
              "format": "uint32",
              "minimum": 0
            }
          }
        ],
        "responses": {
          "200": {
            "description": "successful operation",
            "content": {
              "application/json": {
                "schema": {
                  "title": "Array_of_BgpImportedRouteIpv4",
                  "type": "array",
                  "items": {
                    "$ref": "#/components/schemas/BgpImportedRouteIpv4"
                  }
                }
              }
            }
          },
          "4XX": {
            "$ref": "#/components/responses/Error"
          },
          "5XX": {
            "$ref": "#/components/responses/Error"
          }
        }
      }
    },
    "/v1/system/networking/bgp-status": {
      "get": {
        "tags": [
          "system/networking"
        ],
        "summary": "Get BGP peer status",
        "operationId": "networking_bgp_status",
        "responses": {
          "200": {
            "description": "successful operation",
            "content": {
              "application/json": {
                "schema": {
                  "title": "Array_of_BgpPeerStatus",
                  "type": "array",
                  "items": {
                    "$ref": "#/components/schemas/BgpPeerStatus"
                  }
                }
              }
            }
          },
          "4XX": {
            "$ref": "#/components/responses/Error"
          },
          "5XX": {
            "$ref": "#/components/responses/Error"
          }
        }
      }
    },
    "/v1/system/networking/loopback-address": {
      "get": {
        "tags": [
          "system/networking"
        ],
        "summary": "List loopback addresses",
        "operationId": "networking_loopback_address_list",
        "parameters": [
          {
            "in": "query",
            "name": "limit",
            "description": "Maximum number of items returned by a single call",
            "schema": {
              "nullable": true,
              "type": "integer",
              "format": "uint32",
              "minimum": 1
            }
          },
          {
            "in": "query",
            "name": "page_token",
            "description": "Token returned by previous call to retrieve the subsequent page",
            "schema": {
              "nullable": true,
              "type": "string"
            }
          },
          {
            "in": "query",
            "name": "sort_by",
            "schema": {
              "$ref": "#/components/schemas/IdSortMode"
            }
          }
        ],
        "responses": {
          "200": {
            "description": "successful operation",
            "content": {
              "application/json": {
                "schema": {
                  "$ref": "#/components/schemas/LoopbackAddressResultsPage"
                }
              }
            }
          },
          "4XX": {
            "$ref": "#/components/responses/Error"
          },
          "5XX": {
            "$ref": "#/components/responses/Error"
          }
        },
        "x-dropshot-pagination": {
          "required": []
        }
      },
      "post": {
        "tags": [
          "system/networking"
        ],
        "summary": "Create a loopback address",
        "operationId": "networking_loopback_address_create",
        "requestBody": {
          "content": {
            "application/json": {
              "schema": {
                "$ref": "#/components/schemas/LoopbackAddressCreate"
              }
            }
          },
          "required": true
        },
        "responses": {
          "201": {
            "description": "successful creation",
            "content": {
              "application/json": {
                "schema": {
                  "$ref": "#/components/schemas/LoopbackAddress"
                }
              }
            }
          },
          "4XX": {
            "$ref": "#/components/responses/Error"
          },
          "5XX": {
            "$ref": "#/components/responses/Error"
          }
        }
      }
    },
    "/v1/system/networking/loopback-address/{rack_id}/{switch_location}/{address}/{subnet_mask}": {
      "delete": {
        "tags": [
          "system/networking"
        ],
        "summary": "Delete a loopback address",
        "operationId": "networking_loopback_address_delete",
        "parameters": [
          {
            "in": "path",
            "name": "address",
            "description": "The IP address and subnet mask to use when selecting the loopback address.",
            "required": true,
            "schema": {
              "type": "string",
              "format": "ip"
            }
          },
          {
            "in": "path",
            "name": "rack_id",
            "description": "The rack to use when selecting the loopback address.",
            "required": true,
            "schema": {
              "type": "string",
              "format": "uuid"
            }
          },
          {
            "in": "path",
            "name": "subnet_mask",
            "description": "The IP address and subnet mask to use when selecting the loopback address.",
            "required": true,
            "schema": {
              "type": "integer",
              "format": "uint8",
              "minimum": 0
            }
          },
          {
            "in": "path",
            "name": "switch_location",
            "description": "The switch location to use when selecting the loopback address.",
            "required": true,
            "schema": {
              "$ref": "#/components/schemas/Name"
            }
          }
        ],
        "responses": {
          "204": {
            "description": "successful deletion"
          },
          "4XX": {
            "$ref": "#/components/responses/Error"
          },
          "5XX": {
            "$ref": "#/components/responses/Error"
          }
        }
      }
    },
    "/v1/system/networking/switch-port-settings": {
      "get": {
        "tags": [
          "system/networking"
        ],
        "summary": "List switch port settings",
        "operationId": "networking_switch_port_settings_list",
        "parameters": [
          {
            "in": "query",
            "name": "limit",
            "description": "Maximum number of items returned by a single call",
            "schema": {
              "nullable": true,
              "type": "integer",
              "format": "uint32",
              "minimum": 1
            }
          },
          {
            "in": "query",
            "name": "page_token",
            "description": "Token returned by previous call to retrieve the subsequent page",
            "schema": {
              "nullable": true,
              "type": "string"
            }
          },
          {
            "in": "query",
            "name": "port_settings",
            "description": "An optional name or id to use when selecting port settings.",
            "schema": {
              "$ref": "#/components/schemas/NameOrId"
            }
          },
          {
            "in": "query",
            "name": "sort_by",
            "schema": {
              "$ref": "#/components/schemas/NameOrIdSortMode"
            }
          }
        ],
        "responses": {
          "200": {
            "description": "successful operation",
            "content": {
              "application/json": {
                "schema": {
                  "$ref": "#/components/schemas/SwitchPortSettingsResultsPage"
                }
              }
            }
          },
          "4XX": {
            "$ref": "#/components/responses/Error"
          },
          "5XX": {
            "$ref": "#/components/responses/Error"
          }
        },
        "x-dropshot-pagination": {
          "required": []
        }
      },
      "post": {
        "tags": [
          "system/networking"
        ],
        "summary": "Create switch port settings",
        "operationId": "networking_switch_port_settings_create",
        "requestBody": {
          "content": {
            "application/json": {
              "schema": {
                "$ref": "#/components/schemas/SwitchPortSettingsCreate"
              }
            }
          },
          "required": true
        },
        "responses": {
          "201": {
            "description": "successful creation",
            "content": {
              "application/json": {
                "schema": {
                  "$ref": "#/components/schemas/SwitchPortSettingsView"
                }
              }
            }
          },
          "4XX": {
            "$ref": "#/components/responses/Error"
          },
          "5XX": {
            "$ref": "#/components/responses/Error"
          }
        }
      },
      "delete": {
        "tags": [
          "system/networking"
        ],
        "summary": "Delete switch port settings",
        "operationId": "networking_switch_port_settings_delete",
        "parameters": [
          {
            "in": "query",
            "name": "port_settings",
            "description": "An optional name or id to use when selecting port settings.",
            "schema": {
              "$ref": "#/components/schemas/NameOrId"
            }
          }
        ],
        "responses": {
          "204": {
            "description": "successful deletion"
          },
          "4XX": {
            "$ref": "#/components/responses/Error"
          },
          "5XX": {
            "$ref": "#/components/responses/Error"
          }
        }
      }
    },
    "/v1/system/networking/switch-port-settings/{port}": {
      "get": {
        "tags": [
          "system/networking"
        ],
        "summary": "Get information about a switch port",
        "operationId": "networking_switch_port_settings_view",
        "parameters": [
          {
            "in": "path",
            "name": "port",
            "description": "A name or id to use when selecting switch port settings info objects.",
            "required": true,
            "schema": {
              "$ref": "#/components/schemas/NameOrId"
            }
          }
        ],
        "responses": {
          "200": {
            "description": "successful operation",
            "content": {
              "application/json": {
                "schema": {
                  "$ref": "#/components/schemas/SwitchPortSettingsView"
                }
              }
            }
          },
          "4XX": {
            "$ref": "#/components/responses/Error"
          },
          "5XX": {
            "$ref": "#/components/responses/Error"
          }
        }
      }
    },
    "/v1/system/policy": {
      "get": {
        "tags": [
          "policy"
        ],
        "summary": "Fetch the top-level IAM policy",
        "operationId": "system_policy_view",
        "responses": {
          "200": {
            "description": "successful operation",
            "content": {
              "application/json": {
                "schema": {
                  "$ref": "#/components/schemas/FleetRolePolicy"
                }
              }
            }
          },
          "4XX": {
            "$ref": "#/components/responses/Error"
          },
          "5XX": {
            "$ref": "#/components/responses/Error"
          }
        }
      },
      "put": {
        "tags": [
          "policy"
        ],
        "summary": "Update the top-level IAM policy",
        "operationId": "system_policy_update",
        "requestBody": {
          "content": {
            "application/json": {
              "schema": {
                "$ref": "#/components/schemas/FleetRolePolicy"
              }
            }
          },
          "required": true
        },
        "responses": {
          "200": {
            "description": "successful operation",
            "content": {
              "application/json": {
                "schema": {
                  "$ref": "#/components/schemas/FleetRolePolicy"
                }
              }
            }
          },
          "4XX": {
            "$ref": "#/components/responses/Error"
          },
          "5XX": {
            "$ref": "#/components/responses/Error"
          }
        }
      }
    },
    "/v1/system/roles": {
      "get": {
        "tags": [
          "roles"
        ],
        "summary": "List built-in roles",
        "operationId": "role_list",
        "parameters": [
          {
            "in": "query",
            "name": "limit",
            "description": "Maximum number of items returned by a single call",
            "schema": {
              "nullable": true,
              "type": "integer",
              "format": "uint32",
              "minimum": 1
            }
          },
          {
            "in": "query",
            "name": "page_token",
            "description": "Token returned by previous call to retrieve the subsequent page",
            "schema": {
              "nullable": true,
              "type": "string"
            }
          }
        ],
        "responses": {
          "200": {
            "description": "successful operation",
            "content": {
              "application/json": {
                "schema": {
                  "$ref": "#/components/schemas/RoleResultsPage"
                }
              }
            }
          },
          "4XX": {
            "$ref": "#/components/responses/Error"
          },
          "5XX": {
            "$ref": "#/components/responses/Error"
          }
        },
        "x-dropshot-pagination": {
          "required": []
        }
      }
    },
    "/v1/system/roles/{role_name}": {
      "get": {
        "tags": [
          "roles"
        ],
        "summary": "Fetch a built-in role",
        "operationId": "role_view",
        "parameters": [
          {
            "in": "path",
            "name": "role_name",
            "description": "The built-in role's unique name.",
            "required": true,
            "schema": {
              "type": "string"
            }
          }
        ],
        "responses": {
          "200": {
            "description": "successful operation",
            "content": {
              "application/json": {
                "schema": {
                  "$ref": "#/components/schemas/Role"
                }
              }
            }
          },
          "4XX": {
            "$ref": "#/components/responses/Error"
          },
          "5XX": {
            "$ref": "#/components/responses/Error"
          }
        }
      }
    },
    "/v1/system/silo-quotas": {
      "get": {
        "tags": [
          "system/silos"
        ],
        "summary": "Lists resource quotas for all silos",
        "operationId": "system_quotas_list",
        "parameters": [
          {
            "in": "query",
            "name": "limit",
            "description": "Maximum number of items returned by a single call",
            "schema": {
              "nullable": true,
              "type": "integer",
              "format": "uint32",
              "minimum": 1
            }
          },
          {
            "in": "query",
            "name": "page_token",
            "description": "Token returned by previous call to retrieve the subsequent page",
            "schema": {
              "nullable": true,
              "type": "string"
            }
          },
          {
            "in": "query",
            "name": "sort_by",
            "schema": {
              "$ref": "#/components/schemas/IdSortMode"
            }
          }
        ],
        "responses": {
          "200": {
            "description": "successful operation",
            "content": {
              "application/json": {
                "schema": {
                  "$ref": "#/components/schemas/SiloQuotasResultsPage"
                }
              }
            }
          },
          "4XX": {
            "$ref": "#/components/responses/Error"
          },
          "5XX": {
            "$ref": "#/components/responses/Error"
          }
        },
        "x-dropshot-pagination": {
          "required": []
        }
      }
    },
    "/v1/system/silos": {
      "get": {
        "tags": [
          "system/silos"
        ],
        "summary": "List silos",
        "description": "Lists silos that are discoverable based on the current permissions.",
        "operationId": "silo_list",
        "parameters": [
          {
            "in": "query",
            "name": "limit",
            "description": "Maximum number of items returned by a single call",
            "schema": {
              "nullable": true,
              "type": "integer",
              "format": "uint32",
              "minimum": 1
            }
          },
          {
            "in": "query",
            "name": "page_token",
            "description": "Token returned by previous call to retrieve the subsequent page",
            "schema": {
              "nullable": true,
              "type": "string"
            }
          },
          {
            "in": "query",
            "name": "sort_by",
            "schema": {
              "$ref": "#/components/schemas/NameOrIdSortMode"
            }
          }
        ],
        "responses": {
          "200": {
            "description": "successful operation",
            "content": {
              "application/json": {
                "schema": {
                  "$ref": "#/components/schemas/SiloResultsPage"
                }
              }
            }
          },
          "4XX": {
            "$ref": "#/components/responses/Error"
          },
          "5XX": {
            "$ref": "#/components/responses/Error"
          }
        },
        "x-dropshot-pagination": {
          "required": []
        }
      },
      "post": {
        "tags": [
          "system/silos"
        ],
        "summary": "Create a silo",
        "operationId": "silo_create",
        "requestBody": {
          "content": {
            "application/json": {
              "schema": {
                "$ref": "#/components/schemas/SiloCreate"
              }
            }
          },
          "required": true
        },
        "responses": {
          "201": {
            "description": "successful creation",
            "content": {
              "application/json": {
                "schema": {
                  "$ref": "#/components/schemas/Silo"
                }
              }
            }
          },
          "4XX": {
            "$ref": "#/components/responses/Error"
          },
          "5XX": {
            "$ref": "#/components/responses/Error"
          }
        }
      }
    },
    "/v1/system/silos/{silo}": {
      "get": {
        "tags": [
          "system/silos"
        ],
        "summary": "Fetch a silo",
        "description": "Fetch a silo by name.",
        "operationId": "silo_view",
        "parameters": [
          {
            "in": "path",
            "name": "silo",
            "description": "Name or ID of the silo",
            "required": true,
            "schema": {
              "$ref": "#/components/schemas/NameOrId"
            }
          }
        ],
        "responses": {
          "200": {
            "description": "successful operation",
            "content": {
              "application/json": {
                "schema": {
                  "$ref": "#/components/schemas/Silo"
                }
              }
            }
          },
          "4XX": {
            "$ref": "#/components/responses/Error"
          },
          "5XX": {
            "$ref": "#/components/responses/Error"
          }
        }
      },
      "delete": {
        "tags": [
          "system/silos"
        ],
        "summary": "Delete a silo",
        "description": "Delete a silo by name.",
        "operationId": "silo_delete",
        "parameters": [
          {
            "in": "path",
            "name": "silo",
            "description": "Name or ID of the silo",
            "required": true,
            "schema": {
              "$ref": "#/components/schemas/NameOrId"
            }
          }
        ],
        "responses": {
          "204": {
            "description": "successful deletion"
          },
          "4XX": {
            "$ref": "#/components/responses/Error"
          },
          "5XX": {
            "$ref": "#/components/responses/Error"
          }
        }
      }
    },
    "/v1/system/silos/{silo}/policy": {
      "get": {
        "tags": [
          "system/silos"
        ],
        "summary": "Fetch a silo's IAM policy",
        "operationId": "silo_policy_view",
        "parameters": [
          {
            "in": "path",
            "name": "silo",
            "description": "Name or ID of the silo",
            "required": true,
            "schema": {
              "$ref": "#/components/schemas/NameOrId"
            }
          }
        ],
        "responses": {
          "200": {
            "description": "successful operation",
            "content": {
              "application/json": {
                "schema": {
                  "$ref": "#/components/schemas/SiloRolePolicy"
                }
              }
            }
          },
          "4XX": {
            "$ref": "#/components/responses/Error"
          },
          "5XX": {
            "$ref": "#/components/responses/Error"
          }
        }
      },
      "put": {
        "tags": [
          "system/silos"
        ],
        "summary": "Update a silo's IAM policy",
        "operationId": "silo_policy_update",
        "parameters": [
          {
            "in": "path",
            "name": "silo",
            "description": "Name or ID of the silo",
            "required": true,
            "schema": {
              "$ref": "#/components/schemas/NameOrId"
            }
          }
        ],
        "requestBody": {
          "content": {
            "application/json": {
              "schema": {
                "$ref": "#/components/schemas/SiloRolePolicy"
              }
            }
          },
          "required": true
        },
        "responses": {
          "200": {
            "description": "successful operation",
            "content": {
              "application/json": {
                "schema": {
                  "$ref": "#/components/schemas/SiloRolePolicy"
                }
              }
            }
          },
          "4XX": {
            "$ref": "#/components/responses/Error"
          },
          "5XX": {
            "$ref": "#/components/responses/Error"
          }
        }
      }
    },
    "/v1/system/silos/{silo}/quotas": {
      "get": {
        "tags": [
          "system/silos"
        ],
        "summary": "View the resource quotas of a given silo",
        "operationId": "silo_quotas_view",
        "parameters": [
          {
            "in": "path",
            "name": "silo",
            "description": "Name or ID of the silo",
            "required": true,
            "schema": {
              "$ref": "#/components/schemas/NameOrId"
            }
          }
        ],
        "responses": {
          "200": {
            "description": "successful operation",
            "content": {
              "application/json": {
                "schema": {
                  "$ref": "#/components/schemas/SiloQuotas"
                }
              }
            }
          },
          "4XX": {
            "$ref": "#/components/responses/Error"
          },
          "5XX": {
            "$ref": "#/components/responses/Error"
          }
        }
      },
      "put": {
        "tags": [
          "system/silos"
        ],
        "summary": "Update the resource quotas of a given silo",
        "description": "If a quota value is not specified, it will remain unchanged.",
        "operationId": "silo_quotas_update",
        "parameters": [
          {
            "in": "path",
            "name": "silo",
            "description": "Name or ID of the silo",
            "required": true,
            "schema": {
              "$ref": "#/components/schemas/NameOrId"
            }
          }
        ],
        "requestBody": {
          "content": {
            "application/json": {
              "schema": {
                "$ref": "#/components/schemas/SiloQuotasUpdate"
              }
            }
          },
          "required": true
        },
        "responses": {
          "200": {
            "description": "successful operation",
            "content": {
              "application/json": {
                "schema": {
                  "$ref": "#/components/schemas/SiloQuotas"
                }
              }
            }
          },
          "4XX": {
            "$ref": "#/components/responses/Error"
          },
          "5XX": {
            "$ref": "#/components/responses/Error"
          }
        }
      }
    },
    "/v1/system/users": {
      "get": {
        "tags": [
          "system/silos"
        ],
        "summary": "List built-in (system) users in a silo",
        "operationId": "silo_user_list",
        "parameters": [
          {
            "in": "query",
            "name": "limit",
            "description": "Maximum number of items returned by a single call",
            "schema": {
              "nullable": true,
              "type": "integer",
              "format": "uint32",
              "minimum": 1
            }
          },
          {
            "in": "query",
            "name": "page_token",
            "description": "Token returned by previous call to retrieve the subsequent page",
            "schema": {
              "nullable": true,
              "type": "string"
            }
          },
          {
            "in": "query",
            "name": "silo",
            "description": "Name or ID of the silo",
            "schema": {
              "$ref": "#/components/schemas/NameOrId"
            }
          },
          {
            "in": "query",
            "name": "sort_by",
            "schema": {
              "$ref": "#/components/schemas/IdSortMode"
            }
          }
        ],
        "responses": {
          "200": {
            "description": "successful operation",
            "content": {
              "application/json": {
                "schema": {
                  "$ref": "#/components/schemas/UserResultsPage"
                }
              }
            }
          },
          "4XX": {
            "$ref": "#/components/responses/Error"
          },
          "5XX": {
            "$ref": "#/components/responses/Error"
          }
        },
        "x-dropshot-pagination": {
          "required": [
            "silo"
          ]
        }
      }
    },
    "/v1/system/users/{user_id}": {
      "get": {
        "tags": [
          "system/silos"
        ],
        "summary": "Fetch a built-in (system) user",
        "operationId": "silo_user_view",
        "parameters": [
          {
            "in": "path",
            "name": "user_id",
            "description": "The user's internal id",
            "required": true,
            "schema": {
              "type": "string",
              "format": "uuid"
            }
          },
          {
            "in": "query",
            "name": "silo",
            "description": "Name or ID of the silo",
            "required": true,
            "schema": {
              "$ref": "#/components/schemas/NameOrId"
            }
          }
        ],
        "responses": {
          "200": {
            "description": "successful operation",
            "content": {
              "application/json": {
                "schema": {
                  "$ref": "#/components/schemas/User"
                }
              }
            }
          },
          "4XX": {
            "$ref": "#/components/responses/Error"
          },
          "5XX": {
            "$ref": "#/components/responses/Error"
          }
        }
      }
    },
    "/v1/system/users-builtin": {
      "get": {
        "tags": [
          "system/silos"
        ],
        "summary": "List built-in users",
        "operationId": "user_builtin_list",
        "parameters": [
          {
            "in": "query",
            "name": "limit",
            "description": "Maximum number of items returned by a single call",
            "schema": {
              "nullable": true,
              "type": "integer",
              "format": "uint32",
              "minimum": 1
            }
          },
          {
            "in": "query",
            "name": "page_token",
            "description": "Token returned by previous call to retrieve the subsequent page",
            "schema": {
              "nullable": true,
              "type": "string"
            }
          },
          {
            "in": "query",
            "name": "sort_by",
            "schema": {
              "$ref": "#/components/schemas/NameSortMode"
            }
          }
        ],
        "responses": {
          "200": {
            "description": "successful operation",
            "content": {
              "application/json": {
                "schema": {
                  "$ref": "#/components/schemas/UserBuiltinResultsPage"
                }
              }
            }
          },
          "4XX": {
            "$ref": "#/components/responses/Error"
          },
          "5XX": {
            "$ref": "#/components/responses/Error"
          }
        },
        "x-dropshot-pagination": {
          "required": []
        }
      }
    },
    "/v1/system/users-builtin/{user}": {
      "get": {
        "tags": [
          "system/silos"
        ],
        "summary": "Fetch a built-in user",
        "operationId": "user_builtin_view",
        "parameters": [
          {
            "in": "path",
            "name": "user",
            "required": true,
            "schema": {
              "$ref": "#/components/schemas/NameOrId"
            }
          }
        ],
        "responses": {
          "200": {
            "description": "successful operation",
            "content": {
              "application/json": {
                "schema": {
                  "$ref": "#/components/schemas/UserBuiltin"
                }
              }
            }
          },
          "4XX": {
            "$ref": "#/components/responses/Error"
          },
          "5XX": {
            "$ref": "#/components/responses/Error"
          }
        }
      }
    },
    "/v1/system/utilization/silos": {
      "get": {
        "tags": [
          "system/silos"
        ],
        "summary": "List current utilization state for all silos",
        "operationId": "silo_utilization_list",
        "parameters": [
          {
            "in": "query",
            "name": "limit",
            "description": "Maximum number of items returned by a single call",
            "schema": {
              "nullable": true,
              "type": "integer",
              "format": "uint32",
              "minimum": 1
            }
          },
          {
            "in": "query",
            "name": "page_token",
            "description": "Token returned by previous call to retrieve the subsequent page",
            "schema": {
              "nullable": true,
              "type": "string"
            }
          },
          {
            "in": "query",
            "name": "sort_by",
            "schema": {
              "$ref": "#/components/schemas/NameOrIdSortMode"
            }
          }
        ],
        "responses": {
          "200": {
            "description": "successful operation",
            "content": {
              "application/json": {
                "schema": {
                  "$ref": "#/components/schemas/SiloUtilizationResultsPage"
                }
              }
            }
          },
          "4XX": {
            "$ref": "#/components/responses/Error"
          },
          "5XX": {
            "$ref": "#/components/responses/Error"
          }
        },
        "x-dropshot-pagination": {
          "required": []
        }
      }
    },
    "/v1/system/utilization/silos/{silo}": {
      "get": {
        "tags": [
          "system/silos"
        ],
        "summary": "View the current utilization of a given silo",
        "operationId": "silo_utilization_view",
        "parameters": [
          {
            "in": "path",
            "name": "silo",
            "description": "Name or ID of the silo",
            "required": true,
            "schema": {
              "$ref": "#/components/schemas/NameOrId"
            }
          }
        ],
        "responses": {
          "200": {
            "description": "successful operation",
            "content": {
              "application/json": {
                "schema": {
                  "$ref": "#/components/schemas/SiloUtilization"
                }
              }
            }
          },
          "4XX": {
            "$ref": "#/components/responses/Error"
          },
          "5XX": {
            "$ref": "#/components/responses/Error"
          }
        }
      }
    },
    "/v1/users": {
      "get": {
        "tags": [
          "silos"
        ],
        "summary": "List users",
        "operationId": "user_list",
        "parameters": [
          {
            "in": "query",
            "name": "group",
            "schema": {
              "nullable": true,
              "type": "string",
              "format": "uuid"
            }
          },
          {
            "in": "query",
            "name": "limit",
            "description": "Maximum number of items returned by a single call",
            "schema": {
              "nullable": true,
              "type": "integer",
              "format": "uint32",
              "minimum": 1
            }
          },
          {
            "in": "query",
            "name": "page_token",
            "description": "Token returned by previous call to retrieve the subsequent page",
            "schema": {
              "nullable": true,
              "type": "string"
            }
          },
          {
            "in": "query",
            "name": "sort_by",
            "schema": {
              "$ref": "#/components/schemas/IdSortMode"
            }
          }
        ],
        "responses": {
          "200": {
            "description": "successful operation",
            "content": {
              "application/json": {
                "schema": {
                  "$ref": "#/components/schemas/UserResultsPage"
                }
              }
            }
          },
          "4XX": {
            "$ref": "#/components/responses/Error"
          },
          "5XX": {
            "$ref": "#/components/responses/Error"
          }
        },
        "x-dropshot-pagination": {
          "required": []
        }
      }
    },
    "/v1/utilization": {
      "get": {
        "tags": [
          "silos"
        ],
        "summary": "View the resource utilization of the user's current silo",
        "operationId": "utilization_view",
        "responses": {
          "200": {
            "description": "successful operation",
            "content": {
              "application/json": {
                "schema": {
                  "$ref": "#/components/schemas/Utilization"
                }
              }
            }
          },
          "4XX": {
            "$ref": "#/components/responses/Error"
          },
          "5XX": {
            "$ref": "#/components/responses/Error"
          }
        }
      }
    },
    "/v1/vpc-firewall-rules": {
      "get": {
        "tags": [
          "vpcs"
        ],
        "summary": "List firewall rules",
        "operationId": "vpc_firewall_rules_view",
        "parameters": [
          {
            "in": "query",
            "name": "project",
            "description": "Name or ID of the project, only required if `vpc` is provided as a `Name`",
            "schema": {
              "$ref": "#/components/schemas/NameOrId"
            }
          },
          {
            "in": "query",
            "name": "vpc",
            "description": "Name or ID of the VPC",
            "required": true,
            "schema": {
              "$ref": "#/components/schemas/NameOrId"
            }
          }
        ],
        "responses": {
          "200": {
            "description": "successful operation",
            "content": {
              "application/json": {
                "schema": {
                  "$ref": "#/components/schemas/VpcFirewallRules"
                }
              }
            }
          },
          "4XX": {
            "$ref": "#/components/responses/Error"
          },
          "5XX": {
            "$ref": "#/components/responses/Error"
          }
        }
      },
      "put": {
        "tags": [
          "vpcs"
        ],
        "summary": "Replace firewall rules",
        "operationId": "vpc_firewall_rules_update",
        "parameters": [
          {
            "in": "query",
            "name": "project",
            "description": "Name or ID of the project, only required if `vpc` is provided as a `Name`",
            "schema": {
              "$ref": "#/components/schemas/NameOrId"
            }
          },
          {
            "in": "query",
            "name": "vpc",
            "description": "Name or ID of the VPC",
            "required": true,
            "schema": {
              "$ref": "#/components/schemas/NameOrId"
            }
          }
        ],
        "requestBody": {
          "content": {
            "application/json": {
              "schema": {
                "$ref": "#/components/schemas/VpcFirewallRuleUpdateParams"
              }
            }
          },
          "required": true
        },
        "responses": {
          "200": {
            "description": "successful operation",
            "content": {
              "application/json": {
                "schema": {
                  "$ref": "#/components/schemas/VpcFirewallRules"
                }
              }
            }
          },
          "4XX": {
            "$ref": "#/components/responses/Error"
          },
          "5XX": {
            "$ref": "#/components/responses/Error"
          }
        }
      }
    },
    "/v1/vpc-subnets": {
      "get": {
        "tags": [
          "vpcs"
        ],
        "summary": "List subnets",
        "operationId": "vpc_subnet_list",
        "parameters": [
          {
            "in": "query",
            "name": "limit",
            "description": "Maximum number of items returned by a single call",
            "schema": {
              "nullable": true,
              "type": "integer",
              "format": "uint32",
              "minimum": 1
            }
          },
          {
            "in": "query",
            "name": "page_token",
            "description": "Token returned by previous call to retrieve the subsequent page",
            "schema": {
              "nullable": true,
              "type": "string"
            }
          },
          {
            "in": "query",
            "name": "project",
            "description": "Name or ID of the project, only required if `vpc` is provided as a `Name`",
            "schema": {
              "$ref": "#/components/schemas/NameOrId"
            }
          },
          {
            "in": "query",
            "name": "sort_by",
            "schema": {
              "$ref": "#/components/schemas/NameOrIdSortMode"
            }
          },
          {
            "in": "query",
            "name": "vpc",
            "description": "Name or ID of the VPC",
            "schema": {
              "$ref": "#/components/schemas/NameOrId"
            }
          }
        ],
        "responses": {
          "200": {
            "description": "successful operation",
            "content": {
              "application/json": {
                "schema": {
                  "$ref": "#/components/schemas/VpcSubnetResultsPage"
                }
              }
            }
          },
          "4XX": {
            "$ref": "#/components/responses/Error"
          },
          "5XX": {
            "$ref": "#/components/responses/Error"
          }
        },
        "x-dropshot-pagination": {
          "required": [
            "vpc"
          ]
        }
      },
      "post": {
        "tags": [
          "vpcs"
        ],
        "summary": "Create a subnet",
        "operationId": "vpc_subnet_create",
        "parameters": [
          {
            "in": "query",
            "name": "project",
            "description": "Name or ID of the project, only required if `vpc` is provided as a `Name`",
            "schema": {
              "$ref": "#/components/schemas/NameOrId"
            }
          },
          {
            "in": "query",
            "name": "vpc",
            "description": "Name or ID of the VPC",
            "required": true,
            "schema": {
              "$ref": "#/components/schemas/NameOrId"
            }
          }
        ],
        "requestBody": {
          "content": {
            "application/json": {
              "schema": {
                "$ref": "#/components/schemas/VpcSubnetCreate"
              }
            }
          },
          "required": true
        },
        "responses": {
          "201": {
            "description": "successful creation",
            "content": {
              "application/json": {
                "schema": {
                  "$ref": "#/components/schemas/VpcSubnet"
                }
              }
            }
          },
          "4XX": {
            "$ref": "#/components/responses/Error"
          },
          "5XX": {
            "$ref": "#/components/responses/Error"
          }
        }
      }
    },
    "/v1/vpc-subnets/{subnet}": {
      "get": {
        "tags": [
          "vpcs"
        ],
        "summary": "Fetch a subnet",
        "operationId": "vpc_subnet_view",
        "parameters": [
          {
            "in": "path",
            "name": "subnet",
            "description": "Name or ID of the subnet",
            "required": true,
            "schema": {
              "$ref": "#/components/schemas/NameOrId"
            }
          },
          {
            "in": "query",
            "name": "project",
            "description": "Name or ID of the project, only required if `vpc` is provided as a `Name`",
            "schema": {
              "$ref": "#/components/schemas/NameOrId"
            }
          },
          {
            "in": "query",
            "name": "vpc",
            "description": "Name or ID of the VPC",
            "schema": {
              "$ref": "#/components/schemas/NameOrId"
            }
          }
        ],
        "responses": {
          "200": {
            "description": "successful operation",
            "content": {
              "application/json": {
                "schema": {
                  "$ref": "#/components/schemas/VpcSubnet"
                }
              }
            }
          },
          "4XX": {
            "$ref": "#/components/responses/Error"
          },
          "5XX": {
            "$ref": "#/components/responses/Error"
          }
        }
      },
      "put": {
        "tags": [
          "vpcs"
        ],
        "summary": "Update a subnet",
        "operationId": "vpc_subnet_update",
        "parameters": [
          {
            "in": "path",
            "name": "subnet",
            "description": "Name or ID of the subnet",
            "required": true,
            "schema": {
              "$ref": "#/components/schemas/NameOrId"
            }
          },
          {
            "in": "query",
            "name": "project",
            "description": "Name or ID of the project, only required if `vpc` is provided as a `Name`",
            "schema": {
              "$ref": "#/components/schemas/NameOrId"
            }
          },
          {
            "in": "query",
            "name": "vpc",
            "description": "Name or ID of the VPC",
            "schema": {
              "$ref": "#/components/schemas/NameOrId"
            }
          }
        ],
        "requestBody": {
          "content": {
            "application/json": {
              "schema": {
                "$ref": "#/components/schemas/VpcSubnetUpdate"
              }
            }
          },
          "required": true
        },
        "responses": {
          "200": {
            "description": "successful operation",
            "content": {
              "application/json": {
                "schema": {
                  "$ref": "#/components/schemas/VpcSubnet"
                }
              }
            }
          },
          "4XX": {
            "$ref": "#/components/responses/Error"
          },
          "5XX": {
            "$ref": "#/components/responses/Error"
          }
        }
      },
      "delete": {
        "tags": [
          "vpcs"
        ],
        "summary": "Delete a subnet",
        "operationId": "vpc_subnet_delete",
        "parameters": [
          {
            "in": "path",
            "name": "subnet",
            "description": "Name or ID of the subnet",
            "required": true,
            "schema": {
              "$ref": "#/components/schemas/NameOrId"
            }
          },
          {
            "in": "query",
            "name": "project",
            "description": "Name or ID of the project, only required if `vpc` is provided as a `Name`",
            "schema": {
              "$ref": "#/components/schemas/NameOrId"
            }
          },
          {
            "in": "query",
            "name": "vpc",
            "description": "Name or ID of the VPC",
            "schema": {
              "$ref": "#/components/schemas/NameOrId"
            }
          }
        ],
        "responses": {
          "204": {
            "description": "successful deletion"
          },
          "4XX": {
            "$ref": "#/components/responses/Error"
          },
          "5XX": {
            "$ref": "#/components/responses/Error"
          }
        }
      }
    },
    "/v1/vpc-subnets/{subnet}/network-interfaces": {
      "get": {
        "tags": [
          "vpcs"
        ],
        "summary": "List network interfaces",
        "operationId": "vpc_subnet_list_network_interfaces",
        "parameters": [
          {
            "in": "path",
            "name": "subnet",
            "description": "Name or ID of the subnet",
            "required": true,
            "schema": {
              "$ref": "#/components/schemas/NameOrId"
            }
          },
          {
            "in": "query",
            "name": "limit",
            "description": "Maximum number of items returned by a single call",
            "schema": {
              "nullable": true,
              "type": "integer",
              "format": "uint32",
              "minimum": 1
            }
          },
          {
            "in": "query",
            "name": "page_token",
            "description": "Token returned by previous call to retrieve the subsequent page",
            "schema": {
              "nullable": true,
              "type": "string"
            }
          },
          {
            "in": "query",
            "name": "project",
            "description": "Name or ID of the project, only required if `vpc` is provided as a `Name`",
            "schema": {
              "$ref": "#/components/schemas/NameOrId"
            }
          },
          {
            "in": "query",
            "name": "sort_by",
            "schema": {
              "$ref": "#/components/schemas/NameOrIdSortMode"
            }
          },
          {
            "in": "query",
            "name": "vpc",
            "description": "Name or ID of the VPC",
            "schema": {
              "$ref": "#/components/schemas/NameOrId"
            }
          }
        ],
        "responses": {
          "200": {
            "description": "successful operation",
            "content": {
              "application/json": {
                "schema": {
                  "$ref": "#/components/schemas/InstanceNetworkInterfaceResultsPage"
                }
              }
            }
          },
          "4XX": {
            "$ref": "#/components/responses/Error"
          },
          "5XX": {
            "$ref": "#/components/responses/Error"
          }
        },
        "x-dropshot-pagination": {
          "required": []
        }
      }
    },
    "/v1/vpcs": {
      "get": {
        "tags": [
          "vpcs"
        ],
        "summary": "List VPCs",
        "operationId": "vpc_list",
        "parameters": [
          {
            "in": "query",
            "name": "limit",
            "description": "Maximum number of items returned by a single call",
            "schema": {
              "nullable": true,
              "type": "integer",
              "format": "uint32",
              "minimum": 1
            }
          },
          {
            "in": "query",
            "name": "page_token",
            "description": "Token returned by previous call to retrieve the subsequent page",
            "schema": {
              "nullable": true,
              "type": "string"
            }
          },
          {
            "in": "query",
            "name": "project",
            "description": "Name or ID of the project",
            "schema": {
              "$ref": "#/components/schemas/NameOrId"
            }
          },
          {
            "in": "query",
            "name": "sort_by",
            "schema": {
              "$ref": "#/components/schemas/NameOrIdSortMode"
            }
          }
        ],
        "responses": {
          "200": {
            "description": "successful operation",
            "content": {
              "application/json": {
                "schema": {
                  "$ref": "#/components/schemas/VpcResultsPage"
                }
              }
            }
          },
          "4XX": {
            "$ref": "#/components/responses/Error"
          },
          "5XX": {
            "$ref": "#/components/responses/Error"
          }
        },
        "x-dropshot-pagination": {
          "required": [
            "project"
          ]
        }
      },
      "post": {
        "tags": [
          "vpcs"
        ],
        "summary": "Create a VPC",
        "operationId": "vpc_create",
        "parameters": [
          {
            "in": "query",
            "name": "project",
            "description": "Name or ID of the project",
            "required": true,
            "schema": {
              "$ref": "#/components/schemas/NameOrId"
            }
          }
        ],
        "requestBody": {
          "content": {
            "application/json": {
              "schema": {
                "$ref": "#/components/schemas/VpcCreate"
              }
            }
          },
          "required": true
        },
        "responses": {
          "201": {
            "description": "successful creation",
            "content": {
              "application/json": {
                "schema": {
                  "$ref": "#/components/schemas/Vpc"
                }
              }
            }
          },
          "4XX": {
            "$ref": "#/components/responses/Error"
          },
          "5XX": {
            "$ref": "#/components/responses/Error"
          }
        }
      }
    },
    "/v1/vpcs/{vpc}": {
      "get": {
        "tags": [
          "vpcs"
        ],
        "summary": "Fetch a VPC",
        "operationId": "vpc_view",
        "parameters": [
          {
            "in": "path",
            "name": "vpc",
            "description": "Name or ID of the VPC",
            "required": true,
            "schema": {
              "$ref": "#/components/schemas/NameOrId"
            }
          },
          {
            "in": "query",
            "name": "project",
            "description": "Name or ID of the project",
            "schema": {
              "$ref": "#/components/schemas/NameOrId"
            }
          }
        ],
        "responses": {
          "200": {
            "description": "successful operation",
            "content": {
              "application/json": {
                "schema": {
                  "$ref": "#/components/schemas/Vpc"
                }
              }
            }
          },
          "4XX": {
            "$ref": "#/components/responses/Error"
          },
          "5XX": {
            "$ref": "#/components/responses/Error"
          }
        }
      },
      "put": {
        "tags": [
          "vpcs"
        ],
        "summary": "Update a VPC",
        "operationId": "vpc_update",
        "parameters": [
          {
            "in": "path",
            "name": "vpc",
            "description": "Name or ID of the VPC",
            "required": true,
            "schema": {
              "$ref": "#/components/schemas/NameOrId"
            }
          },
          {
            "in": "query",
            "name": "project",
            "description": "Name or ID of the project",
            "schema": {
              "$ref": "#/components/schemas/NameOrId"
            }
          }
        ],
        "requestBody": {
          "content": {
            "application/json": {
              "schema": {
                "$ref": "#/components/schemas/VpcUpdate"
              }
            }
          },
          "required": true
        },
        "responses": {
          "200": {
            "description": "successful operation",
            "content": {
              "application/json": {
                "schema": {
                  "$ref": "#/components/schemas/Vpc"
                }
              }
            }
          },
          "4XX": {
            "$ref": "#/components/responses/Error"
          },
          "5XX": {
            "$ref": "#/components/responses/Error"
          }
        }
      },
      "delete": {
        "tags": [
          "vpcs"
        ],
        "summary": "Delete a VPC",
        "operationId": "vpc_delete",
        "parameters": [
          {
            "in": "path",
            "name": "vpc",
            "description": "Name or ID of the VPC",
            "required": true,
            "schema": {
              "$ref": "#/components/schemas/NameOrId"
            }
          },
          {
            "in": "query",
            "name": "project",
            "description": "Name or ID of the project",
            "schema": {
              "$ref": "#/components/schemas/NameOrId"
            }
          }
        ],
        "responses": {
          "204": {
            "description": "successful deletion"
          },
          "4XX": {
            "$ref": "#/components/responses/Error"
          },
          "5XX": {
            "$ref": "#/components/responses/Error"
          }
        }
      }
    }
  },
  "components": {
    "schemas": {
      "Address": {
        "description": "An address tied to an address lot.",
        "type": "object",
        "properties": {
          "address": {
            "description": "The address and prefix length of this address.",
            "allOf": [
              {
                "$ref": "#/components/schemas/IpNet"
              }
            ]
          },
          "address_lot": {
            "description": "The address lot this address is drawn from.",
            "allOf": [
              {
                "$ref": "#/components/schemas/NameOrId"
              }
            ]
          }
        },
        "required": [
          "address",
          "address_lot"
        ]
      },
      "AddressConfig": {
        "description": "A set of addresses associated with a port configuration.",
        "type": "object",
        "properties": {
          "addresses": {
            "description": "The set of addresses assigned to the port configuration.",
            "type": "array",
            "items": {
              "$ref": "#/components/schemas/Address"
            }
          }
        },
        "required": [
          "addresses"
        ]
      },
      "AddressLot": {
        "description": "Represents an address lot object, containing the id of the lot that can be used in other API calls.",
        "type": "object",
        "properties": {
          "description": {
            "description": "human-readable free-form text about a resource",
            "type": "string"
          },
          "id": {
            "description": "unique, immutable, system-controlled identifier for each resource",
            "type": "string",
            "format": "uuid"
          },
          "kind": {
            "description": "Desired use of `AddressLot`",
            "allOf": [
              {
                "$ref": "#/components/schemas/AddressLotKind"
              }
            ]
          },
          "name": {
            "description": "unique, mutable, user-controlled identifier for each resource",
            "allOf": [
              {
                "$ref": "#/components/schemas/Name"
              }
            ]
          },
          "time_created": {
            "description": "timestamp when this resource was created",
            "type": "string",
            "format": "date-time"
          },
          "time_modified": {
            "description": "timestamp when this resource was last modified",
            "type": "string",
            "format": "date-time"
          }
        },
        "required": [
          "description",
          "id",
          "kind",
          "name",
          "time_created",
          "time_modified"
        ]
      },
      "AddressLotBlock": {
        "description": "An address lot block is a part of an address lot and contains a range of addresses. The range is inclusive.",
        "type": "object",
        "properties": {
          "first_address": {
            "description": "The first address of the block (inclusive).",
            "type": "string",
            "format": "ip"
          },
          "id": {
            "description": "The id of the address lot block.",
            "type": "string",
            "format": "uuid"
          },
          "last_address": {
            "description": "The last address of the block (inclusive).",
            "type": "string",
            "format": "ip"
          }
        },
        "required": [
          "first_address",
          "id",
          "last_address"
        ]
      },
      "AddressLotBlockCreate": {
        "description": "Parameters for creating an address lot block. Fist and last addresses are inclusive.",
        "type": "object",
        "properties": {
          "first_address": {
            "description": "The first address in the lot (inclusive).",
            "type": "string",
            "format": "ip"
          },
          "last_address": {
            "description": "The last address in the lot (inclusive).",
            "type": "string",
            "format": "ip"
          }
        },
        "required": [
          "first_address",
          "last_address"
        ]
      },
      "AddressLotBlockResultsPage": {
        "description": "A single page of results",
        "type": "object",
        "properties": {
          "items": {
            "description": "list of items on this page of results",
            "type": "array",
            "items": {
              "$ref": "#/components/schemas/AddressLotBlock"
            }
          },
          "next_page": {
            "nullable": true,
            "description": "token used to fetch the next page of results (if any)",
            "type": "string"
          }
        },
        "required": [
          "items"
        ]
      },
      "AddressLotCreate": {
        "description": "Parameters for creating an address lot.",
        "type": "object",
        "properties": {
          "blocks": {
            "description": "The blocks to add along with the new address lot.",
            "type": "array",
            "items": {
              "$ref": "#/components/schemas/AddressLotBlockCreate"
            }
          },
          "description": {
            "type": "string"
          },
          "kind": {
            "description": "The kind of address lot to create.",
            "allOf": [
              {
                "$ref": "#/components/schemas/AddressLotKind"
              }
            ]
          },
          "name": {
            "$ref": "#/components/schemas/Name"
          }
        },
        "required": [
          "blocks",
          "description",
          "kind",
          "name"
        ]
      },
      "AddressLotCreateResponse": {
        "description": "An address lot and associated blocks resulting from creating an address lot.",
        "type": "object",
        "properties": {
          "blocks": {
            "description": "The address lot blocks that were created.",
            "type": "array",
            "items": {
              "$ref": "#/components/schemas/AddressLotBlock"
            }
          },
          "lot": {
            "description": "The address lot that was created.",
            "allOf": [
              {
                "$ref": "#/components/schemas/AddressLot"
              }
            ]
          }
        },
        "required": [
          "blocks",
          "lot"
        ]
      },
      "AddressLotKind": {
        "description": "The kind associated with an address lot.",
        "oneOf": [
          {
            "description": "Infrastructure address lots are used for network infrastructure like addresses assigned to rack switches.",
            "type": "string",
            "enum": [
              "infra"
            ]
          },
          {
            "description": "Pool address lots are used by IP pools.",
            "type": "string",
            "enum": [
              "pool"
            ]
          }
        ]
      },
      "AddressLotResultsPage": {
        "description": "A single page of results",
        "type": "object",
        "properties": {
          "items": {
            "description": "list of items on this page of results",
            "type": "array",
            "items": {
              "$ref": "#/components/schemas/AddressLot"
            }
          },
          "next_page": {
            "nullable": true,
            "description": "token used to fetch the next page of results (if any)",
            "type": "string"
          }
        },
        "required": [
          "items"
        ]
      },
      "Baseboard": {
        "description": "Properties that uniquely identify an Oxide hardware component",
        "type": "object",
        "properties": {
          "part": {
            "type": "string"
          },
          "revision": {
            "type": "integer",
            "format": "int64"
          },
          "serial": {
            "type": "string"
          }
        },
        "required": [
          "part",
          "revision",
          "serial"
        ]
      },
      "BgpAnnounceSet": {
        "description": "Represents a BGP announce set by id. The id can be used with other API calls to view and manage the announce set.",
        "type": "object",
        "properties": {
          "description": {
            "description": "human-readable free-form text about a resource",
            "type": "string"
          },
          "id": {
            "description": "unique, immutable, system-controlled identifier for each resource",
            "type": "string",
            "format": "uuid"
          },
          "name": {
            "description": "unique, mutable, user-controlled identifier for each resource",
            "allOf": [
              {
                "$ref": "#/components/schemas/Name"
              }
            ]
          },
          "time_created": {
            "description": "timestamp when this resource was created",
            "type": "string",
            "format": "date-time"
          },
          "time_modified": {
            "description": "timestamp when this resource was last modified",
            "type": "string",
            "format": "date-time"
          }
        },
        "required": [
          "description",
          "id",
          "name",
          "time_created",
          "time_modified"
        ]
      },
      "BgpAnnounceSetCreate": {
        "description": "Parameters for creating a named set of BGP announcements.",
        "type": "object",
        "properties": {
          "announcement": {
            "description": "The announcements in this set.",
            "type": "array",
            "items": {
              "$ref": "#/components/schemas/BgpAnnouncementCreate"
            }
          },
          "description": {
            "type": "string"
          },
          "name": {
            "$ref": "#/components/schemas/Name"
          }
        },
        "required": [
          "announcement",
          "description",
          "name"
        ]
      },
      "BgpAnnouncement": {
        "description": "A BGP announcement tied to an address lot block.",
        "type": "object",
        "properties": {
          "address_lot_block_id": {
            "description": "The address block the IP network being announced is drawn from.",
            "type": "string",
            "format": "uuid"
          },
          "announce_set_id": {
            "description": "The id of the set this announcement is a part of.",
            "type": "string",
            "format": "uuid"
          },
          "network": {
            "description": "The IP network being announced.",
            "allOf": [
              {
                "$ref": "#/components/schemas/IpNet"
              }
            ]
          }
        },
        "required": [
          "address_lot_block_id",
          "announce_set_id",
          "network"
        ]
      },
      "BgpAnnouncementCreate": {
        "description": "A BGP announcement tied to a particular address lot block.",
        "type": "object",
        "properties": {
          "address_lot_block": {
            "description": "Address lot this announcement is drawn from.",
            "allOf": [
              {
                "$ref": "#/components/schemas/NameOrId"
              }
            ]
          },
          "network": {
            "description": "The network being announced.",
            "allOf": [
              {
                "$ref": "#/components/schemas/IpNet"
              }
            ]
          }
        },
        "required": [
          "address_lot_block",
          "network"
        ]
      },
      "BgpConfig": {
        "description": "A base BGP configuration.",
        "type": "object",
        "properties": {
          "asn": {
            "description": "The autonomous system number of this BGP configuration.",
            "type": "integer",
            "format": "uint32",
            "minimum": 0
          },
          "description": {
            "description": "human-readable free-form text about a resource",
            "type": "string"
          },
          "id": {
            "description": "unique, immutable, system-controlled identifier for each resource",
            "type": "string",
            "format": "uuid"
          },
          "name": {
            "description": "unique, mutable, user-controlled identifier for each resource",
            "allOf": [
              {
                "$ref": "#/components/schemas/Name"
              }
            ]
          },
          "time_created": {
            "description": "timestamp when this resource was created",
            "type": "string",
            "format": "date-time"
          },
          "time_modified": {
            "description": "timestamp when this resource was last modified",
            "type": "string",
            "format": "date-time"
          },
          "vrf": {
            "nullable": true,
            "description": "Optional virtual routing and forwarding identifier for this BGP configuration.",
            "type": "string"
          }
        },
        "required": [
          "asn",
          "description",
          "id",
          "name",
          "time_created",
          "time_modified"
        ]
      },
      "BgpConfigCreate": {
        "description": "Parameters for creating a BGP configuration. This includes and autonomous system number (ASN) and a virtual routing and forwarding (VRF) identifier.",
        "type": "object",
        "properties": {
          "asn": {
            "description": "The autonomous system number of this BGP configuration.",
            "type": "integer",
            "format": "uint32",
            "minimum": 0
          },
          "bgp_announce_set_id": {
            "$ref": "#/components/schemas/NameOrId"
          },
          "description": {
            "type": "string"
          },
          "name": {
            "$ref": "#/components/schemas/Name"
          },
          "vrf": {
            "nullable": true,
            "description": "Optional virtual routing and forwarding identifier for this BGP configuration.",
            "allOf": [
              {
                "$ref": "#/components/schemas/Name"
              }
            ]
          }
        },
        "required": [
          "asn",
          "bgp_announce_set_id",
          "description",
          "name"
        ]
      },
      "BgpConfigResultsPage": {
        "description": "A single page of results",
        "type": "object",
        "properties": {
          "items": {
            "description": "list of items on this page of results",
            "type": "array",
            "items": {
              "$ref": "#/components/schemas/BgpConfig"
            }
          },
          "next_page": {
            "nullable": true,
            "description": "token used to fetch the next page of results (if any)",
            "type": "string"
          }
        },
        "required": [
          "items"
        ]
      },
      "BgpImportedRouteIpv4": {
        "description": "A route imported from a BGP peer.",
        "type": "object",
        "properties": {
          "id": {
            "description": "BGP identifier of the originating router.",
            "type": "integer",
            "format": "uint32",
            "minimum": 0
          },
          "nexthop": {
            "description": "The nexthop the prefix is reachable through.",
            "type": "string",
            "format": "ipv4"
          },
          "prefix": {
            "description": "The destination network prefix.",
            "allOf": [
              {
                "$ref": "#/components/schemas/Ipv4Net"
              }
            ]
          },
          "switch": {
            "description": "Switch the route is imported into.",
            "allOf": [
              {
                "$ref": "#/components/schemas/SwitchLocation"
              }
            ]
          }
        },
        "required": [
          "id",
          "nexthop",
          "prefix",
          "switch"
        ]
      },
      "BgpPeer": {
        "description": "A BGP peer configuration for an interface. Includes the set of announcements that will be advertised to the peer identified by `addr`. The `bgp_config` parameter is a reference to global BGP parameters. The `interface_name` indicates what interface the peer should be contacted on.",
        "type": "object",
        "properties": {
          "addr": {
            "description": "The address of the host to peer with.",
            "type": "string",
            "format": "ip"
          },
          "bgp_announce_set": {
            "description": "The set of announcements advertised by the peer.",
            "allOf": [
              {
                "$ref": "#/components/schemas/NameOrId"
              }
            ]
          },
          "bgp_config": {
            "description": "The global BGP configuration used for establishing a session with this peer.",
            "allOf": [
              {
                "$ref": "#/components/schemas/NameOrId"
              }
            ]
          },
          "connect_retry": {
            "description": "How long to to wait between TCP connection retries (seconds).",
            "type": "integer",
            "format": "uint32",
            "minimum": 0
          },
          "delay_open": {
            "description": "How long to delay sending an open request after establishing a TCP session (seconds).",
            "type": "integer",
            "format": "uint32",
            "minimum": 0
          },
          "hold_time": {
            "description": "How long to hold peer connections between keppalives (seconds).",
            "type": "integer",
            "format": "uint32",
            "minimum": 0
          },
          "idle_hold_time": {
            "description": "How long to hold a peer in idle before attempting a new session (seconds).",
            "type": "integer",
            "format": "uint32",
            "minimum": 0
          },
          "interface_name": {
            "description": "The name of interface to peer on. This is relative to the port configuration this BGP peer configuration is a part of. For example this value could be phy0 to refer to a primary physical interface. Or it could be vlan47 to refer to a VLAN interface.",
            "type": "string"
          },
          "keepalive": {
            "description": "How often to send keepalive requests (seconds).",
            "type": "integer",
            "format": "uint32",
            "minimum": 0
          }
        },
        "required": [
          "addr",
          "bgp_announce_set",
          "bgp_config",
          "connect_retry",
          "delay_open",
          "hold_time",
          "idle_hold_time",
          "interface_name",
          "keepalive"
        ]
      },
      "BgpPeerConfig": {
        "type": "object",
        "properties": {
          "peers": {
            "type": "array",
            "items": {
              "$ref": "#/components/schemas/BgpPeer"
            }
          }
        },
        "required": [
          "peers"
        ]
      },
      "BgpPeerState": {
        "description": "The current state of a BGP peer.",
        "oneOf": [
          {
            "description": "Initial state. Refuse all incomming BGP connections. No resources allocated to peer.",
            "type": "string",
            "enum": [
              "idle"
            ]
          },
          {
            "description": "Waiting for the TCP connection to be completed.",
            "type": "string",
            "enum": [
              "connect"
            ]
          },
          {
            "description": "Trying to acquire peer by listening for and accepting a TCP connection.",
            "type": "string",
            "enum": [
              "active"
            ]
          },
          {
            "description": "Waiting for open message from peer.",
            "type": "string",
            "enum": [
              "open_sent"
            ]
          },
          {
            "description": "Waiting for keepaliave or notification from peer.",
            "type": "string",
            "enum": [
              "open_confirm"
            ]
          },
          {
            "description": "Synchronizing with peer.",
            "type": "string",
            "enum": [
              "session_setup"
            ]
          },
          {
            "description": "Session established. Able to exchange update, notification and keepliave messages with peers.",
            "type": "string",
            "enum": [
              "established"
            ]
          }
        ]
      },
      "BgpPeerStatus": {
        "description": "The current status of a BGP peer.",
        "type": "object",
        "properties": {
          "addr": {
            "description": "IP address of the peer.",
            "type": "string",
            "format": "ip"
          },
          "local_asn": {
            "description": "Local autonomous system number.",
            "type": "integer",
            "format": "uint32",
            "minimum": 0
          },
          "remote_asn": {
            "description": "Remote autonomous system number.",
            "type": "integer",
            "format": "uint32",
            "minimum": 0
          },
          "state": {
            "description": "State of the peer.",
            "allOf": [
              {
                "$ref": "#/components/schemas/BgpPeerState"
              }
            ]
          },
          "state_duration_millis": {
            "description": "Time of last state change.",
            "type": "integer",
            "format": "uint64",
            "minimum": 0
          },
          "switch": {
            "description": "Switch with the peer session.",
            "allOf": [
              {
                "$ref": "#/components/schemas/SwitchLocation"
              }
            ]
          }
        },
        "required": [
          "addr",
          "local_asn",
          "remote_asn",
          "state",
          "state_duration_millis",
          "switch"
        ]
      },
      "BinRangedouble": {
        "description": "A type storing a range over `T`.\n\nThis type supports ranges similar to the `RangeTo`, `Range` and `RangeFrom` types in the standard library. Those cover `(..end)`, `(start..end)`, and `(start..)` respectively.",
        "oneOf": [
          {
            "description": "A range unbounded below and exclusively above, `..end`.",
            "type": "object",
            "properties": {
              "end": {
                "type": "number",
                "format": "double"
              },
              "type": {
                "type": "string",
                "enum": [
                  "range_to"
                ]
              }
            },
            "required": [
              "end",
              "type"
            ]
          },
          {
            "description": "A range bounded inclusively below and exclusively above, `start..end`.",
            "type": "object",
            "properties": {
              "end": {
                "type": "number",
                "format": "double"
              },
              "start": {
                "type": "number",
                "format": "double"
              },
              "type": {
                "type": "string",
                "enum": [
                  "range"
                ]
              }
            },
            "required": [
              "end",
              "start",
              "type"
            ]
          },
          {
            "description": "A range bounded inclusively below and unbounded above, `start..`.",
            "type": "object",
            "properties": {
              "start": {
                "type": "number",
                "format": "double"
              },
              "type": {
                "type": "string",
                "enum": [
                  "range_from"
                ]
              }
            },
            "required": [
              "start",
              "type"
            ]
          }
        ]
      },
      "BinRangefloat": {
        "description": "A type storing a range over `T`.\n\nThis type supports ranges similar to the `RangeTo`, `Range` and `RangeFrom` types in the standard library. Those cover `(..end)`, `(start..end)`, and `(start..)` respectively.",
        "oneOf": [
          {
            "description": "A range unbounded below and exclusively above, `..end`.",
            "type": "object",
            "properties": {
              "end": {
                "type": "number",
                "format": "float"
              },
              "type": {
                "type": "string",
                "enum": [
                  "range_to"
                ]
              }
            },
            "required": [
              "end",
              "type"
            ]
          },
          {
            "description": "A range bounded inclusively below and exclusively above, `start..end`.",
            "type": "object",
            "properties": {
              "end": {
                "type": "number",
                "format": "float"
              },
              "start": {
                "type": "number",
                "format": "float"
              },
              "type": {
                "type": "string",
                "enum": [
                  "range"
                ]
              }
            },
            "required": [
              "end",
              "start",
              "type"
            ]
          },
          {
            "description": "A range bounded inclusively below and unbounded above, `start..`.",
            "type": "object",
            "properties": {
              "start": {
                "type": "number",
                "format": "float"
              },
              "type": {
                "type": "string",
                "enum": [
                  "range_from"
                ]
              }
            },
            "required": [
              "start",
              "type"
            ]
          }
        ]
      },
      "BinRangeint16": {
        "description": "A type storing a range over `T`.\n\nThis type supports ranges similar to the `RangeTo`, `Range` and `RangeFrom` types in the standard library. Those cover `(..end)`, `(start..end)`, and `(start..)` respectively.",
        "oneOf": [
          {
            "description": "A range unbounded below and exclusively above, `..end`.",
            "type": "object",
            "properties": {
              "end": {
                "type": "integer",
                "format": "int16"
              },
              "type": {
                "type": "string",
                "enum": [
                  "range_to"
                ]
              }
            },
            "required": [
              "end",
              "type"
            ]
          },
          {
            "description": "A range bounded inclusively below and exclusively above, `start..end`.",
            "type": "object",
            "properties": {
              "end": {
                "type": "integer",
                "format": "int16"
              },
              "start": {
                "type": "integer",
                "format": "int16"
              },
              "type": {
                "type": "string",
                "enum": [
                  "range"
                ]
              }
            },
            "required": [
              "end",
              "start",
              "type"
            ]
          },
          {
            "description": "A range bounded inclusively below and unbounded above, `start..`.",
            "type": "object",
            "properties": {
              "start": {
                "type": "integer",
                "format": "int16"
              },
              "type": {
                "type": "string",
                "enum": [
                  "range_from"
                ]
              }
            },
            "required": [
              "start",
              "type"
            ]
          }
        ]
      },
      "BinRangeint32": {
        "description": "A type storing a range over `T`.\n\nThis type supports ranges similar to the `RangeTo`, `Range` and `RangeFrom` types in the standard library. Those cover `(..end)`, `(start..end)`, and `(start..)` respectively.",
        "oneOf": [
          {
            "description": "A range unbounded below and exclusively above, `..end`.",
            "type": "object",
            "properties": {
              "end": {
                "type": "integer",
                "format": "int32"
              },
              "type": {
                "type": "string",
                "enum": [
                  "range_to"
                ]
              }
            },
            "required": [
              "end",
              "type"
            ]
          },
          {
            "description": "A range bounded inclusively below and exclusively above, `start..end`.",
            "type": "object",
            "properties": {
              "end": {
                "type": "integer",
                "format": "int32"
              },
              "start": {
                "type": "integer",
                "format": "int32"
              },
              "type": {
                "type": "string",
                "enum": [
                  "range"
                ]
              }
            },
            "required": [
              "end",
              "start",
              "type"
            ]
          },
          {
            "description": "A range bounded inclusively below and unbounded above, `start..`.",
            "type": "object",
            "properties": {
              "start": {
                "type": "integer",
                "format": "int32"
              },
              "type": {
                "type": "string",
                "enum": [
                  "range_from"
                ]
              }
            },
            "required": [
              "start",
              "type"
            ]
          }
        ]
      },
      "BinRangeint64": {
        "description": "A type storing a range over `T`.\n\nThis type supports ranges similar to the `RangeTo`, `Range` and `RangeFrom` types in the standard library. Those cover `(..end)`, `(start..end)`, and `(start..)` respectively.",
        "oneOf": [
          {
            "description": "A range unbounded below and exclusively above, `..end`.",
            "type": "object",
            "properties": {
              "end": {
                "type": "integer",
                "format": "int64"
              },
              "type": {
                "type": "string",
                "enum": [
                  "range_to"
                ]
              }
            },
            "required": [
              "end",
              "type"
            ]
          },
          {
            "description": "A range bounded inclusively below and exclusively above, `start..end`.",
            "type": "object",
            "properties": {
              "end": {
                "type": "integer",
                "format": "int64"
              },
              "start": {
                "type": "integer",
                "format": "int64"
              },
              "type": {
                "type": "string",
                "enum": [
                  "range"
                ]
              }
            },
            "required": [
              "end",
              "start",
              "type"
            ]
          },
          {
            "description": "A range bounded inclusively below and unbounded above, `start..`.",
            "type": "object",
            "properties": {
              "start": {
                "type": "integer",
                "format": "int64"
              },
              "type": {
                "type": "string",
                "enum": [
                  "range_from"
                ]
              }
            },
            "required": [
              "start",
              "type"
            ]
          }
        ]
      },
      "BinRangeint8": {
        "description": "A type storing a range over `T`.\n\nThis type supports ranges similar to the `RangeTo`, `Range` and `RangeFrom` types in the standard library. Those cover `(..end)`, `(start..end)`, and `(start..)` respectively.",
        "oneOf": [
          {
            "description": "A range unbounded below and exclusively above, `..end`.",
            "type": "object",
            "properties": {
              "end": {
                "type": "integer",
                "format": "int8"
              },
              "type": {
                "type": "string",
                "enum": [
                  "range_to"
                ]
              }
            },
            "required": [
              "end",
              "type"
            ]
          },
          {
            "description": "A range bounded inclusively below and exclusively above, `start..end`.",
            "type": "object",
            "properties": {
              "end": {
                "type": "integer",
                "format": "int8"
              },
              "start": {
                "type": "integer",
                "format": "int8"
              },
              "type": {
                "type": "string",
                "enum": [
                  "range"
                ]
              }
            },
            "required": [
              "end",
              "start",
              "type"
            ]
          },
          {
            "description": "A range bounded inclusively below and unbounded above, `start..`.",
            "type": "object",
            "properties": {
              "start": {
                "type": "integer",
                "format": "int8"
              },
              "type": {
                "type": "string",
                "enum": [
                  "range_from"
                ]
              }
            },
            "required": [
              "start",
              "type"
            ]
          }
        ]
      },
      "BinRangeuint16": {
        "description": "A type storing a range over `T`.\n\nThis type supports ranges similar to the `RangeTo`, `Range` and `RangeFrom` types in the standard library. Those cover `(..end)`, `(start..end)`, and `(start..)` respectively.",
        "oneOf": [
          {
            "description": "A range unbounded below and exclusively above, `..end`.",
            "type": "object",
            "properties": {
              "end": {
                "type": "integer",
                "format": "uint16",
                "minimum": 0
              },
              "type": {
                "type": "string",
                "enum": [
                  "range_to"
                ]
              }
            },
            "required": [
              "end",
              "type"
            ]
          },
          {
            "description": "A range bounded inclusively below and exclusively above, `start..end`.",
            "type": "object",
            "properties": {
              "end": {
                "type": "integer",
                "format": "uint16",
                "minimum": 0
              },
              "start": {
                "type": "integer",
                "format": "uint16",
                "minimum": 0
              },
              "type": {
                "type": "string",
                "enum": [
                  "range"
                ]
              }
            },
            "required": [
              "end",
              "start",
              "type"
            ]
          },
          {
            "description": "A range bounded inclusively below and unbounded above, `start..`.",
            "type": "object",
            "properties": {
              "start": {
                "type": "integer",
                "format": "uint16",
                "minimum": 0
              },
              "type": {
                "type": "string",
                "enum": [
                  "range_from"
                ]
              }
            },
            "required": [
              "start",
              "type"
            ]
          }
        ]
      },
      "BinRangeuint32": {
        "description": "A type storing a range over `T`.\n\nThis type supports ranges similar to the `RangeTo`, `Range` and `RangeFrom` types in the standard library. Those cover `(..end)`, `(start..end)`, and `(start..)` respectively.",
        "oneOf": [
          {
            "description": "A range unbounded below and exclusively above, `..end`.",
            "type": "object",
            "properties": {
              "end": {
                "type": "integer",
                "format": "uint32",
                "minimum": 0
              },
              "type": {
                "type": "string",
                "enum": [
                  "range_to"
                ]
              }
            },
            "required": [
              "end",
              "type"
            ]
          },
          {
            "description": "A range bounded inclusively below and exclusively above, `start..end`.",
            "type": "object",
            "properties": {
              "end": {
                "type": "integer",
                "format": "uint32",
                "minimum": 0
              },
              "start": {
                "type": "integer",
                "format": "uint32",
                "minimum": 0
              },
              "type": {
                "type": "string",
                "enum": [
                  "range"
                ]
              }
            },
            "required": [
              "end",
              "start",
              "type"
            ]
          },
          {
            "description": "A range bounded inclusively below and unbounded above, `start..`.",
            "type": "object",
            "properties": {
              "start": {
                "type": "integer",
                "format": "uint32",
                "minimum": 0
              },
              "type": {
                "type": "string",
                "enum": [
                  "range_from"
                ]
              }
            },
            "required": [
              "start",
              "type"
            ]
          }
        ]
      },
      "BinRangeuint64": {
        "description": "A type storing a range over `T`.\n\nThis type supports ranges similar to the `RangeTo`, `Range` and `RangeFrom` types in the standard library. Those cover `(..end)`, `(start..end)`, and `(start..)` respectively.",
        "oneOf": [
          {
            "description": "A range unbounded below and exclusively above, `..end`.",
            "type": "object",
            "properties": {
              "end": {
                "type": "integer",
                "format": "uint64",
                "minimum": 0
              },
              "type": {
                "type": "string",
                "enum": [
                  "range_to"
                ]
              }
            },
            "required": [
              "end",
              "type"
            ]
          },
          {
            "description": "A range bounded inclusively below and exclusively above, `start..end`.",
            "type": "object",
            "properties": {
              "end": {
                "type": "integer",
                "format": "uint64",
                "minimum": 0
              },
              "start": {
                "type": "integer",
                "format": "uint64",
                "minimum": 0
              },
              "type": {
                "type": "string",
                "enum": [
                  "range"
                ]
              }
            },
            "required": [
              "end",
              "start",
              "type"
            ]
          },
          {
            "description": "A range bounded inclusively below and unbounded above, `start..`.",
            "type": "object",
            "properties": {
              "start": {
                "type": "integer",
                "format": "uint64",
                "minimum": 0
              },
              "type": {
                "type": "string",
                "enum": [
                  "range_from"
                ]
              }
            },
            "required": [
              "start",
              "type"
            ]
          }
        ]
      },
      "BinRangeuint8": {
        "description": "A type storing a range over `T`.\n\nThis type supports ranges similar to the `RangeTo`, `Range` and `RangeFrom` types in the standard library. Those cover `(..end)`, `(start..end)`, and `(start..)` respectively.",
        "oneOf": [
          {
            "description": "A range unbounded below and exclusively above, `..end`.",
            "type": "object",
            "properties": {
              "end": {
                "type": "integer",
                "format": "uint8",
                "minimum": 0
              },
              "type": {
                "type": "string",
                "enum": [
                  "range_to"
                ]
              }
            },
            "required": [
              "end",
              "type"
            ]
          },
          {
            "description": "A range bounded inclusively below and exclusively above, `start..end`.",
            "type": "object",
            "properties": {
              "end": {
                "type": "integer",
                "format": "uint8",
                "minimum": 0
              },
              "start": {
                "type": "integer",
                "format": "uint8",
                "minimum": 0
              },
              "type": {
                "type": "string",
                "enum": [
                  "range"
                ]
              }
            },
            "required": [
              "end",
              "start",
              "type"
            ]
          },
          {
            "description": "A range bounded inclusively below and unbounded above, `start..`.",
            "type": "object",
            "properties": {
              "start": {
                "type": "integer",
                "format": "uint8",
                "minimum": 0
              },
              "type": {
                "type": "string",
                "enum": [
                  "range_from"
                ]
              }
            },
            "required": [
              "start",
              "type"
            ]
          }
        ]
      },
      "Bindouble": {
        "description": "Type storing bin edges and a count of samples within it.",
        "type": "object",
        "properties": {
          "count": {
            "description": "The total count of samples in this bin.",
            "type": "integer",
            "format": "uint64",
            "minimum": 0
          },
          "range": {
            "description": "The range of the support covered by this bin.",
            "allOf": [
              {
                "$ref": "#/components/schemas/BinRangedouble"
              }
            ]
          }
        },
        "required": [
          "count",
          "range"
        ]
      },
      "Binfloat": {
        "description": "Type storing bin edges and a count of samples within it.",
        "type": "object",
        "properties": {
          "count": {
            "description": "The total count of samples in this bin.",
            "type": "integer",
            "format": "uint64",
            "minimum": 0
          },
          "range": {
            "description": "The range of the support covered by this bin.",
            "allOf": [
              {
                "$ref": "#/components/schemas/BinRangefloat"
              }
            ]
          }
        },
        "required": [
          "count",
          "range"
        ]
      },
      "Binint16": {
        "description": "Type storing bin edges and a count of samples within it.",
        "type": "object",
        "properties": {
          "count": {
            "description": "The total count of samples in this bin.",
            "type": "integer",
            "format": "uint64",
            "minimum": 0
          },
          "range": {
            "description": "The range of the support covered by this bin.",
            "allOf": [
              {
                "$ref": "#/components/schemas/BinRangeint16"
              }
            ]
          }
        },
        "required": [
          "count",
          "range"
        ]
      },
      "Binint32": {
        "description": "Type storing bin edges and a count of samples within it.",
        "type": "object",
        "properties": {
          "count": {
            "description": "The total count of samples in this bin.",
            "type": "integer",
            "format": "uint64",
            "minimum": 0
          },
          "range": {
            "description": "The range of the support covered by this bin.",
            "allOf": [
              {
                "$ref": "#/components/schemas/BinRangeint32"
              }
            ]
          }
        },
        "required": [
          "count",
          "range"
        ]
      },
      "Binint64": {
        "description": "Type storing bin edges and a count of samples within it.",
        "type": "object",
        "properties": {
          "count": {
            "description": "The total count of samples in this bin.",
            "type": "integer",
            "format": "uint64",
            "minimum": 0
          },
          "range": {
            "description": "The range of the support covered by this bin.",
            "allOf": [
              {
                "$ref": "#/components/schemas/BinRangeint64"
              }
            ]
          }
        },
        "required": [
          "count",
          "range"
        ]
      },
      "Binint8": {
        "description": "Type storing bin edges and a count of samples within it.",
        "type": "object",
        "properties": {
          "count": {
            "description": "The total count of samples in this bin.",
            "type": "integer",
            "format": "uint64",
            "minimum": 0
          },
          "range": {
            "description": "The range of the support covered by this bin.",
            "allOf": [
              {
                "$ref": "#/components/schemas/BinRangeint8"
              }
            ]
          }
        },
        "required": [
          "count",
          "range"
        ]
      },
      "Binuint16": {
        "description": "Type storing bin edges and a count of samples within it.",
        "type": "object",
        "properties": {
          "count": {
            "description": "The total count of samples in this bin.",
            "type": "integer",
            "format": "uint64",
            "minimum": 0
          },
          "range": {
            "description": "The range of the support covered by this bin.",
            "allOf": [
              {
                "$ref": "#/components/schemas/BinRangeuint16"
              }
            ]
          }
        },
        "required": [
          "count",
          "range"
        ]
      },
      "Binuint32": {
        "description": "Type storing bin edges and a count of samples within it.",
        "type": "object",
        "properties": {
          "count": {
            "description": "The total count of samples in this bin.",
            "type": "integer",
            "format": "uint64",
            "minimum": 0
          },
          "range": {
            "description": "The range of the support covered by this bin.",
            "allOf": [
              {
                "$ref": "#/components/schemas/BinRangeuint32"
              }
            ]
          }
        },
        "required": [
          "count",
          "range"
        ]
      },
      "Binuint64": {
        "description": "Type storing bin edges and a count of samples within it.",
        "type": "object",
        "properties": {
          "count": {
            "description": "The total count of samples in this bin.",
            "type": "integer",
            "format": "uint64",
            "minimum": 0
          },
          "range": {
            "description": "The range of the support covered by this bin.",
            "allOf": [
              {
                "$ref": "#/components/schemas/BinRangeuint64"
              }
            ]
          }
        },
        "required": [
          "count",
          "range"
        ]
      },
      "Binuint8": {
        "description": "Type storing bin edges and a count of samples within it.",
        "type": "object",
        "properties": {
          "count": {
            "description": "The total count of samples in this bin.",
            "type": "integer",
            "format": "uint64",
            "minimum": 0
          },
          "range": {
            "description": "The range of the support covered by this bin.",
            "allOf": [
              {
                "$ref": "#/components/schemas/BinRangeuint8"
              }
            ]
          }
        },
        "required": [
          "count",
          "range"
        ]
      },
      "BlockSize": {
        "title": "disk block size in bytes",
        "type": "integer",
        "enum": [
          512,
          2048,
          4096
        ]
      },
      "ByteCount": {
        "description": "Byte count to express memory or storage capacity.",
        "type": "integer",
        "format": "uint64",
        "minimum": 0
      },
      "Certificate": {
        "description": "View of a Certificate",
        "type": "object",
        "properties": {
          "description": {
            "description": "human-readable free-form text about a resource",
            "type": "string"
          },
          "id": {
            "description": "unique, immutable, system-controlled identifier for each resource",
            "type": "string",
            "format": "uuid"
          },
          "name": {
            "description": "unique, mutable, user-controlled identifier for each resource",
            "allOf": [
              {
                "$ref": "#/components/schemas/Name"
              }
            ]
          },
          "service": {
            "$ref": "#/components/schemas/ServiceUsingCertificate"
          },
          "time_created": {
            "description": "timestamp when this resource was created",
            "type": "string",
            "format": "date-time"
          },
          "time_modified": {
            "description": "timestamp when this resource was last modified",
            "type": "string",
            "format": "date-time"
          }
        },
        "required": [
          "description",
          "id",
          "name",
          "service",
          "time_created",
          "time_modified"
        ]
      },
      "CertificateCreate": {
        "description": "Create-time parameters for a `Certificate`",
        "type": "object",
        "properties": {
          "cert": {
            "description": "PEM-formatted string containing public certificate chain",
            "type": "string"
          },
          "description": {
            "type": "string"
          },
          "key": {
            "description": "PEM-formatted string containing private key",
            "type": "string"
          },
          "name": {
            "$ref": "#/components/schemas/Name"
          },
          "service": {
            "description": "The service using this certificate",
            "allOf": [
              {
                "$ref": "#/components/schemas/ServiceUsingCertificate"
              }
            ]
          }
        },
        "required": [
          "cert",
          "description",
          "key",
          "name",
          "service"
        ]
      },
      "CertificateResultsPage": {
        "description": "A single page of results",
        "type": "object",
        "properties": {
          "items": {
            "description": "list of items on this page of results",
            "type": "array",
            "items": {
              "$ref": "#/components/schemas/Certificate"
            }
          },
          "next_page": {
            "nullable": true,
            "description": "token used to fetch the next page of results (if any)",
            "type": "string"
          }
        },
        "required": [
          "items"
        ]
      },
      "Cumulativedouble": {
        "description": "A cumulative or counter data type.",
        "type": "object",
        "properties": {
          "start_time": {
            "type": "string",
            "format": "date-time"
          },
          "value": {
            "type": "number",
            "format": "double"
          }
        },
        "required": [
          "start_time",
          "value"
        ]
      },
      "Cumulativefloat": {
        "description": "A cumulative or counter data type.",
        "type": "object",
        "properties": {
          "start_time": {
            "type": "string",
            "format": "date-time"
          },
          "value": {
            "type": "number",
            "format": "float"
          }
        },
        "required": [
          "start_time",
          "value"
        ]
      },
      "Cumulativeint64": {
        "description": "A cumulative or counter data type.",
        "type": "object",
        "properties": {
          "start_time": {
            "type": "string",
            "format": "date-time"
          },
          "value": {
            "type": "integer",
            "format": "int64"
          }
        },
        "required": [
          "start_time",
          "value"
        ]
      },
      "Cumulativeuint64": {
        "description": "A cumulative or counter data type.",
        "type": "object",
        "properties": {
          "start_time": {
            "type": "string",
            "format": "date-time"
          },
          "value": {
            "type": "integer",
            "format": "uint64",
            "minimum": 0
          }
        },
        "required": [
          "start_time",
          "value"
        ]
      },
      "CurrentUser": {
        "description": "Info about the current user",
        "type": "object",
        "properties": {
          "display_name": {
            "description": "Human-readable name that can identify the user",
            "type": "string"
          },
          "id": {
            "type": "string",
            "format": "uuid"
          },
          "silo_id": {
            "description": "Uuid of the silo to which this user belongs",
            "type": "string",
            "format": "uuid"
          },
          "silo_name": {
            "description": "Name of the silo to which this user belongs.",
            "allOf": [
              {
                "$ref": "#/components/schemas/Name"
              }
            ]
          }
        },
        "required": [
          "display_name",
          "id",
          "silo_id",
          "silo_name"
        ]
      },
      "Datum": {
        "description": "A `Datum` is a single sampled data point from a metric.",
        "oneOf": [
          {
            "type": "object",
            "properties": {
              "datum": {
                "type": "boolean"
              },
              "type": {
                "type": "string",
                "enum": [
                  "bool"
                ]
              }
            },
            "required": [
              "datum",
              "type"
            ]
          },
          {
            "type": "object",
            "properties": {
              "datum": {
                "type": "integer",
                "format": "int8"
              },
              "type": {
                "type": "string",
                "enum": [
                  "i8"
                ]
              }
            },
            "required": [
              "datum",
              "type"
            ]
          },
          {
            "type": "object",
            "properties": {
              "datum": {
                "type": "integer",
                "format": "uint8",
                "minimum": 0
              },
              "type": {
                "type": "string",
                "enum": [
                  "u8"
                ]
              }
            },
            "required": [
              "datum",
              "type"
            ]
          },
          {
            "type": "object",
            "properties": {
              "datum": {
                "type": "integer",
                "format": "int16"
              },
              "type": {
                "type": "string",
                "enum": [
                  "i16"
                ]
              }
            },
            "required": [
              "datum",
              "type"
            ]
          },
          {
            "type": "object",
            "properties": {
              "datum": {
                "type": "integer",
                "format": "uint16",
                "minimum": 0
              },
              "type": {
                "type": "string",
                "enum": [
                  "u16"
                ]
              }
            },
            "required": [
              "datum",
              "type"
            ]
          },
          {
            "type": "object",
            "properties": {
              "datum": {
                "type": "integer",
                "format": "int32"
              },
              "type": {
                "type": "string",
                "enum": [
                  "i32"
                ]
              }
            },
            "required": [
              "datum",
              "type"
            ]
          },
          {
            "type": "object",
            "properties": {
              "datum": {
                "type": "integer",
                "format": "uint32",
                "minimum": 0
              },
              "type": {
                "type": "string",
                "enum": [
                  "u32"
                ]
              }
            },
            "required": [
              "datum",
              "type"
            ]
          },
          {
            "type": "object",
            "properties": {
              "datum": {
                "type": "integer",
                "format": "int64"
              },
              "type": {
                "type": "string",
                "enum": [
                  "i64"
                ]
              }
            },
            "required": [
              "datum",
              "type"
            ]
          },
          {
            "type": "object",
            "properties": {
              "datum": {
                "type": "integer",
                "format": "uint64",
                "minimum": 0
              },
              "type": {
                "type": "string",
                "enum": [
                  "u64"
                ]
              }
            },
            "required": [
              "datum",
              "type"
            ]
          },
          {
            "type": "object",
            "properties": {
              "datum": {
                "type": "number",
                "format": "float"
              },
              "type": {
                "type": "string",
                "enum": [
                  "f32"
                ]
              }
            },
            "required": [
              "datum",
              "type"
            ]
          },
          {
            "type": "object",
            "properties": {
              "datum": {
                "type": "number",
                "format": "double"
              },
              "type": {
                "type": "string",
                "enum": [
                  "f64"
                ]
              }
            },
            "required": [
              "datum",
              "type"
            ]
          },
          {
            "type": "object",
            "properties": {
              "datum": {
                "type": "string"
              },
              "type": {
                "type": "string",
                "enum": [
                  "string"
                ]
              }
            },
            "required": [
              "datum",
              "type"
            ]
          },
          {
            "type": "object",
            "properties": {
              "datum": {
                "type": "array",
                "items": {
                  "type": "integer",
                  "format": "uint8",
                  "minimum": 0
                }
              },
              "type": {
                "type": "string",
                "enum": [
                  "bytes"
                ]
              }
            },
            "required": [
              "datum",
              "type"
            ]
          },
          {
            "type": "object",
            "properties": {
              "datum": {
                "$ref": "#/components/schemas/Cumulativeint64"
              },
              "type": {
                "type": "string",
                "enum": [
                  "cumulative_i64"
                ]
              }
            },
            "required": [
              "datum",
              "type"
            ]
          },
          {
            "type": "object",
            "properties": {
              "datum": {
                "$ref": "#/components/schemas/Cumulativeuint64"
              },
              "type": {
                "type": "string",
                "enum": [
                  "cumulative_u64"
                ]
              }
            },
            "required": [
              "datum",
              "type"
            ]
          },
          {
            "type": "object",
            "properties": {
              "datum": {
                "$ref": "#/components/schemas/Cumulativefloat"
              },
              "type": {
                "type": "string",
                "enum": [
                  "cumulative_f32"
                ]
              }
            },
            "required": [
              "datum",
              "type"
            ]
          },
          {
            "type": "object",
            "properties": {
              "datum": {
                "$ref": "#/components/schemas/Cumulativedouble"
              },
              "type": {
                "type": "string",
                "enum": [
                  "cumulative_f64"
                ]
              }
            },
            "required": [
              "datum",
              "type"
            ]
          },
          {
            "type": "object",
            "properties": {
              "datum": {
                "$ref": "#/components/schemas/Histogramint8"
              },
              "type": {
                "type": "string",
                "enum": [
                  "histogram_i8"
                ]
              }
            },
            "required": [
              "datum",
              "type"
            ]
          },
          {
            "type": "object",
            "properties": {
              "datum": {
                "$ref": "#/components/schemas/Histogramuint8"
              },
              "type": {
                "type": "string",
                "enum": [
                  "histogram_u8"
                ]
              }
            },
            "required": [
              "datum",
              "type"
            ]
          },
          {
            "type": "object",
            "properties": {
              "datum": {
                "$ref": "#/components/schemas/Histogramint16"
              },
              "type": {
                "type": "string",
                "enum": [
                  "histogram_i16"
                ]
              }
            },
            "required": [
              "datum",
              "type"
            ]
          },
          {
            "type": "object",
            "properties": {
              "datum": {
                "$ref": "#/components/schemas/Histogramuint16"
              },
              "type": {
                "type": "string",
                "enum": [
                  "histogram_u16"
                ]
              }
            },
            "required": [
              "datum",
              "type"
            ]
          },
          {
            "type": "object",
            "properties": {
              "datum": {
                "$ref": "#/components/schemas/Histogramint32"
              },
              "type": {
                "type": "string",
                "enum": [
                  "histogram_i32"
                ]
              }
            },
            "required": [
              "datum",
              "type"
            ]
          },
          {
            "type": "object",
            "properties": {
              "datum": {
                "$ref": "#/components/schemas/Histogramuint32"
              },
              "type": {
                "type": "string",
                "enum": [
                  "histogram_u32"
                ]
              }
            },
            "required": [
              "datum",
              "type"
            ]
          },
          {
            "type": "object",
            "properties": {
              "datum": {
                "$ref": "#/components/schemas/Histogramint64"
              },
              "type": {
                "type": "string",
                "enum": [
                  "histogram_i64"
                ]
              }
            },
            "required": [
              "datum",
              "type"
            ]
          },
          {
            "type": "object",
            "properties": {
              "datum": {
                "$ref": "#/components/schemas/Histogramuint64"
              },
              "type": {
                "type": "string",
                "enum": [
                  "histogram_u64"
                ]
              }
            },
            "required": [
              "datum",
              "type"
            ]
          },
          {
            "type": "object",
            "properties": {
              "datum": {
                "$ref": "#/components/schemas/Histogramfloat"
              },
              "type": {
                "type": "string",
                "enum": [
                  "histogram_f32"
                ]
              }
            },
            "required": [
              "datum",
              "type"
            ]
          },
          {
            "type": "object",
            "properties": {
              "datum": {
                "$ref": "#/components/schemas/Histogramdouble"
              },
              "type": {
                "type": "string",
                "enum": [
                  "histogram_f64"
                ]
              }
            },
            "required": [
              "datum",
              "type"
            ]
          },
          {
            "type": "object",
            "properties": {
              "datum": {
                "$ref": "#/components/schemas/MissingDatum"
              },
              "type": {
                "type": "string",
                "enum": [
                  "missing"
                ]
              }
            },
            "required": [
              "datum",
              "type"
            ]
          }
        ]
      },
      "DatumType": {
        "description": "The type of an individual datum of a metric.",
        "type": "string",
        "enum": [
          "bool",
          "i8",
          "u8",
          "i16",
          "u16",
          "i32",
          "u32",
          "i64",
          "u64",
          "f32",
          "f64",
          "string",
          "bytes",
          "cumulative_i64",
          "cumulative_u64",
          "cumulative_f32",
          "cumulative_f64",
          "histogram_i8",
          "histogram_u8",
          "histogram_i16",
          "histogram_u16",
          "histogram_i32",
          "histogram_u32",
          "histogram_i64",
          "histogram_u64",
          "histogram_f32",
          "histogram_f64"
        ]
      },
      "DerEncodedKeyPair": {
        "type": "object",
        "properties": {
          "private_key": {
            "description": "request signing private key (base64 encoded der file)",
            "type": "string"
          },
          "public_cert": {
            "description": "request signing public certificate (base64 encoded der file)",
            "type": "string"
          }
        },
        "required": [
          "private_key",
          "public_cert"
        ]
      },
      "DeviceAccessTokenRequest": {
        "type": "object",
        "properties": {
          "client_id": {
            "type": "string",
            "format": "uuid"
          },
          "device_code": {
            "type": "string"
          },
          "grant_type": {
            "type": "string"
          }
        },
        "required": [
          "client_id",
          "device_code",
          "grant_type"
        ]
      },
      "DeviceAuthRequest": {
        "type": "object",
        "properties": {
          "client_id": {
            "type": "string",
            "format": "uuid"
          }
        },
        "required": [
          "client_id"
        ]
      },
      "DeviceAuthVerify": {
        "type": "object",
        "properties": {
          "user_code": {
            "type": "string"
          }
        },
        "required": [
          "user_code"
        ]
      },
      "Digest": {
        "oneOf": [
          {
            "type": "object",
            "properties": {
              "type": {
                "type": "string",
                "enum": [
                  "sha256"
                ]
              },
              "value": {
                "type": "string"
              }
            },
            "required": [
              "type",
              "value"
            ]
          }
        ]
      },
      "Disk": {
        "description": "View of a Disk",
        "type": "object",
        "properties": {
          "block_size": {
            "$ref": "#/components/schemas/ByteCount"
          },
          "description": {
            "description": "human-readable free-form text about a resource",
            "type": "string"
          },
          "device_path": {
            "type": "string"
          },
          "id": {
            "description": "unique, immutable, system-controlled identifier for each resource",
            "type": "string",
            "format": "uuid"
          },
          "image_id": {
            "nullable": true,
            "description": "ID of image from which disk was created, if any",
            "type": "string",
            "format": "uuid"
          },
          "name": {
            "description": "unique, mutable, user-controlled identifier for each resource",
            "allOf": [
              {
                "$ref": "#/components/schemas/Name"
              }
            ]
          },
          "project_id": {
            "type": "string",
            "format": "uuid"
          },
          "size": {
            "$ref": "#/components/schemas/ByteCount"
          },
          "snapshot_id": {
            "nullable": true,
            "description": "ID of snapshot from which disk was created, if any",
            "type": "string",
            "format": "uuid"
          },
          "state": {
            "$ref": "#/components/schemas/DiskState"
          },
          "time_created": {
            "description": "timestamp when this resource was created",
            "type": "string",
            "format": "date-time"
          },
          "time_modified": {
            "description": "timestamp when this resource was last modified",
            "type": "string",
            "format": "date-time"
          }
        },
        "required": [
          "block_size",
          "description",
          "device_path",
          "id",
          "name",
          "project_id",
          "size",
          "state",
          "time_created",
          "time_modified"
        ]
      },
      "DiskCreate": {
        "description": "Create-time parameters for a `Disk`",
        "type": "object",
        "properties": {
          "description": {
            "type": "string"
          },
          "disk_source": {
            "description": "initial source for this disk",
            "allOf": [
              {
                "$ref": "#/components/schemas/DiskSource"
              }
            ]
          },
          "name": {
            "$ref": "#/components/schemas/Name"
          },
          "size": {
            "description": "total size of the Disk in bytes",
            "allOf": [
              {
                "$ref": "#/components/schemas/ByteCount"
              }
            ]
          }
        },
        "required": [
          "description",
          "disk_source",
          "name",
          "size"
        ]
      },
      "DiskPath": {
        "type": "object",
        "properties": {
          "disk": {
            "description": "Name or ID of the disk",
            "allOf": [
              {
                "$ref": "#/components/schemas/NameOrId"
              }
            ]
          }
        },
        "required": [
          "disk"
        ]
      },
      "DiskResultsPage": {
        "description": "A single page of results",
        "type": "object",
        "properties": {
          "items": {
            "description": "list of items on this page of results",
            "type": "array",
            "items": {
              "$ref": "#/components/schemas/Disk"
            }
          },
          "next_page": {
            "nullable": true,
            "description": "token used to fetch the next page of results (if any)",
            "type": "string"
          }
        },
        "required": [
          "items"
        ]
      },
      "DiskSource": {
        "description": "Different sources for a disk",
        "oneOf": [
          {
            "description": "Create a blank disk",
            "type": "object",
            "properties": {
              "block_size": {
                "description": "size of blocks for this Disk. valid values are: 512, 2048, or 4096",
                "allOf": [
                  {
                    "$ref": "#/components/schemas/BlockSize"
                  }
                ]
              },
              "type": {
                "type": "string",
                "enum": [
                  "blank"
                ]
              }
            },
            "required": [
              "block_size",
              "type"
            ]
          },
          {
            "description": "Create a disk from a disk snapshot",
            "type": "object",
            "properties": {
              "snapshot_id": {
                "type": "string",
                "format": "uuid"
              },
              "type": {
                "type": "string",
                "enum": [
                  "snapshot"
                ]
              }
            },
            "required": [
              "snapshot_id",
              "type"
            ]
          },
          {
            "description": "Create a disk from an image",
            "type": "object",
            "properties": {
              "image_id": {
                "type": "string",
                "format": "uuid"
              },
              "type": {
                "type": "string",
                "enum": [
                  "image"
                ]
              }
            },
            "required": [
              "image_id",
              "type"
            ]
          },
          {
            "description": "Create a blank disk that will accept bulk writes or pull blocks from an external source.",
            "type": "object",
            "properties": {
              "block_size": {
                "$ref": "#/components/schemas/BlockSize"
              },
              "type": {
                "type": "string",
                "enum": [
                  "importing_blocks"
                ]
              }
            },
            "required": [
              "block_size",
              "type"
            ]
          }
        ]
      },
      "DiskState": {
        "description": "State of a Disk",
        "oneOf": [
          {
            "description": "Disk is being initialized",
            "type": "object",
            "properties": {
              "state": {
                "type": "string",
                "enum": [
                  "creating"
                ]
              }
            },
            "required": [
              "state"
            ]
          },
          {
            "description": "Disk is ready but detached from any Instance",
            "type": "object",
            "properties": {
              "state": {
                "type": "string",
                "enum": [
                  "detached"
                ]
              }
            },
            "required": [
              "state"
            ]
          },
          {
            "description": "Disk is ready to receive blocks from an external source",
            "type": "object",
            "properties": {
              "state": {
                "type": "string",
                "enum": [
                  "import_ready"
                ]
              }
            },
            "required": [
              "state"
            ]
          },
          {
            "description": "Disk is importing blocks from a URL",
            "type": "object",
            "properties": {
              "state": {
                "type": "string",
                "enum": [
                  "importing_from_url"
                ]
              }
            },
            "required": [
              "state"
            ]
          },
          {
            "description": "Disk is importing blocks from bulk writes",
            "type": "object",
            "properties": {
              "state": {
                "type": "string",
                "enum": [
                  "importing_from_bulk_writes"
                ]
              }
            },
            "required": [
              "state"
            ]
          },
          {
            "description": "Disk is being finalized to state Detached",
            "type": "object",
            "properties": {
              "state": {
                "type": "string",
                "enum": [
                  "finalizing"
                ]
              }
            },
            "required": [
              "state"
            ]
          },
          {
            "description": "Disk is undergoing maintenance",
            "type": "object",
            "properties": {
              "state": {
                "type": "string",
                "enum": [
                  "maintenance"
                ]
              }
            },
            "required": [
              "state"
            ]
          },
          {
            "description": "Disk is being attached to the given Instance",
            "type": "object",
            "properties": {
              "instance": {
                "type": "string",
                "format": "uuid"
              },
              "state": {
                "type": "string",
                "enum": [
                  "attaching"
                ]
              }
            },
            "required": [
              "instance",
              "state"
            ]
          },
          {
            "description": "Disk is attached to the given Instance",
            "type": "object",
            "properties": {
              "instance": {
                "type": "string",
                "format": "uuid"
              },
              "state": {
                "type": "string",
                "enum": [
                  "attached"
                ]
              }
            },
            "required": [
              "instance",
              "state"
            ]
          },
          {
            "description": "Disk is being detached from the given Instance",
            "type": "object",
            "properties": {
              "instance": {
                "type": "string",
                "format": "uuid"
              },
              "state": {
                "type": "string",
                "enum": [
                  "detaching"
                ]
              }
            },
            "required": [
              "instance",
              "state"
            ]
          },
          {
            "description": "Disk has been destroyed",
            "type": "object",
            "properties": {
              "state": {
                "type": "string",
                "enum": [
                  "destroyed"
                ]
              }
            },
            "required": [
              "state"
            ]
          },
          {
            "description": "Disk is unavailable",
            "type": "object",
            "properties": {
              "state": {
                "type": "string",
                "enum": [
                  "faulted"
                ]
              }
            },
            "required": [
              "state"
            ]
          }
        ]
      },
      "Error": {
        "description": "Error information from a response.",
        "type": "object",
        "properties": {
          "error_code": {
            "type": "string"
          },
          "message": {
            "type": "string"
          },
          "request_id": {
            "type": "string"
          }
        },
        "required": [
          "message",
          "request_id"
        ]
      },
      "ExternalIp": {
        "type": "object",
        "properties": {
          "ip": {
            "type": "string",
            "format": "ip"
          },
          "kind": {
            "$ref": "#/components/schemas/IpKind"
          }
        },
        "required": [
          "ip",
          "kind"
        ]
      },
      "ExternalIpCreate": {
        "description": "Parameters for creating an external IP address for instances.",
        "oneOf": [
          {
            "description": "An IP address providing both inbound and outbound access. The address is automatically-assigned from the provided IP Pool, or all available pools if not specified.",
            "type": "object",
            "properties": {
              "pool_name": {
                "nullable": true,
                "allOf": [
                  {
                    "$ref": "#/components/schemas/Name"
                  }
                ]
              },
              "type": {
                "type": "string",
                "enum": [
                  "ephemeral"
                ]
              }
            },
            "required": [
              "type"
            ]
          },
          {
            "description": "An IP address providing both inbound and outbound access. The address is an existing Floating IP object assigned to the current project.\n\nThe floating IP must not be in use by another instance or service.",
            "type": "object",
            "properties": {
              "floating_ip_name": {
                "$ref": "#/components/schemas/Name"
              },
              "type": {
                "type": "string",
                "enum": [
                  "floating"
                ]
              }
            },
            "required": [
              "floating_ip_name",
              "type"
            ]
          }
        ]
      },
      "ExternalIpResultsPage": {
        "description": "A single page of results",
        "type": "object",
        "properties": {
          "items": {
            "description": "list of items on this page of results",
            "type": "array",
            "items": {
              "$ref": "#/components/schemas/ExternalIp"
            }
          },
          "next_page": {
            "nullable": true,
            "description": "token used to fetch the next page of results (if any)",
            "type": "string"
          }
        },
        "required": [
          "items"
        ]
      },
      "FinalizeDisk": {
        "description": "Parameters for finalizing a disk",
        "type": "object",
        "properties": {
          "snapshot_name": {
            "nullable": true,
            "description": "If specified a snapshot of the disk will be created with the given name during finalization. If not specified, a snapshot for the disk will _not_ be created. A snapshot can be manually created once the disk transitions into the `Detached` state.",
            "allOf": [
              {
                "$ref": "#/components/schemas/Name"
              }
            ]
          }
        }
      },
      "FleetRole": {
        "type": "string",
        "enum": [
          "admin",
          "collaborator",
          "viewer"
        ]
      },
      "FleetRolePolicy": {
        "description": "Policy for a particular resource\n\nNote that the Policy only describes access granted explicitly for this resource.  The policies of parent resources can also cause a user to have access to this resource.",
        "type": "object",
        "properties": {
          "role_assignments": {
            "description": "Roles directly assigned on this resource",
            "type": "array",
            "items": {
              "$ref": "#/components/schemas/FleetRoleRoleAssignment"
            }
          }
        },
        "required": [
          "role_assignments"
        ]
      },
      "FleetRoleRoleAssignment": {
        "description": "Describes the assignment of a particular role on a particular resource to a particular identity (user, group, etc.)\n\nThe resource is not part of this structure.  Rather, `RoleAssignment`s are put into a `Policy` and that Policy is applied to a particular resource.",
        "type": "object",
        "properties": {
          "identity_id": {
            "type": "string",
            "format": "uuid"
          },
          "identity_type": {
            "$ref": "#/components/schemas/IdentityType"
          },
          "role_name": {
            "$ref": "#/components/schemas/FleetRole"
          }
        },
        "required": [
          "identity_id",
          "identity_type",
          "role_name"
        ]
      },
      "FloatingIp": {
        "description": "A Floating IP is a well-known IP address which can be attached and detached from instances.",
        "type": "object",
        "properties": {
          "description": {
            "description": "human-readable free-form text about a resource",
            "type": "string"
          },
          "id": {
            "description": "unique, immutable, system-controlled identifier for each resource",
            "type": "string",
            "format": "uuid"
          },
          "instance_id": {
            "nullable": true,
            "description": "The ID of the instance that this Floating IP is attached to, if it is presently in use.",
            "type": "string",
            "format": "uuid"
          },
          "ip": {
            "description": "The IP address held by this resource.",
            "type": "string",
            "format": "ip"
          },
          "name": {
            "description": "unique, mutable, user-controlled identifier for each resource",
            "allOf": [
              {
                "$ref": "#/components/schemas/Name"
              }
            ]
          },
          "project_id": {
            "description": "The project this resource exists within.",
            "type": "string",
            "format": "uuid"
          },
          "time_created": {
            "description": "timestamp when this resource was created",
            "type": "string",
            "format": "date-time"
          },
          "time_modified": {
            "description": "timestamp when this resource was last modified",
            "type": "string",
            "format": "date-time"
          }
        },
        "required": [
          "description",
          "id",
          "ip",
          "name",
          "project_id",
          "time_created",
          "time_modified"
        ]
      },
      "FloatingIpCreate": {
        "description": "Parameters for creating a new floating IP address for instances.",
        "type": "object",
        "properties": {
          "address": {
            "nullable": true,
            "description": "An IP address to reserve for use as a floating IP. This field is optional: when not set, an address will be automatically chosen from `pool`. If set, then the IP must be available in the resolved `pool`.",
            "type": "string",
            "format": "ip"
          },
          "description": {
            "type": "string"
          },
          "name": {
            "$ref": "#/components/schemas/Name"
          },
          "pool": {
            "nullable": true,
            "description": "The parent IP pool that a floating IP is pulled from. If unset, the default pool is selected.",
            "allOf": [
              {
                "$ref": "#/components/schemas/NameOrId"
              }
            ]
          }
        },
        "required": [
          "description",
          "name"
        ]
      },
      "FloatingIpResultsPage": {
        "description": "A single page of results",
        "type": "object",
        "properties": {
          "items": {
            "description": "list of items on this page of results",
            "type": "array",
            "items": {
              "$ref": "#/components/schemas/FloatingIp"
            }
          },
          "next_page": {
            "nullable": true,
            "description": "token used to fetch the next page of results (if any)",
            "type": "string"
          }
        },
        "required": [
          "items"
        ]
      },
      "Group": {
        "description": "View of a Group",
        "type": "object",
        "properties": {
          "display_name": {
            "description": "Human-readable name that can identify the group",
            "type": "string"
          },
          "id": {
            "type": "string",
            "format": "uuid"
          },
          "silo_id": {
            "description": "Uuid of the silo to which this group belongs",
            "type": "string",
            "format": "uuid"
          }
        },
        "required": [
          "display_name",
          "id",
          "silo_id"
        ]
      },
      "GroupResultsPage": {
        "description": "A single page of results",
        "type": "object",
        "properties": {
          "items": {
            "description": "list of items on this page of results",
            "type": "array",
            "items": {
              "$ref": "#/components/schemas/Group"
            }
          },
          "next_page": {
            "nullable": true,
            "description": "token used to fetch the next page of results (if any)",
            "type": "string"
          }
        },
        "required": [
          "items"
        ]
      },
      "Histogramdouble": {
        "description": "Histogram metric\n\nA histogram maintains the count of any number of samples, over a set of bins. Bins are specified on construction via their _left_ edges, inclusive. There can't be any \"gaps\" in the bins, and an additional bin may be added to the left, right, or both so that the bins extend to the entire range of the support.\n\nNote that any gaps, unsorted bins, or non-finite values will result in an error.",
        "type": "object",
        "properties": {
          "bins": {
            "type": "array",
            "items": {
              "$ref": "#/components/schemas/Bindouble"
            }
          },
          "n_samples": {
            "type": "integer",
            "format": "uint64",
            "minimum": 0
          },
          "start_time": {
            "type": "string",
            "format": "date-time"
          }
        },
        "required": [
          "bins",
          "n_samples",
          "start_time"
        ]
      },
      "Histogramfloat": {
        "description": "Histogram metric\n\nA histogram maintains the count of any number of samples, over a set of bins. Bins are specified on construction via their _left_ edges, inclusive. There can't be any \"gaps\" in the bins, and an additional bin may be added to the left, right, or both so that the bins extend to the entire range of the support.\n\nNote that any gaps, unsorted bins, or non-finite values will result in an error.",
        "type": "object",
        "properties": {
          "bins": {
            "type": "array",
            "items": {
              "$ref": "#/components/schemas/Binfloat"
            }
          },
          "n_samples": {
            "type": "integer",
            "format": "uint64",
            "minimum": 0
          },
          "start_time": {
            "type": "string",
            "format": "date-time"
          }
        },
        "required": [
          "bins",
          "n_samples",
          "start_time"
        ]
      },
      "Histogramint16": {
        "description": "Histogram metric\n\nA histogram maintains the count of any number of samples, over a set of bins. Bins are specified on construction via their _left_ edges, inclusive. There can't be any \"gaps\" in the bins, and an additional bin may be added to the left, right, or both so that the bins extend to the entire range of the support.\n\nNote that any gaps, unsorted bins, or non-finite values will result in an error.",
        "type": "object",
        "properties": {
          "bins": {
            "type": "array",
            "items": {
              "$ref": "#/components/schemas/Binint16"
            }
          },
          "n_samples": {
            "type": "integer",
            "format": "uint64",
            "minimum": 0
          },
          "start_time": {
            "type": "string",
            "format": "date-time"
          }
        },
        "required": [
          "bins",
          "n_samples",
          "start_time"
        ]
      },
      "Histogramint32": {
        "description": "Histogram metric\n\nA histogram maintains the count of any number of samples, over a set of bins. Bins are specified on construction via their _left_ edges, inclusive. There can't be any \"gaps\" in the bins, and an additional bin may be added to the left, right, or both so that the bins extend to the entire range of the support.\n\nNote that any gaps, unsorted bins, or non-finite values will result in an error.",
        "type": "object",
        "properties": {
          "bins": {
            "type": "array",
            "items": {
              "$ref": "#/components/schemas/Binint32"
            }
          },
          "n_samples": {
            "type": "integer",
            "format": "uint64",
            "minimum": 0
          },
          "start_time": {
            "type": "string",
            "format": "date-time"
          }
        },
        "required": [
          "bins",
          "n_samples",
          "start_time"
        ]
      },
      "Histogramint64": {
        "description": "Histogram metric\n\nA histogram maintains the count of any number of samples, over a set of bins. Bins are specified on construction via their _left_ edges, inclusive. There can't be any \"gaps\" in the bins, and an additional bin may be added to the left, right, or both so that the bins extend to the entire range of the support.\n\nNote that any gaps, unsorted bins, or non-finite values will result in an error.",
        "type": "object",
        "properties": {
          "bins": {
            "type": "array",
            "items": {
              "$ref": "#/components/schemas/Binint64"
            }
          },
          "n_samples": {
            "type": "integer",
            "format": "uint64",
            "minimum": 0
          },
          "start_time": {
            "type": "string",
            "format": "date-time"
          }
        },
        "required": [
          "bins",
          "n_samples",
          "start_time"
        ]
      },
      "Histogramint8": {
        "description": "Histogram metric\n\nA histogram maintains the count of any number of samples, over a set of bins. Bins are specified on construction via their _left_ edges, inclusive. There can't be any \"gaps\" in the bins, and an additional bin may be added to the left, right, or both so that the bins extend to the entire range of the support.\n\nNote that any gaps, unsorted bins, or non-finite values will result in an error.",
        "type": "object",
        "properties": {
          "bins": {
            "type": "array",
            "items": {
              "$ref": "#/components/schemas/Binint8"
            }
          },
          "n_samples": {
            "type": "integer",
            "format": "uint64",
            "minimum": 0
          },
          "start_time": {
            "type": "string",
            "format": "date-time"
          }
        },
        "required": [
          "bins",
          "n_samples",
          "start_time"
        ]
      },
      "Histogramuint16": {
        "description": "Histogram metric\n\nA histogram maintains the count of any number of samples, over a set of bins. Bins are specified on construction via their _left_ edges, inclusive. There can't be any \"gaps\" in the bins, and an additional bin may be added to the left, right, or both so that the bins extend to the entire range of the support.\n\nNote that any gaps, unsorted bins, or non-finite values will result in an error.",
        "type": "object",
        "properties": {
          "bins": {
            "type": "array",
            "items": {
              "$ref": "#/components/schemas/Binuint16"
            }
          },
          "n_samples": {
            "type": "integer",
            "format": "uint64",
            "minimum": 0
          },
          "start_time": {
            "type": "string",
            "format": "date-time"
          }
        },
        "required": [
          "bins",
          "n_samples",
          "start_time"
        ]
      },
      "Histogramuint32": {
        "description": "Histogram metric\n\nA histogram maintains the count of any number of samples, over a set of bins. Bins are specified on construction via their _left_ edges, inclusive. There can't be any \"gaps\" in the bins, and an additional bin may be added to the left, right, or both so that the bins extend to the entire range of the support.\n\nNote that any gaps, unsorted bins, or non-finite values will result in an error.",
        "type": "object",
        "properties": {
          "bins": {
            "type": "array",
            "items": {
              "$ref": "#/components/schemas/Binuint32"
            }
          },
          "n_samples": {
            "type": "integer",
            "format": "uint64",
            "minimum": 0
          },
          "start_time": {
            "type": "string",
            "format": "date-time"
          }
        },
        "required": [
          "bins",
          "n_samples",
          "start_time"
        ]
      },
      "Histogramuint64": {
        "description": "Histogram metric\n\nA histogram maintains the count of any number of samples, over a set of bins. Bins are specified on construction via their _left_ edges, inclusive. There can't be any \"gaps\" in the bins, and an additional bin may be added to the left, right, or both so that the bins extend to the entire range of the support.\n\nNote that any gaps, unsorted bins, or non-finite values will result in an error.",
        "type": "object",
        "properties": {
          "bins": {
            "type": "array",
            "items": {
              "$ref": "#/components/schemas/Binuint64"
            }
          },
          "n_samples": {
            "type": "integer",
            "format": "uint64",
            "minimum": 0
          },
          "start_time": {
            "type": "string",
            "format": "date-time"
          }
        },
        "required": [
          "bins",
          "n_samples",
          "start_time"
        ]
      },
      "Histogramuint8": {
        "description": "Histogram metric\n\nA histogram maintains the count of any number of samples, over a set of bins. Bins are specified on construction via their _left_ edges, inclusive. There can't be any \"gaps\" in the bins, and an additional bin may be added to the left, right, or both so that the bins extend to the entire range of the support.\n\nNote that any gaps, unsorted bins, or non-finite values will result in an error.",
        "type": "object",
        "properties": {
          "bins": {
            "type": "array",
            "items": {
              "$ref": "#/components/schemas/Binuint8"
            }
          },
          "n_samples": {
            "type": "integer",
            "format": "uint64",
            "minimum": 0
          },
          "start_time": {
            "type": "string",
            "format": "date-time"
          }
        },
        "required": [
          "bins",
          "n_samples",
          "start_time"
        ]
      },
      "IdentityProvider": {
        "description": "View of an Identity Provider",
        "type": "object",
        "properties": {
          "description": {
            "description": "human-readable free-form text about a resource",
            "type": "string"
          },
          "id": {
            "description": "unique, immutable, system-controlled identifier for each resource",
            "type": "string",
            "format": "uuid"
          },
          "name": {
            "description": "unique, mutable, user-controlled identifier for each resource",
            "allOf": [
              {
                "$ref": "#/components/schemas/Name"
              }
            ]
          },
          "provider_type": {
            "description": "Identity provider type",
            "allOf": [
              {
                "$ref": "#/components/schemas/IdentityProviderType"
              }
            ]
          },
          "time_created": {
            "description": "timestamp when this resource was created",
            "type": "string",
            "format": "date-time"
          },
          "time_modified": {
            "description": "timestamp when this resource was last modified",
            "type": "string",
            "format": "date-time"
          }
        },
        "required": [
          "description",
          "id",
          "name",
          "provider_type",
          "time_created",
          "time_modified"
        ]
      },
      "IdentityProviderResultsPage": {
        "description": "A single page of results",
        "type": "object",
        "properties": {
          "items": {
            "description": "list of items on this page of results",
            "type": "array",
            "items": {
              "$ref": "#/components/schemas/IdentityProvider"
            }
          },
          "next_page": {
            "nullable": true,
            "description": "token used to fetch the next page of results (if any)",
            "type": "string"
          }
        },
        "required": [
          "items"
        ]
      },
      "IdentityProviderType": {
        "oneOf": [
          {
            "description": "SAML identity provider",
            "type": "string",
            "enum": [
              "saml"
            ]
          }
        ]
      },
      "IdentityType": {
        "description": "Describes what kind of identity is described by an id",
        "type": "string",
        "enum": [
          "silo_user",
          "silo_group"
        ]
      },
      "IdpMetadataSource": {
        "oneOf": [
          {
            "type": "object",
            "properties": {
              "type": {
                "type": "string",
                "enum": [
                  "url"
                ]
              },
              "url": {
                "type": "string"
              }
            },
            "required": [
              "type",
              "url"
            ]
          },
          {
            "type": "object",
            "properties": {
              "data": {
                "type": "string"
              },
              "type": {
                "type": "string",
                "enum": [
                  "base64_encoded_xml"
                ]
              }
            },
            "required": [
              "data",
              "type"
            ]
          }
        ]
      },
      "Image": {
        "description": "View of an image\n\nIf `project_id` is present then the image is only visible inside that project. If it's not present then the image is visible to all projects in the silo.",
        "type": "object",
        "properties": {
          "block_size": {
            "description": "size of blocks in bytes",
            "allOf": [
              {
                "$ref": "#/components/schemas/ByteCount"
              }
            ]
          },
          "description": {
            "description": "human-readable free-form text about a resource",
            "type": "string"
          },
          "digest": {
            "nullable": true,
            "description": "Hash of the image contents, if applicable",
            "allOf": [
              {
                "$ref": "#/components/schemas/Digest"
              }
            ]
          },
          "id": {
            "description": "unique, immutable, system-controlled identifier for each resource",
            "type": "string",
            "format": "uuid"
          },
          "name": {
            "description": "unique, mutable, user-controlled identifier for each resource",
            "allOf": [
              {
                "$ref": "#/components/schemas/Name"
              }
            ]
          },
          "os": {
            "description": "The family of the operating system like Debian, Ubuntu, etc.",
            "type": "string"
          },
          "project_id": {
            "nullable": true,
            "description": "ID of the parent project if the image is a project image",
            "type": "string",
            "format": "uuid"
          },
          "size": {
            "description": "total size in bytes",
            "allOf": [
              {
                "$ref": "#/components/schemas/ByteCount"
              }
            ]
          },
          "time_created": {
            "description": "timestamp when this resource was created",
            "type": "string",
            "format": "date-time"
          },
          "time_modified": {
            "description": "timestamp when this resource was last modified",
            "type": "string",
            "format": "date-time"
          },
          "version": {
            "description": "Version of the operating system",
            "type": "string"
          }
        },
        "required": [
          "block_size",
          "description",
          "id",
          "name",
          "os",
          "size",
          "time_created",
          "time_modified",
          "version"
        ]
      },
      "ImageCreate": {
        "description": "Create-time parameters for an `Image`",
        "type": "object",
        "properties": {
          "description": {
            "type": "string"
          },
          "name": {
            "$ref": "#/components/schemas/Name"
          },
          "os": {
            "description": "The family of the operating system (e.g. Debian, Ubuntu, etc.)",
            "type": "string"
          },
          "source": {
            "description": "The source of the image's contents.",
            "allOf": [
              {
                "$ref": "#/components/schemas/ImageSource"
              }
            ]
          },
          "version": {
            "description": "The version of the operating system (e.g. 18.04, 20.04, etc.)",
            "type": "string"
          }
        },
        "required": [
          "description",
          "name",
          "os",
          "source",
          "version"
        ]
      },
      "ImageResultsPage": {
        "description": "A single page of results",
        "type": "object",
        "properties": {
          "items": {
            "description": "list of items on this page of results",
            "type": "array",
            "items": {
              "$ref": "#/components/schemas/Image"
            }
          },
          "next_page": {
            "nullable": true,
            "description": "token used to fetch the next page of results (if any)",
            "type": "string"
          }
        },
        "required": [
          "items"
        ]
      },
      "ImageSource": {
        "description": "The source of the underlying image.",
        "oneOf": [
          {
            "type": "object",
            "properties": {
              "id": {
                "type": "string",
                "format": "uuid"
              },
              "type": {
                "type": "string",
                "enum": [
                  "snapshot"
                ]
              }
            },
            "required": [
              "id",
              "type"
            ]
          },
          {
            "description": "Boot the Alpine ISO that ships with the Propolis zone. Intended for development purposes only.",
            "type": "object",
            "properties": {
              "type": {
                "type": "string",
                "enum": [
                  "you_can_boot_anything_as_long_as_its_alpine"
                ]
              }
            },
            "required": [
              "type"
            ]
          }
        ]
      },
      "ImportBlocksBulkWrite": {
        "description": "Parameters for importing blocks with a bulk write",
        "type": "object",
        "properties": {
          "base64_encoded_data": {
            "type": "string"
          },
          "offset": {
            "type": "integer",
            "format": "uint64",
            "minimum": 0
          }
        },
        "required": [
          "base64_encoded_data",
          "offset"
        ]
      },
      "Instance": {
        "description": "View of an Instance",
        "type": "object",
        "properties": {
          "description": {
            "description": "human-readable free-form text about a resource",
            "type": "string"
          },
          "hostname": {
            "description": "RFC1035-compliant hostname for the Instance.",
            "type": "string"
          },
          "id": {
            "description": "unique, immutable, system-controlled identifier for each resource",
            "type": "string",
            "format": "uuid"
          },
          "memory": {
            "description": "memory allocated for this Instance",
            "allOf": [
              {
                "$ref": "#/components/schemas/ByteCount"
              }
            ]
          },
          "name": {
            "description": "unique, mutable, user-controlled identifier for each resource",
            "allOf": [
              {
                "$ref": "#/components/schemas/Name"
              }
            ]
          },
          "ncpus": {
            "description": "number of CPUs allocated for this Instance",
            "allOf": [
              {
                "$ref": "#/components/schemas/InstanceCpuCount"
              }
            ]
          },
          "project_id": {
            "description": "id for the project containing this Instance",
            "type": "string",
            "format": "uuid"
          },
          "run_state": {
            "$ref": "#/components/schemas/InstanceState"
          },
          "time_created": {
            "description": "timestamp when this resource was created",
            "type": "string",
            "format": "date-time"
          },
          "time_modified": {
            "description": "timestamp when this resource was last modified",
            "type": "string",
            "format": "date-time"
          },
          "time_run_state_updated": {
            "type": "string",
            "format": "date-time"
          }
        },
        "required": [
          "description",
          "hostname",
          "id",
          "memory",
          "name",
          "ncpus",
          "project_id",
          "run_state",
          "time_created",
          "time_modified",
          "time_run_state_updated"
        ]
      },
      "InstanceCpuCount": {
        "description": "The number of CPUs in an Instance",
        "type": "integer",
        "format": "uint16",
        "minimum": 0
      },
      "InstanceCreate": {
        "description": "Create-time parameters for an `Instance`",
        "type": "object",
        "properties": {
          "description": {
            "type": "string"
          },
          "disks": {
            "description": "The disks to be created or attached for this instance.",
            "default": [],
            "type": "array",
            "items": {
              "$ref": "#/components/schemas/InstanceDiskAttachment"
            }
          },
          "external_ips": {
            "description": "The external IP addresses provided to this instance.\n\nBy default, all instances have outbound connectivity, but no inbound connectivity. These external addresses can be used to provide a fixed, known IP address for making inbound connections to the instance.",
            "default": [],
            "type": "array",
            "items": {
              "$ref": "#/components/schemas/ExternalIpCreate"
            }
          },
          "hostname": {
            "type": "string"
          },
          "memory": {
            "$ref": "#/components/schemas/ByteCount"
          },
          "name": {
            "$ref": "#/components/schemas/Name"
          },
          "ncpus": {
            "$ref": "#/components/schemas/InstanceCpuCount"
          },
          "network_interfaces": {
            "description": "The network interfaces to be created for this instance.",
            "default": {
              "type": "default"
            },
            "allOf": [
              {
                "$ref": "#/components/schemas/InstanceNetworkInterfaceAttachment"
              }
            ]
          },
          "start": {
            "description": "Should this instance be started upon creation; true by default.",
            "default": true,
            "type": "boolean"
          },
          "user_data": {
            "description": "User data for instance initialization systems (such as cloud-init). Must be a Base64-encoded string, as specified in RFC 4648 § 4 (+ and / characters with padding). Maximum 32 KiB unencoded data.",
            "default": "",
            "type": "string",
            "format": "byte"
          }
        },
        "required": [
          "description",
          "hostname",
          "memory",
          "name",
          "ncpus"
        ]
      },
      "InstanceDiskAttachment": {
        "description": "Describe the instance's disks at creation time",
        "oneOf": [
          {
            "description": "During instance creation, create and attach disks",
            "type": "object",
            "properties": {
              "description": {
                "type": "string"
              },
              "disk_source": {
                "description": "initial source for this disk",
                "allOf": [
                  {
                    "$ref": "#/components/schemas/DiskSource"
                  }
                ]
              },
              "name": {
                "$ref": "#/components/schemas/Name"
              },
              "size": {
                "description": "total size of the Disk in bytes",
                "allOf": [
                  {
                    "$ref": "#/components/schemas/ByteCount"
                  }
                ]
              },
              "type": {
                "type": "string",
                "enum": [
                  "create"
                ]
              }
            },
            "required": [
              "description",
              "disk_source",
              "name",
              "size",
              "type"
            ]
          },
          {
            "description": "During instance creation, attach this disk",
            "type": "object",
            "properties": {
              "name": {
                "description": "A disk name to attach",
                "allOf": [
                  {
                    "$ref": "#/components/schemas/Name"
                  }
                ]
              },
              "type": {
                "type": "string",
                "enum": [
                  "attach"
                ]
              }
            },
            "required": [
              "name",
              "type"
            ]
          }
        ]
      },
      "InstanceMigrate": {
        "description": "Migration parameters for an `Instance`",
        "type": "object",
        "properties": {
          "dst_sled_id": {
            "type": "string",
            "format": "uuid"
          }
        },
        "required": [
          "dst_sled_id"
        ]
      },
      "InstanceNetworkInterface": {
        "description": "An `InstanceNetworkInterface` represents a virtual network interface device attached to an instance.",
        "type": "object",
        "properties": {
          "description": {
            "description": "human-readable free-form text about a resource",
            "type": "string"
          },
          "id": {
            "description": "unique, immutable, system-controlled identifier for each resource",
            "type": "string",
            "format": "uuid"
          },
          "instance_id": {
            "description": "The Instance to which the interface belongs.",
            "type": "string",
            "format": "uuid"
          },
          "ip": {
            "description": "The IP address assigned to this interface.",
            "type": "string",
            "format": "ip"
          },
          "mac": {
            "description": "The MAC address assigned to this interface.",
            "allOf": [
              {
                "$ref": "#/components/schemas/MacAddr"
              }
            ]
          },
          "name": {
            "description": "unique, mutable, user-controlled identifier for each resource",
            "allOf": [
              {
                "$ref": "#/components/schemas/Name"
              }
            ]
          },
          "primary": {
            "description": "True if this interface is the primary for the instance to which it's attached.",
            "type": "boolean"
          },
          "subnet_id": {
            "description": "The subnet to which the interface belongs.",
            "type": "string",
            "format": "uuid"
          },
          "time_created": {
            "description": "timestamp when this resource was created",
            "type": "string",
            "format": "date-time"
          },
          "time_modified": {
            "description": "timestamp when this resource was last modified",
            "type": "string",
            "format": "date-time"
          },
          "vpc_id": {
            "description": "The VPC to which the interface belongs.",
            "type": "string",
            "format": "uuid"
          }
        },
        "required": [
          "description",
          "id",
          "instance_id",
          "ip",
          "mac",
          "name",
          "primary",
          "subnet_id",
          "time_created",
          "time_modified",
          "vpc_id"
        ]
      },
      "InstanceNetworkInterfaceAttachment": {
        "description": "Describes an attachment of an `InstanceNetworkInterface` to an `Instance`, at the time the instance is created.",
        "oneOf": [
          {
            "description": "Create one or more `InstanceNetworkInterface`s for the `Instance`.\n\nIf more than one interface is provided, then the first will be designated the primary interface for the instance.",
            "type": "object",
            "properties": {
              "params": {
                "type": "array",
                "items": {
                  "$ref": "#/components/schemas/InstanceNetworkInterfaceCreate"
                }
              },
              "type": {
                "type": "string",
                "enum": [
                  "create"
                ]
              }
            },
            "required": [
              "params",
              "type"
            ]
          },
          {
            "description": "The default networking configuration for an instance is to create a single primary interface with an automatically-assigned IP address. The IP will be pulled from the Project's default VPC / VPC Subnet.",
            "type": "object",
            "properties": {
              "type": {
                "type": "string",
                "enum": [
                  "default"
                ]
              }
            },
            "required": [
              "type"
            ]
          },
          {
            "description": "No network interfaces at all will be created for the instance.",
            "type": "object",
            "properties": {
              "type": {
                "type": "string",
                "enum": [
                  "none"
                ]
              }
            },
            "required": [
              "type"
            ]
          }
        ]
      },
      "InstanceNetworkInterfaceCreate": {
        "description": "Create-time parameters for an `InstanceNetworkInterface`",
        "type": "object",
        "properties": {
          "description": {
            "type": "string"
          },
          "ip": {
            "nullable": true,
            "description": "The IP address for the interface. One will be auto-assigned if not provided.",
            "type": "string",
            "format": "ip"
          },
          "name": {
            "$ref": "#/components/schemas/Name"
          },
          "subnet_name": {
            "description": "The VPC Subnet in which to create the interface.",
            "allOf": [
              {
                "$ref": "#/components/schemas/Name"
              }
            ]
          },
          "vpc_name": {
            "description": "The VPC in which to create the interface.",
            "allOf": [
              {
                "$ref": "#/components/schemas/Name"
              }
            ]
          }
        },
        "required": [
          "description",
          "name",
          "subnet_name",
          "vpc_name"
        ]
      },
      "InstanceNetworkInterfaceResultsPage": {
        "description": "A single page of results",
        "type": "object",
        "properties": {
          "items": {
            "description": "list of items on this page of results",
            "type": "array",
            "items": {
              "$ref": "#/components/schemas/InstanceNetworkInterface"
            }
          },
          "next_page": {
            "nullable": true,
            "description": "token used to fetch the next page of results (if any)",
            "type": "string"
          }
        },
        "required": [
          "items"
        ]
      },
      "InstanceNetworkInterfaceUpdate": {
        "description": "Parameters for updating an `InstanceNetworkInterface`\n\nNote that modifying IP addresses for an interface is not yet supported, a new interface must be created instead.",
        "type": "object",
        "properties": {
          "description": {
            "nullable": true,
            "type": "string"
          },
          "name": {
            "nullable": true,
            "allOf": [
              {
                "$ref": "#/components/schemas/Name"
              }
            ]
          },
          "primary": {
            "description": "Make a secondary interface the instance's primary interface.\n\nIf applied to a secondary interface, that interface will become the primary on the next reboot of the instance. Note that this may have implications for routing between instances, as the new primary interface will be on a distinct subnet from the previous primary interface.\n\nNote that this can only be used to select a new primary interface for an instance. Requests to change the primary interface into a secondary will return an error.",
            "default": false,
            "type": "boolean"
          }
        }
      },
      "InstanceResultsPage": {
        "description": "A single page of results",
        "type": "object",
        "properties": {
          "items": {
            "description": "list of items on this page of results",
            "type": "array",
            "items": {
              "$ref": "#/components/schemas/Instance"
            }
          },
          "next_page": {
            "nullable": true,
            "description": "token used to fetch the next page of results (if any)",
            "type": "string"
          }
        },
        "required": [
          "items"
        ]
      },
      "InstanceSerialConsoleData": {
        "description": "Contents of an Instance's serial console buffer.",
        "type": "object",
        "properties": {
          "data": {
            "description": "The bytes starting from the requested offset up to either the end of the buffer or the request's `max_bytes`. Provided as a u8 array rather than a string, as it may not be UTF-8.",
            "type": "array",
            "items": {
              "type": "integer",
              "format": "uint8",
              "minimum": 0
            }
          },
          "last_byte_offset": {
            "description": "The absolute offset since boot (suitable for use as `byte_offset` in a subsequent request) of the last byte returned in `data`.",
            "type": "integer",
            "format": "uint64",
            "minimum": 0
          }
        },
        "required": [
          "data",
          "last_byte_offset"
        ]
      },
      "InstanceState": {
        "description": "Running state of an Instance (primarily: booted or stopped)\n\nThis typically reflects whether it's starting, running, stopping, or stopped, but also includes states related to the Instance's lifecycle",
        "oneOf": [
          {
            "description": "The instance is being created.",
            "type": "string",
            "enum": [
              "creating"
            ]
          },
          {
            "description": "The instance is currently starting up.",
            "type": "string",
            "enum": [
              "starting"
            ]
          },
          {
            "description": "The instance is currently running.",
            "type": "string",
            "enum": [
              "running"
            ]
          },
          {
            "description": "The instance has been requested to stop and a transition to \"Stopped\" is imminent.",
            "type": "string",
            "enum": [
              "stopping"
            ]
          },
          {
            "description": "The instance is currently stopped.",
            "type": "string",
            "enum": [
              "stopped"
            ]
          },
          {
            "description": "The instance is in the process of rebooting - it will remain in the \"rebooting\" state until the VM is starting once more.",
            "type": "string",
            "enum": [
              "rebooting"
            ]
          },
          {
            "description": "The instance is in the process of migrating - it will remain in the \"migrating\" state until the migration process is complete and the destination propolis is ready to continue execution.",
            "type": "string",
            "enum": [
              "migrating"
            ]
          },
          {
            "description": "The instance is attempting to recover from a failure.",
            "type": "string",
            "enum": [
              "repairing"
            ]
          },
          {
            "description": "The instance has encountered a failure.",
            "type": "string",
            "enum": [
              "failed"
            ]
          },
          {
            "description": "The instance has been deleted.",
            "type": "string",
            "enum": [
              "destroyed"
            ]
          }
        ]
      },
      "IpKind": {
        "description": "The kind of an external IP address for an instance",
        "type": "string",
        "enum": [
          "ephemeral",
          "floating"
        ]
      },
      "IpNet": {
        "oneOf": [
          {
            "title": "v4",
            "allOf": [
              {
                "$ref": "#/components/schemas/Ipv4Net"
              }
            ]
          },
          {
            "title": "v6",
            "allOf": [
              {
                "$ref": "#/components/schemas/Ipv6Net"
              }
            ]
          }
        ]
      },
      "IpPool": {
        "description": "Identity-related metadata that's included in nearly all public API objects",
        "type": "object",
        "properties": {
          "description": {
            "description": "human-readable free-form text about a resource",
            "type": "string"
          },
          "id": {
            "description": "unique, immutable, system-controlled identifier for each resource",
            "type": "string",
            "format": "uuid"
          },
          "is_default": {
            "type": "boolean"
          },
          "name": {
            "description": "unique, mutable, user-controlled identifier for each resource",
            "allOf": [
              {
                "$ref": "#/components/schemas/Name"
              }
            ]
          },
          "silo_id": {
            "nullable": true,
            "type": "string",
            "format": "uuid"
          },
          "time_created": {
            "description": "timestamp when this resource was created",
            "type": "string",
            "format": "date-time"
          },
          "time_modified": {
            "description": "timestamp when this resource was last modified",
            "type": "string",
            "format": "date-time"
          }
        },
        "required": [
          "description",
          "id",
          "is_default",
          "name",
          "time_created",
          "time_modified"
        ]
      },
      "IpPoolCreate": {
        "description": "Create-time parameters for an `IpPool`",
        "type": "object",
        "properties": {
          "description": {
            "type": "string"
          },
          "is_default": {
            "description": "Whether the IP pool is considered a default pool for its scope (fleet or silo). If a pool is marked default and is associated with a silo, instances created in that silo will draw IPs from that pool unless another pool is specified at instance create time.",
            "default": false,
            "type": "boolean"
          },
          "name": {
            "$ref": "#/components/schemas/Name"
          },
          "silo": {
            "nullable": true,
            "description": "If an IP pool is associated with a silo, instance IP allocations in that silo can draw from that pool.",
            "allOf": [
              {
                "$ref": "#/components/schemas/NameOrId"
              }
            ]
          }
        },
        "required": [
          "description",
          "name"
        ]
      },
      "IpPoolRange": {
        "type": "object",
        "properties": {
          "id": {
            "type": "string",
            "format": "uuid"
          },
          "ip_pool_id": {
            "type": "string",
            "format": "uuid"
          },
          "range": {
            "$ref": "#/components/schemas/IpRange"
          },
          "time_created": {
            "type": "string",
            "format": "date-time"
          }
        },
        "required": [
          "id",
          "ip_pool_id",
          "range",
          "time_created"
        ]
      },
      "IpPoolRangeResultsPage": {
        "description": "A single page of results",
        "type": "object",
        "properties": {
          "items": {
            "description": "list of items on this page of results",
            "type": "array",
            "items": {
              "$ref": "#/components/schemas/IpPoolRange"
            }
          },
          "next_page": {
            "nullable": true,
            "description": "token used to fetch the next page of results (if any)",
            "type": "string"
          }
        },
        "required": [
          "items"
        ]
      },
      "IpPoolResultsPage": {
        "description": "A single page of results",
        "type": "object",
        "properties": {
          "items": {
            "description": "list of items on this page of results",
            "type": "array",
            "items": {
              "$ref": "#/components/schemas/IpPool"
            }
          },
          "next_page": {
            "nullable": true,
            "description": "token used to fetch the next page of results (if any)",
            "type": "string"
          }
        },
        "required": [
          "items"
        ]
      },
      "IpPoolUpdate": {
        "description": "Parameters for updating an IP Pool",
        "type": "object",
        "properties": {
          "description": {
            "nullable": true,
            "type": "string"
          },
          "name": {
            "nullable": true,
            "allOf": [
              {
                "$ref": "#/components/schemas/Name"
              }
            ]
          }
        }
      },
      "IpRange": {
        "oneOf": [
          {
            "title": "v4",
            "allOf": [
              {
                "$ref": "#/components/schemas/Ipv4Range"
              }
            ]
          },
          {
            "title": "v6",
            "allOf": [
              {
                "$ref": "#/components/schemas/Ipv6Range"
              }
            ]
          }
        ]
      },
      "Ipv4Net": {
        "example": "192.168.1.0/24",
        "title": "An IPv4 subnet",
        "description": "An IPv4 subnet, including prefix and subnet mask",
        "type": "string",
        "pattern": "^(([0-9]|[1-9][0-9]|1[0-9][0-9]|2[0-4][0-9]|25[0-5])\\.){3}([0-9]|[1-9][0-9]|1[0-9][0-9]|2[0-4][0-9]|25[0-5])/([0-9]|1[0-9]|2[0-9]|3[0-2])$"
      },
      "Ipv4Range": {
        "description": "A non-decreasing IPv4 address range, inclusive of both ends.\n\nThe first address must be less than or equal to the last address.",
        "type": "object",
        "properties": {
          "first": {
            "type": "string",
            "format": "ipv4"
          },
          "last": {
            "type": "string",
            "format": "ipv4"
          }
        },
        "required": [
          "first",
          "last"
        ]
      },
      "Ipv6Net": {
        "example": "fd12:3456::/64",
        "title": "An IPv6 subnet",
        "description": "An IPv6 subnet, including prefix and subnet mask",
        "type": "string",
        "pattern": "^([fF][dD])[0-9a-fA-F]{2}:(([0-9a-fA-F]{1,4}:){6}[0-9a-fA-F]{1,4}|([0-9a-fA-F]{1,4}:){1,6}:)([0-9a-fA-F]{1,4})?\\/([0-9]|[1-9][0-9]|1[0-1][0-9]|12[0-8])$"
      },
      "Ipv6Range": {
        "description": "A non-decreasing IPv6 address range, inclusive of both ends.\n\nThe first address must be less than or equal to the last address.",
        "type": "object",
        "properties": {
          "first": {
            "type": "string",
            "format": "ipv6"
          },
          "last": {
            "type": "string",
            "format": "ipv6"
          }
        },
        "required": [
          "first",
          "last"
        ]
      },
      "L4PortRange": {
        "example": "22",
        "title": "A range of IP ports",
        "description": "An inclusive-inclusive range of IP ports. The second port may be omitted to represent a single port",
        "type": "string",
        "pattern": "^[0-9]{1,5}(-[0-9]{1,5})?$",
        "minLength": 1,
        "maxLength": 11
      },
      "LinkConfig": {
        "description": "Switch link configuration.",
        "type": "object",
        "properties": {
          "autoneg": {
            "description": "Whether or not to set autonegotiation",
            "type": "boolean"
          },
          "fec": {
            "description": "The forward error correction mode of the link.",
            "allOf": [
              {
                "$ref": "#/components/schemas/LinkFec"
              }
            ]
          },
          "lldp": {
            "description": "The link-layer discovery protocol (LLDP) configuration for the link.",
            "allOf": [
              {
                "$ref": "#/components/schemas/LldpServiceConfig"
              }
            ]
          },
          "mtu": {
            "description": "Maximum transmission unit for the link.",
            "type": "integer",
            "format": "uint16",
            "minimum": 0
          },
          "speed": {
            "description": "The speed of the link.",
            "allOf": [
              {
                "$ref": "#/components/schemas/LinkSpeed"
              }
            ]
          }
        },
        "required": [
          "autoneg",
          "fec",
          "lldp",
          "mtu",
          "speed"
        ]
      },
      "LinkFec": {
        "description": "The forward error correction mode of a link.",
        "oneOf": [
          {
            "description": "Firecode foward error correction.",
            "type": "string",
            "enum": [
              "firecode"
            ]
          },
          {
            "description": "No forward error correction.",
            "type": "string",
            "enum": [
              "none"
            ]
          },
          {
            "description": "Reed-Solomon forward error correction.",
            "type": "string",
            "enum": [
              "rs"
            ]
          }
        ]
      },
      "LinkSpeed": {
        "description": "The speed of a link.",
        "oneOf": [
          {
            "description": "Zero gigabits per second.",
            "type": "string",
            "enum": [
              "speed0_g"
            ]
          },
          {
            "description": "1 gigabit per second.",
            "type": "string",
            "enum": [
              "speed1_g"
            ]
          },
          {
            "description": "10 gigabits per second.",
            "type": "string",
            "enum": [
              "speed10_g"
            ]
          },
          {
            "description": "25 gigabits per second.",
            "type": "string",
            "enum": [
              "speed25_g"
            ]
          },
          {
            "description": "40 gigabits per second.",
            "type": "string",
            "enum": [
              "speed40_g"
            ]
          },
          {
            "description": "50 gigabits per second.",
            "type": "string",
            "enum": [
              "speed50_g"
            ]
          },
          {
            "description": "100 gigabits per second.",
            "type": "string",
            "enum": [
              "speed100_g"
            ]
          },
          {
            "description": "200 gigabits per second.",
            "type": "string",
            "enum": [
              "speed200_g"
            ]
          },
          {
            "description": "400 gigabits per second.",
            "type": "string",
            "enum": [
              "speed400_g"
            ]
          }
        ]
      },
      "LldpServiceConfig": {
        "description": "The LLDP configuration associated with a port. LLDP may be either enabled or disabled, if enabled, an LLDP configuration must be provided by name or id.",
        "type": "object",
        "properties": {
          "enabled": {
            "description": "Whether or not LLDP is enabled.",
            "type": "boolean"
          },
          "lldp_config": {
            "nullable": true,
            "description": "A reference to the LLDP configuration used. Must not be `None` when `enabled` is `true`.",
            "allOf": [
              {
                "$ref": "#/components/schemas/NameOrId"
              }
            ]
          }
        },
        "required": [
          "enabled"
        ]
      },
      "LoopbackAddress": {
        "description": "A loopback address is an address that is assigned to a rack switch but is not associated with any particular port.",
        "type": "object",
        "properties": {
          "address": {
            "description": "The loopback IP address and prefix length.",
            "allOf": [
              {
                "$ref": "#/components/schemas/IpNet"
              }
            ]
          },
          "address_lot_block_id": {
            "description": "The address lot block this address came from.",
            "type": "string",
            "format": "uuid"
          },
          "id": {
            "description": "The id of the loopback address.",
            "type": "string",
            "format": "uuid"
          },
          "rack_id": {
            "description": "The id of the rack where this loopback address is assigned.",
            "type": "string",
            "format": "uuid"
          },
          "switch_location": {
            "description": "Switch location where this loopback address is assigned.",
            "type": "string"
          }
        },
        "required": [
          "address",
          "address_lot_block_id",
          "id",
          "rack_id",
          "switch_location"
        ]
      },
      "LoopbackAddressCreate": {
        "description": "Parameters for creating a loopback address on a particular rack switch.",
        "type": "object",
        "properties": {
          "address": {
            "description": "The address to create.",
            "type": "string",
            "format": "ip"
          },
          "address_lot": {
            "description": "The name or id of the address lot this loopback address will pull an address from.",
            "allOf": [
              {
                "$ref": "#/components/schemas/NameOrId"
              }
            ]
          },
          "anycast": {
            "description": "Address is an anycast address. This allows the address to be assigned to multiple locations simultaneously.",
            "type": "boolean"
          },
          "mask": {
            "description": "The subnet mask to use for the address.",
            "type": "integer",
            "format": "uint8",
            "minimum": 0
          },
          "rack_id": {
            "description": "The containing the switch this loopback address will be configured on.",
            "type": "string",
            "format": "uuid"
          },
          "switch_location": {
            "description": "The location of the switch within the rack this loopback address will be configured on.",
            "allOf": [
              {
                "$ref": "#/components/schemas/Name"
              }
            ]
          }
        },
        "required": [
          "address",
          "address_lot",
          "anycast",
          "mask",
          "rack_id",
          "switch_location"
        ]
      },
      "LoopbackAddressResultsPage": {
        "description": "A single page of results",
        "type": "object",
        "properties": {
          "items": {
            "description": "list of items on this page of results",
            "type": "array",
            "items": {
              "$ref": "#/components/schemas/LoopbackAddress"
            }
          },
          "next_page": {
            "nullable": true,
            "description": "token used to fetch the next page of results (if any)",
            "type": "string"
          }
        },
        "required": [
          "items"
        ]
      },
      "MacAddr": {
        "example": "ff:ff:ff:ff:ff:ff",
        "title": "A MAC address",
        "description": "A Media Access Control address, in EUI-48 format",
        "type": "string",
        "pattern": "^([0-9a-fA-F]{0,2}:){5}[0-9a-fA-F]{0,2}$",
        "minLength": 5,
        "maxLength": 17
      },
      "Measurement": {
        "description": "A `Measurement` is a timestamped datum from a single metric",
        "type": "object",
        "properties": {
          "datum": {
            "$ref": "#/components/schemas/Datum"
          },
          "timestamp": {
            "type": "string",
            "format": "date-time"
          }
        },
        "required": [
          "datum",
          "timestamp"
        ]
      },
      "MeasurementResultsPage": {
        "description": "A single page of results",
        "type": "object",
        "properties": {
          "items": {
            "description": "list of items on this page of results",
            "type": "array",
            "items": {
              "$ref": "#/components/schemas/Measurement"
            }
          },
          "next_page": {
            "nullable": true,
            "description": "token used to fetch the next page of results (if any)",
            "type": "string"
          }
        },
        "required": [
          "items"
        ]
      },
      "MissingDatum": {
        "type": "object",
        "properties": {
          "datum_type": {
            "$ref": "#/components/schemas/DatumType"
          },
          "start_time": {
            "nullable": true,
            "type": "string",
            "format": "date-time"
          }
        },
        "required": [
          "datum_type"
        ]
      },
      "Name": {
        "title": "A name unique within the parent collection",
        "description": "Names must begin with a lower case ASCII letter, be composed exclusively of lowercase ASCII, uppercase ASCII, numbers, and '-', and may not end with a '-'. Names cannot be a UUID though they may contain a UUID.",
        "type": "string",
        "pattern": "^(?![0-9a-fA-F]{8}-[0-9a-fA-F]{4}-[0-9a-fA-F]{4}-[0-9a-fA-F]{4}-[0-9a-fA-F]{12}$)^[a-z]([a-zA-Z0-9-]*[a-zA-Z0-9]+)?$",
        "minLength": 1,
        "maxLength": 63
      },
      "NameOrId": {
        "oneOf": [
          {
            "title": "id",
            "allOf": [
              {
                "type": "string",
                "format": "uuid"
              }
            ]
          },
          {
            "title": "name",
            "allOf": [
              {
                "$ref": "#/components/schemas/Name"
              }
            ]
          }
        ]
      },
      "Password": {
        "title": "A password used to authenticate a user",
        "description": "Passwords may be subject to additional constraints.",
        "type": "string",
        "maxLength": 512
      },
      "PhysicalDisk": {
        "description": "View of a Physical Disk\n\nPhysical disks reside in a particular sled and are used to store both Instance Disk data as well as internal metadata.",
        "type": "object",
        "properties": {
          "form_factor": {
            "$ref": "#/components/schemas/PhysicalDiskKind"
          },
          "id": {
            "description": "unique, immutable, system-controlled identifier for each resource",
            "type": "string",
            "format": "uuid"
          },
          "model": {
            "type": "string"
          },
          "serial": {
            "type": "string"
          },
          "sled_id": {
            "nullable": true,
            "description": "The sled to which this disk is attached, if any.",
            "type": "string",
            "format": "uuid"
          },
          "state": {
            "$ref": "#/components/schemas/PhysicalDiskState"
          },
          "time_created": {
            "description": "timestamp when this resource was created",
            "type": "string",
            "format": "date-time"
          },
          "time_modified": {
            "description": "timestamp when this resource was last modified",
            "type": "string",
            "format": "date-time"
          },
          "vendor": {
            "type": "string"
          }
        },
        "required": [
          "form_factor",
          "id",
          "model",
          "serial",
          "state",
          "time_created",
          "time_modified",
          "vendor"
        ]
      },
      "PhysicalDiskKind": {
        "description": "Describes the form factor of physical disks.",
        "type": "string",
        "enum": [
          "m2",
          "u2"
        ]
      },
      "PhysicalDiskResultsPage": {
        "description": "A single page of results",
        "type": "object",
        "properties": {
          "items": {
            "description": "list of items on this page of results",
            "type": "array",
            "items": {
              "$ref": "#/components/schemas/PhysicalDisk"
            }
          },
          "next_page": {
            "nullable": true,
            "description": "token used to fetch the next page of results (if any)",
            "type": "string"
          }
        },
        "required": [
          "items"
        ]
      },
<<<<<<< HEAD
      "PhysicalDiskState": {
        "oneOf": [
          {
            "description": "The disk is actively in-use.",
            "type": "string",
            "enum": [
              "active"
            ]
          },
          {
            "description": "The disk has been marked for removal, and is transitioning to the Inactive state.",
            "type": "string",
            "enum": [
              "draining"
            ]
          },
          {
            "description": "The disk is not in-use by the system.",
            "type": "string",
            "enum": [
              "inactive"
            ]
          }
        ]
      },
      "PhysicalDiskUpdate": {
        "description": "Updateable properties of a `PhysicalDisk`.",
        "oneOf": [
          {
            "description": "Prevents the disk from being used for future provisioning.\n\nThis does not immediately cause services to be evacuated from using the underlying disk, that process may happen asynchronously.",
            "type": "string",
            "enum": [
              "disable"
            ]
          }
        ]
      },
      "Project": {
        "description": "View of a Project",
=======
      "Ping": {
>>>>>>> a2cef18d
        "type": "object",
        "properties": {
          "status": {
            "description": "Whether the external API is reachable. Will always be Ok if the endpoint returns anything at all.",
            "allOf": [
              {
                "$ref": "#/components/schemas/PingStatus"
              }
            ]
          }
        },
        "required": [
          "status"
        ]
      },
      "PingStatus": {
        "type": "string",
        "enum": [
          "ok"
        ]
      },
      "Project": {
        "description": "View of a Project",
        "type": "object",
        "properties": {
          "description": {
            "description": "human-readable free-form text about a resource",
            "type": "string"
          },
          "id": {
            "description": "unique, immutable, system-controlled identifier for each resource",
            "type": "string",
            "format": "uuid"
          },
          "name": {
            "description": "unique, mutable, user-controlled identifier for each resource",
            "allOf": [
              {
                "$ref": "#/components/schemas/Name"
              }
            ]
          },
          "time_created": {
            "description": "timestamp when this resource was created",
            "type": "string",
            "format": "date-time"
          },
          "time_modified": {
            "description": "timestamp when this resource was last modified",
            "type": "string",
            "format": "date-time"
          }
        },
        "required": [
          "description",
          "id",
          "name",
          "time_created",
          "time_modified"
        ]
      },
      "ProjectCreate": {
        "description": "Create-time parameters for a `Project`",
        "type": "object",
        "properties": {
          "description": {
            "type": "string"
          },
          "name": {
            "$ref": "#/components/schemas/Name"
          }
        },
        "required": [
          "description",
          "name"
        ]
      },
      "ProjectResultsPage": {
        "description": "A single page of results",
        "type": "object",
        "properties": {
          "items": {
            "description": "list of items on this page of results",
            "type": "array",
            "items": {
              "$ref": "#/components/schemas/Project"
            }
          },
          "next_page": {
            "nullable": true,
            "description": "token used to fetch the next page of results (if any)",
            "type": "string"
          }
        },
        "required": [
          "items"
        ]
      },
      "ProjectRole": {
        "type": "string",
        "enum": [
          "admin",
          "collaborator",
          "viewer"
        ]
      },
      "ProjectRolePolicy": {
        "description": "Policy for a particular resource\n\nNote that the Policy only describes access granted explicitly for this resource.  The policies of parent resources can also cause a user to have access to this resource.",
        "type": "object",
        "properties": {
          "role_assignments": {
            "description": "Roles directly assigned on this resource",
            "type": "array",
            "items": {
              "$ref": "#/components/schemas/ProjectRoleRoleAssignment"
            }
          }
        },
        "required": [
          "role_assignments"
        ]
      },
      "ProjectRoleRoleAssignment": {
        "description": "Describes the assignment of a particular role on a particular resource to a particular identity (user, group, etc.)\n\nThe resource is not part of this structure.  Rather, `RoleAssignment`s are put into a `Policy` and that Policy is applied to a particular resource.",
        "type": "object",
        "properties": {
          "identity_id": {
            "type": "string",
            "format": "uuid"
          },
          "identity_type": {
            "$ref": "#/components/schemas/IdentityType"
          },
          "role_name": {
            "$ref": "#/components/schemas/ProjectRole"
          }
        },
        "required": [
          "identity_id",
          "identity_type",
          "role_name"
        ]
      },
      "ProjectUpdate": {
        "description": "Updateable properties of a `Project`",
        "type": "object",
        "properties": {
          "description": {
            "nullable": true,
            "type": "string"
          },
          "name": {
            "nullable": true,
            "allOf": [
              {
                "$ref": "#/components/schemas/Name"
              }
            ]
          }
        }
      },
      "Rack": {
        "description": "View of an Rack",
        "type": "object",
        "properties": {
          "id": {
            "description": "unique, immutable, system-controlled identifier for each resource",
            "type": "string",
            "format": "uuid"
          },
          "time_created": {
            "description": "timestamp when this resource was created",
            "type": "string",
            "format": "date-time"
          },
          "time_modified": {
            "description": "timestamp when this resource was last modified",
            "type": "string",
            "format": "date-time"
          }
        },
        "required": [
          "id",
          "time_created",
          "time_modified"
        ]
      },
      "RackResultsPage": {
        "description": "A single page of results",
        "type": "object",
        "properties": {
          "items": {
            "description": "list of items on this page of results",
            "type": "array",
            "items": {
              "$ref": "#/components/schemas/Rack"
            }
          },
          "next_page": {
            "nullable": true,
            "description": "token used to fetch the next page of results (if any)",
            "type": "string"
          }
        },
        "required": [
          "items"
        ]
      },
      "Role": {
        "description": "View of a Role",
        "type": "object",
        "properties": {
          "description": {
            "type": "string"
          },
          "name": {
            "$ref": "#/components/schemas/RoleName"
          }
        },
        "required": [
          "description",
          "name"
        ]
      },
      "RoleName": {
        "title": "A name for a built-in role",
        "description": "Role names consist of two string components separated by dot (\".\").",
        "type": "string",
        "pattern": "[a-z-]+\\.[a-z-]+",
        "maxLength": 63
      },
      "RoleResultsPage": {
        "description": "A single page of results",
        "type": "object",
        "properties": {
          "items": {
            "description": "list of items on this page of results",
            "type": "array",
            "items": {
              "$ref": "#/components/schemas/Role"
            }
          },
          "next_page": {
            "nullable": true,
            "description": "token used to fetch the next page of results (if any)",
            "type": "string"
          }
        },
        "required": [
          "items"
        ]
      },
      "Route": {
        "description": "A route to a destination network through a gateway address.",
        "type": "object",
        "properties": {
          "dst": {
            "description": "The route destination.",
            "allOf": [
              {
                "$ref": "#/components/schemas/IpNet"
              }
            ]
          },
          "gw": {
            "description": "The route gateway.",
            "type": "string",
            "format": "ip"
          },
          "vid": {
            "nullable": true,
            "description": "VLAN id the gateway is reachable over.",
            "type": "integer",
            "format": "uint16",
            "minimum": 0
          }
        },
        "required": [
          "dst",
          "gw"
        ]
      },
      "RouteConfig": {
        "description": "Route configuration data associated with a switch port configuration.",
        "type": "object",
        "properties": {
          "routes": {
            "description": "The set of routes assigned to a switch port.",
            "type": "array",
            "items": {
              "$ref": "#/components/schemas/Route"
            }
          }
        },
        "required": [
          "routes"
        ]
      },
      "SamlIdentityProvider": {
        "description": "Identity-related metadata that's included in nearly all public API objects",
        "type": "object",
        "properties": {
          "acs_url": {
            "description": "Service provider endpoint where the response will be sent",
            "type": "string"
          },
          "description": {
            "description": "human-readable free-form text about a resource",
            "type": "string"
          },
          "group_attribute_name": {
            "nullable": true,
            "description": "If set, attributes with this name will be considered to denote a user's group membership, where the values will be the group names.",
            "type": "string"
          },
          "id": {
            "description": "unique, immutable, system-controlled identifier for each resource",
            "type": "string",
            "format": "uuid"
          },
          "idp_entity_id": {
            "description": "IdP's entity id",
            "type": "string"
          },
          "name": {
            "description": "unique, mutable, user-controlled identifier for each resource",
            "allOf": [
              {
                "$ref": "#/components/schemas/Name"
              }
            ]
          },
          "public_cert": {
            "nullable": true,
            "description": "Optional request signing public certificate (base64 encoded der file)",
            "type": "string"
          },
          "slo_url": {
            "description": "Service provider endpoint where the idp should send log out requests",
            "type": "string"
          },
          "sp_client_id": {
            "description": "SP's client id",
            "type": "string"
          },
          "technical_contact_email": {
            "description": "Customer's technical contact for saml configuration",
            "type": "string"
          },
          "time_created": {
            "description": "timestamp when this resource was created",
            "type": "string",
            "format": "date-time"
          },
          "time_modified": {
            "description": "timestamp when this resource was last modified",
            "type": "string",
            "format": "date-time"
          }
        },
        "required": [
          "acs_url",
          "description",
          "id",
          "idp_entity_id",
          "name",
          "slo_url",
          "sp_client_id",
          "technical_contact_email",
          "time_created",
          "time_modified"
        ]
      },
      "SamlIdentityProviderCreate": {
        "description": "Create-time identity-related parameters",
        "type": "object",
        "properties": {
          "acs_url": {
            "description": "service provider endpoint where the response will be sent",
            "type": "string"
          },
          "description": {
            "type": "string"
          },
          "group_attribute_name": {
            "nullable": true,
            "description": "If set, SAML attributes with this name will be considered to denote a user's group membership, where the attribute value(s) should be a comma-separated list of group names.",
            "type": "string"
          },
          "idp_entity_id": {
            "description": "idp's entity id",
            "type": "string"
          },
          "idp_metadata_source": {
            "description": "the source of an identity provider metadata descriptor",
            "allOf": [
              {
                "$ref": "#/components/schemas/IdpMetadataSource"
              }
            ]
          },
          "name": {
            "$ref": "#/components/schemas/Name"
          },
          "signing_keypair": {
            "nullable": true,
            "description": "request signing key pair",
            "default": null,
            "allOf": [
              {
                "$ref": "#/components/schemas/DerEncodedKeyPair"
              }
            ]
          },
          "slo_url": {
            "description": "service provider endpoint where the idp should send log out requests",
            "type": "string"
          },
          "sp_client_id": {
            "description": "sp's client id",
            "type": "string"
          },
          "technical_contact_email": {
            "description": "customer's technical contact for saml configuration",
            "type": "string"
          }
        },
        "required": [
          "acs_url",
          "description",
          "idp_entity_id",
          "idp_metadata_source",
          "name",
          "slo_url",
          "sp_client_id",
          "technical_contact_email"
        ]
      },
      "ServiceUsingCertificate": {
        "description": "The service intended to use this certificate.",
        "oneOf": [
          {
            "description": "This certificate is intended for access to the external API.",
            "type": "string",
            "enum": [
              "external_api"
            ]
          }
        ]
      },
      "Silo": {
        "description": "View of a Silo\n\nA Silo is the highest level unit of isolation.",
        "type": "object",
        "properties": {
          "description": {
            "description": "human-readable free-form text about a resource",
            "type": "string"
          },
          "discoverable": {
            "description": "A silo where discoverable is false can be retrieved only by its id - it will not be part of the \"list all silos\" output.",
            "type": "boolean"
          },
          "id": {
            "description": "unique, immutable, system-controlled identifier for each resource",
            "type": "string",
            "format": "uuid"
          },
          "identity_mode": {
            "description": "How users and groups are managed in this Silo",
            "allOf": [
              {
                "$ref": "#/components/schemas/SiloIdentityMode"
              }
            ]
          },
          "mapped_fleet_roles": {
            "description": "Mapping of which Fleet roles are conferred by each Silo role\n\nThe default is that no Fleet roles are conferred by any Silo roles unless there's a corresponding entry in this map.",
            "type": "object",
            "additionalProperties": {
              "type": "array",
              "items": {
                "$ref": "#/components/schemas/FleetRole"
              },
              "uniqueItems": true
            }
          },
          "name": {
            "description": "unique, mutable, user-controlled identifier for each resource",
            "allOf": [
              {
                "$ref": "#/components/schemas/Name"
              }
            ]
          },
          "time_created": {
            "description": "timestamp when this resource was created",
            "type": "string",
            "format": "date-time"
          },
          "time_modified": {
            "description": "timestamp when this resource was last modified",
            "type": "string",
            "format": "date-time"
          }
        },
        "required": [
          "description",
          "discoverable",
          "id",
          "identity_mode",
          "mapped_fleet_roles",
          "name",
          "time_created",
          "time_modified"
        ]
      },
      "SiloCreate": {
        "description": "Create-time parameters for a `Silo`",
        "type": "object",
        "properties": {
          "admin_group_name": {
            "nullable": true,
            "description": "If set, this group will be created during Silo creation and granted the \"Silo Admin\" role. Identity providers can assert that users belong to this group and those users can log in and further initialize the Silo.\n\nNote that if configuring a SAML based identity provider, group_attribute_name must be set for users to be considered part of a group. See `SamlIdentityProviderCreate` for more information.",
            "type": "string"
          },
          "description": {
            "type": "string"
          },
          "discoverable": {
            "type": "boolean"
          },
          "identity_mode": {
            "$ref": "#/components/schemas/SiloIdentityMode"
          },
          "mapped_fleet_roles": {
            "description": "Mapping of which Fleet roles are conferred by each Silo role\n\nThe default is that no Fleet roles are conferred by any Silo roles unless there's a corresponding entry in this map.",
            "default": {},
            "type": "object",
            "additionalProperties": {
              "type": "array",
              "items": {
                "$ref": "#/components/schemas/FleetRole"
              },
              "uniqueItems": true
            }
          },
          "name": {
            "$ref": "#/components/schemas/Name"
          },
          "quotas": {
            "description": "Limits the amount of provisionable CPU, memory, and storage in the Silo. CPU and memory are only consumed by running instances, while storage is consumed by any disk or snapshot. A value of 0 means that resource is *not* provisionable.",
            "allOf": [
              {
                "$ref": "#/components/schemas/SiloQuotasCreate"
              }
            ]
          },
          "tls_certificates": {
            "description": "Initial TLS certificates to be used for the new Silo's console and API endpoints.  These should be valid for the Silo's DNS name(s).",
            "type": "array",
            "items": {
              "$ref": "#/components/schemas/CertificateCreate"
            }
          }
        },
        "required": [
          "description",
          "discoverable",
          "identity_mode",
          "name",
          "quotas",
          "tls_certificates"
        ]
      },
      "SiloIdentityMode": {
        "description": "Describes how identities are managed and users are authenticated in this Silo",
        "oneOf": [
          {
            "description": "Users are authenticated with SAML using an external authentication provider.  The system updates information about users and groups only during successful authentication (i.e,. \"JIT provisioning\" of users and groups).",
            "type": "string",
            "enum": [
              "saml_jit"
            ]
          },
          {
            "description": "The system is the source of truth about users.  There is no linkage to an external authentication provider or identity provider.",
            "type": "string",
            "enum": [
              "local_only"
            ]
          }
        ]
      },
      "SiloQuotas": {
        "description": "A collection of resource counts used to set the virtual capacity of a silo",
        "type": "object",
        "properties": {
          "cpus": {
            "description": "Number of virtual CPUs",
            "type": "integer",
            "format": "int64"
          },
          "memory": {
            "description": "Amount of memory in bytes",
            "allOf": [
              {
                "$ref": "#/components/schemas/ByteCount"
              }
            ]
          },
          "silo_id": {
            "type": "string",
            "format": "uuid"
          },
          "storage": {
            "description": "Amount of disk storage in bytes",
            "allOf": [
              {
                "$ref": "#/components/schemas/ByteCount"
              }
            ]
          }
        },
        "required": [
          "cpus",
          "memory",
          "silo_id",
          "storage"
        ]
      },
      "SiloQuotasCreate": {
        "description": "The amount of provisionable resources for a Silo",
        "type": "object",
        "properties": {
          "cpus": {
            "description": "The amount of virtual CPUs available for running instances in the Silo",
            "type": "integer",
            "format": "int64"
          },
          "memory": {
            "description": "The amount of RAM (in bytes) available for running instances in the Silo",
            "allOf": [
              {
                "$ref": "#/components/schemas/ByteCount"
              }
            ]
          },
          "storage": {
            "description": "The amount of storage (in bytes) available for disks or snapshots",
            "allOf": [
              {
                "$ref": "#/components/schemas/ByteCount"
              }
            ]
          }
        },
        "required": [
          "cpus",
          "memory",
          "storage"
        ]
      },
      "SiloQuotasResultsPage": {
        "description": "A single page of results",
        "type": "object",
        "properties": {
          "items": {
            "description": "list of items on this page of results",
            "type": "array",
            "items": {
              "$ref": "#/components/schemas/SiloQuotas"
            }
          },
          "next_page": {
            "nullable": true,
            "description": "token used to fetch the next page of results (if any)",
            "type": "string"
          }
        },
        "required": [
          "items"
        ]
      },
      "SiloQuotasUpdate": {
        "description": "Updateable properties of a Silo's resource limits. If a value is omitted it will not be updated.",
        "type": "object",
        "properties": {
          "cpus": {
            "nullable": true,
            "description": "The amount of virtual CPUs available for running instances in the Silo",
            "type": "integer",
            "format": "int64"
          },
          "memory": {
            "nullable": true,
            "description": "The amount of RAM (in bytes) available for running instances in the Silo",
            "allOf": [
              {
                "$ref": "#/components/schemas/ByteCount"
              }
            ]
          },
          "storage": {
            "nullable": true,
            "description": "The amount of storage (in bytes) available for disks or snapshots",
            "allOf": [
              {
                "$ref": "#/components/schemas/ByteCount"
              }
            ]
          }
        }
      },
      "SiloResultsPage": {
        "description": "A single page of results",
        "type": "object",
        "properties": {
          "items": {
            "description": "list of items on this page of results",
            "type": "array",
            "items": {
              "$ref": "#/components/schemas/Silo"
            }
          },
          "next_page": {
            "nullable": true,
            "description": "token used to fetch the next page of results (if any)",
            "type": "string"
          }
        },
        "required": [
          "items"
        ]
      },
      "SiloRole": {
        "type": "string",
        "enum": [
          "admin",
          "collaborator",
          "viewer"
        ]
      },
      "SiloRolePolicy": {
        "description": "Policy for a particular resource\n\nNote that the Policy only describes access granted explicitly for this resource.  The policies of parent resources can also cause a user to have access to this resource.",
        "type": "object",
        "properties": {
          "role_assignments": {
            "description": "Roles directly assigned on this resource",
            "type": "array",
            "items": {
              "$ref": "#/components/schemas/SiloRoleRoleAssignment"
            }
          }
        },
        "required": [
          "role_assignments"
        ]
      },
      "SiloRoleRoleAssignment": {
        "description": "Describes the assignment of a particular role on a particular resource to a particular identity (user, group, etc.)\n\nThe resource is not part of this structure.  Rather, `RoleAssignment`s are put into a `Policy` and that Policy is applied to a particular resource.",
        "type": "object",
        "properties": {
          "identity_id": {
            "type": "string",
            "format": "uuid"
          },
          "identity_type": {
            "$ref": "#/components/schemas/IdentityType"
          },
          "role_name": {
            "$ref": "#/components/schemas/SiloRole"
          }
        },
        "required": [
          "identity_id",
          "identity_type",
          "role_name"
        ]
      },
      "SiloUtilization": {
        "description": "View of a silo's resource utilization and capacity",
        "type": "object",
        "properties": {
          "allocated": {
            "description": "Accounts for the total amount of resources reserved for silos via their quotas",
            "allOf": [
              {
                "$ref": "#/components/schemas/VirtualResourceCounts"
              }
            ]
          },
          "provisioned": {
            "description": "Accounts for resources allocated by in silos like CPU or memory for running instances and storage for disks and snapshots Note that CPU and memory resources associated with a stopped instances are not counted here",
            "allOf": [
              {
                "$ref": "#/components/schemas/VirtualResourceCounts"
              }
            ]
          },
          "silo_id": {
            "type": "string",
            "format": "uuid"
          },
          "silo_name": {
            "$ref": "#/components/schemas/Name"
          }
        },
        "required": [
          "allocated",
          "provisioned",
          "silo_id",
          "silo_name"
        ]
      },
      "SiloUtilizationResultsPage": {
        "description": "A single page of results",
        "type": "object",
        "properties": {
          "items": {
            "description": "list of items on this page of results",
            "type": "array",
            "items": {
              "$ref": "#/components/schemas/SiloUtilization"
            }
          },
          "next_page": {
            "nullable": true,
            "description": "token used to fetch the next page of results (if any)",
            "type": "string"
          }
        },
        "required": [
          "items"
        ]
      },
      "Sled": {
        "description": "An operator's view of a Sled.",
        "type": "object",
        "properties": {
          "baseboard": {
            "$ref": "#/components/schemas/Baseboard"
          },
          "id": {
            "description": "unique, immutable, system-controlled identifier for each resource",
            "type": "string",
            "format": "uuid"
          },
          "provision_state": {
            "description": "The provision state of the sled.",
            "allOf": [
              {
                "$ref": "#/components/schemas/SledProvisionState"
              }
            ]
          },
          "rack_id": {
            "description": "The rack to which this Sled is currently attached",
            "type": "string",
            "format": "uuid"
          },
          "time_created": {
            "description": "timestamp when this resource was created",
            "type": "string",
            "format": "date-time"
          },
          "time_modified": {
            "description": "timestamp when this resource was last modified",
            "type": "string",
            "format": "date-time"
          },
          "usable_hardware_threads": {
            "description": "The number of hardware threads which can execute on this sled",
            "type": "integer",
            "format": "uint32",
            "minimum": 0
          },
          "usable_physical_ram": {
            "description": "Amount of RAM which may be used by the Sled's OS",
            "allOf": [
              {
                "$ref": "#/components/schemas/ByteCount"
              }
            ]
          }
        },
        "required": [
          "baseboard",
          "id",
          "provision_state",
          "rack_id",
          "time_created",
          "time_modified",
          "usable_hardware_threads",
          "usable_physical_ram"
        ]
      },
      "SledInstance": {
        "description": "An operator's view of an instance running on a given sled",
        "type": "object",
        "properties": {
          "active_sled_id": {
            "type": "string",
            "format": "uuid"
          },
          "id": {
            "description": "unique, immutable, system-controlled identifier for each resource",
            "type": "string",
            "format": "uuid"
          },
          "memory": {
            "type": "integer",
            "format": "int64"
          },
          "migration_id": {
            "nullable": true,
            "type": "string",
            "format": "uuid"
          },
          "name": {
            "$ref": "#/components/schemas/Name"
          },
          "ncpus": {
            "type": "integer",
            "format": "int64"
          },
          "project_name": {
            "$ref": "#/components/schemas/Name"
          },
          "silo_name": {
            "$ref": "#/components/schemas/Name"
          },
          "state": {
            "$ref": "#/components/schemas/InstanceState"
          },
          "time_created": {
            "description": "timestamp when this resource was created",
            "type": "string",
            "format": "date-time"
          },
          "time_modified": {
            "description": "timestamp when this resource was last modified",
            "type": "string",
            "format": "date-time"
          }
        },
        "required": [
          "active_sled_id",
          "id",
          "memory",
          "name",
          "ncpus",
          "project_name",
          "silo_name",
          "state",
          "time_created",
          "time_modified"
        ]
      },
      "SledInstanceResultsPage": {
        "description": "A single page of results",
        "type": "object",
        "properties": {
          "items": {
            "description": "list of items on this page of results",
            "type": "array",
            "items": {
              "$ref": "#/components/schemas/SledInstance"
            }
          },
          "next_page": {
            "nullable": true,
            "description": "token used to fetch the next page of results (if any)",
            "type": "string"
          }
        },
        "required": [
          "items"
        ]
      },
      "SledProvisionState": {
        "description": "The provision state of a sled.\n\nThis controls whether new resources are going to be provisioned on this sled.",
        "oneOf": [
          {
            "description": "New resources will be provisioned on this sled.",
            "type": "string",
            "enum": [
              "provisionable"
            ]
          },
          {
            "description": "New resources will not be provisioned on this sled. However, existing resources will continue to be on this sled unless manually migrated off.",
            "type": "string",
            "enum": [
              "non_provisionable"
            ]
          }
        ]
      },
      "SledProvisionStateParams": {
        "description": "Parameters for `sled_set_provision_state`.",
        "type": "object",
        "properties": {
          "state": {
            "description": "The provision state.",
            "allOf": [
              {
                "$ref": "#/components/schemas/SledProvisionState"
              }
            ]
          }
        },
        "required": [
          "state"
        ]
      },
      "SledProvisionStateResponse": {
        "description": "Response to `sled_set_provision_state`.",
        "type": "object",
        "properties": {
          "new_state": {
            "description": "The new provision state.",
            "allOf": [
              {
                "$ref": "#/components/schemas/SledProvisionState"
              }
            ]
          },
          "old_state": {
            "description": "The old provision state.",
            "allOf": [
              {
                "$ref": "#/components/schemas/SledProvisionState"
              }
            ]
          }
        },
        "required": [
          "new_state",
          "old_state"
        ]
      },
      "SledResultsPage": {
        "description": "A single page of results",
        "type": "object",
        "properties": {
          "items": {
            "description": "list of items on this page of results",
            "type": "array",
            "items": {
              "$ref": "#/components/schemas/Sled"
            }
          },
          "next_page": {
            "nullable": true,
            "description": "token used to fetch the next page of results (if any)",
            "type": "string"
          }
        },
        "required": [
          "items"
        ]
      },
      "Snapshot": {
        "description": "View of a Snapshot",
        "type": "object",
        "properties": {
          "description": {
            "description": "human-readable free-form text about a resource",
            "type": "string"
          },
          "disk_id": {
            "type": "string",
            "format": "uuid"
          },
          "id": {
            "description": "unique, immutable, system-controlled identifier for each resource",
            "type": "string",
            "format": "uuid"
          },
          "name": {
            "description": "unique, mutable, user-controlled identifier for each resource",
            "allOf": [
              {
                "$ref": "#/components/schemas/Name"
              }
            ]
          },
          "project_id": {
            "type": "string",
            "format": "uuid"
          },
          "size": {
            "$ref": "#/components/schemas/ByteCount"
          },
          "state": {
            "$ref": "#/components/schemas/SnapshotState"
          },
          "time_created": {
            "description": "timestamp when this resource was created",
            "type": "string",
            "format": "date-time"
          },
          "time_modified": {
            "description": "timestamp when this resource was last modified",
            "type": "string",
            "format": "date-time"
          }
        },
        "required": [
          "description",
          "disk_id",
          "id",
          "name",
          "project_id",
          "size",
          "state",
          "time_created",
          "time_modified"
        ]
      },
      "SnapshotCreate": {
        "description": "Create-time parameters for a `Snapshot`",
        "type": "object",
        "properties": {
          "description": {
            "type": "string"
          },
          "disk": {
            "description": "The disk to be snapshotted",
            "allOf": [
              {
                "$ref": "#/components/schemas/NameOrId"
              }
            ]
          },
          "name": {
            "$ref": "#/components/schemas/Name"
          }
        },
        "required": [
          "description",
          "disk",
          "name"
        ]
      },
      "SnapshotResultsPage": {
        "description": "A single page of results",
        "type": "object",
        "properties": {
          "items": {
            "description": "list of items on this page of results",
            "type": "array",
            "items": {
              "$ref": "#/components/schemas/Snapshot"
            }
          },
          "next_page": {
            "nullable": true,
            "description": "token used to fetch the next page of results (if any)",
            "type": "string"
          }
        },
        "required": [
          "items"
        ]
      },
      "SnapshotState": {
        "type": "string",
        "enum": [
          "creating",
          "ready",
          "faulted",
          "destroyed"
        ]
      },
      "SshKey": {
        "description": "View of an SSH Key",
        "type": "object",
        "properties": {
          "description": {
            "description": "human-readable free-form text about a resource",
            "type": "string"
          },
          "id": {
            "description": "unique, immutable, system-controlled identifier for each resource",
            "type": "string",
            "format": "uuid"
          },
          "name": {
            "description": "unique, mutable, user-controlled identifier for each resource",
            "allOf": [
              {
                "$ref": "#/components/schemas/Name"
              }
            ]
          },
          "public_key": {
            "description": "SSH public key, e.g., `\"ssh-ed25519 AAAAC3NzaC...\"`",
            "type": "string"
          },
          "silo_user_id": {
            "description": "The user to whom this key belongs",
            "type": "string",
            "format": "uuid"
          },
          "time_created": {
            "description": "timestamp when this resource was created",
            "type": "string",
            "format": "date-time"
          },
          "time_modified": {
            "description": "timestamp when this resource was last modified",
            "type": "string",
            "format": "date-time"
          }
        },
        "required": [
          "description",
          "id",
          "name",
          "public_key",
          "silo_user_id",
          "time_created",
          "time_modified"
        ]
      },
      "SshKeyCreate": {
        "description": "Create-time parameters for an `SshKey`",
        "type": "object",
        "properties": {
          "description": {
            "type": "string"
          },
          "name": {
            "$ref": "#/components/schemas/Name"
          },
          "public_key": {
            "description": "SSH public key, e.g., `\"ssh-ed25519 AAAAC3NzaC...\"`",
            "type": "string"
          }
        },
        "required": [
          "description",
          "name",
          "public_key"
        ]
      },
      "SshKeyResultsPage": {
        "description": "A single page of results",
        "type": "object",
        "properties": {
          "items": {
            "description": "list of items on this page of results",
            "type": "array",
            "items": {
              "$ref": "#/components/schemas/SshKey"
            }
          },
          "next_page": {
            "nullable": true,
            "description": "token used to fetch the next page of results (if any)",
            "type": "string"
          }
        },
        "required": [
          "items"
        ]
      },
      "Switch": {
        "description": "An operator's view of a Switch.",
        "type": "object",
        "properties": {
          "baseboard": {
            "$ref": "#/components/schemas/Baseboard"
          },
          "id": {
            "description": "unique, immutable, system-controlled identifier for each resource",
            "type": "string",
            "format": "uuid"
          },
          "rack_id": {
            "description": "The rack to which this Switch is currently attached",
            "type": "string",
            "format": "uuid"
          },
          "time_created": {
            "description": "timestamp when this resource was created",
            "type": "string",
            "format": "date-time"
          },
          "time_modified": {
            "description": "timestamp when this resource was last modified",
            "type": "string",
            "format": "date-time"
          }
        },
        "required": [
          "baseboard",
          "id",
          "rack_id",
          "time_created",
          "time_modified"
        ]
      },
      "SwitchInterfaceConfig": {
        "description": "A layer-3 switch interface configuration. When IPv6 is enabled, a link local address will be created for the interface.",
        "type": "object",
        "properties": {
          "kind": {
            "description": "What kind of switch interface this configuration represents.",
            "allOf": [
              {
                "$ref": "#/components/schemas/SwitchInterfaceKind"
              }
            ]
          },
          "v6_enabled": {
            "description": "Whether or not IPv6 is enabled.",
            "type": "boolean"
          }
        },
        "required": [
          "kind",
          "v6_enabled"
        ]
      },
      "SwitchInterfaceKind": {
        "description": "Indicates the kind for a switch interface.",
        "oneOf": [
          {
            "description": "Primary interfaces are associated with physical links. There is exactly one primary interface per physical link.",
            "type": "object",
            "properties": {
              "type": {
                "type": "string",
                "enum": [
                  "primary"
                ]
              }
            },
            "required": [
              "type"
            ]
          },
          {
            "description": "VLAN interfaces allow physical interfaces to be multiplexed onto multiple logical links, each distinguished by a 12-bit 802.1Q Ethernet tag.",
            "type": "object",
            "properties": {
              "type": {
                "type": "string",
                "enum": [
                  "vlan"
                ]
              },
              "vid": {
                "description": "The virtual network id (VID) that distinguishes this interface and is used for producing and consuming 802.1Q Ethernet tags. This field has a maximum value of 4095 as 802.1Q tags are twelve bits.",
                "type": "integer",
                "format": "uint16",
                "minimum": 0
              }
            },
            "required": [
              "type",
              "vid"
            ]
          },
          {
            "description": "Loopback interfaces are anchors for IP addresses that are not specific to any particular port.",
            "type": "object",
            "properties": {
              "type": {
                "type": "string",
                "enum": [
                  "loopback"
                ]
              }
            },
            "required": [
              "type"
            ]
          }
        ]
      },
      "SwitchLocation": {
        "description": "Identifies switch physical location",
        "oneOf": [
          {
            "description": "Switch in upper slot",
            "type": "string",
            "enum": [
              "switch0"
            ]
          },
          {
            "description": "Switch in lower slot",
            "type": "string",
            "enum": [
              "switch1"
            ]
          }
        ]
      },
      "SwitchPort": {
        "description": "A switch port represents a physical external port on a rack switch.",
        "type": "object",
        "properties": {
          "id": {
            "description": "The id of the switch port.",
            "type": "string",
            "format": "uuid"
          },
          "port_name": {
            "description": "The name of this switch port.",
            "type": "string"
          },
          "port_settings_id": {
            "nullable": true,
            "description": "The primary settings group of this switch port. Will be `None` until this switch port is configured.",
            "type": "string",
            "format": "uuid"
          },
          "rack_id": {
            "description": "The rack this switch port belongs to.",
            "type": "string",
            "format": "uuid"
          },
          "switch_location": {
            "description": "The switch location of this switch port.",
            "type": "string"
          }
        },
        "required": [
          "id",
          "port_name",
          "rack_id",
          "switch_location"
        ]
      },
      "SwitchPortAddressConfig": {
        "description": "An IP address configuration for a port settings object.",
        "type": "object",
        "properties": {
          "address": {
            "description": "The IP address and prefix.",
            "allOf": [
              {
                "$ref": "#/components/schemas/IpNet"
              }
            ]
          },
          "address_lot_block_id": {
            "description": "The id of the address lot block this address is drawn from.",
            "type": "string",
            "format": "uuid"
          },
          "interface_name": {
            "description": "The interface name this address belongs to.",
            "type": "string"
          },
          "port_settings_id": {
            "description": "The port settings object this address configuration belongs to.",
            "type": "string",
            "format": "uuid"
          }
        },
        "required": [
          "address",
          "address_lot_block_id",
          "interface_name",
          "port_settings_id"
        ]
      },
      "SwitchPortApplySettings": {
        "description": "Parameters for applying settings to switch ports.",
        "type": "object",
        "properties": {
          "port_settings": {
            "description": "A name or id to use when applying switch port settings.",
            "allOf": [
              {
                "$ref": "#/components/schemas/NameOrId"
              }
            ]
          }
        },
        "required": [
          "port_settings"
        ]
      },
      "SwitchPortBgpPeerConfig": {
        "description": "A BGP peer configuration for a port settings object.",
        "type": "object",
        "properties": {
          "addr": {
            "description": "The address of the peer.",
            "type": "string",
            "format": "ip"
          },
          "bgp_config_id": {
            "description": "The id of the global BGP configuration referenced by this peer configuration.",
            "type": "string",
            "format": "uuid"
          },
          "interface_name": {
            "description": "The interface name used to establish a peer session.",
            "type": "string"
          },
          "port_settings_id": {
            "description": "The port settings object this BGP configuration belongs to.",
            "type": "string",
            "format": "uuid"
          }
        },
        "required": [
          "addr",
          "bgp_config_id",
          "interface_name",
          "port_settings_id"
        ]
      },
      "SwitchPortConfig": {
        "description": "Physical switch port configuration.",
        "type": "object",
        "properties": {
          "geometry": {
            "description": "Link geometry for the switch port.",
            "allOf": [
              {
                "$ref": "#/components/schemas/SwitchPortGeometry"
              }
            ]
          }
        },
        "required": [
          "geometry"
        ]
      },
      "SwitchPortGeometry": {
        "description": "The link geometry associated with a switch port.",
        "oneOf": [
          {
            "description": "The port contains a single QSFP28 link with four lanes.",
            "type": "string",
            "enum": [
              "qsfp28x1"
            ]
          },
          {
            "description": "The port contains two QSFP28 links each with two lanes.",
            "type": "string",
            "enum": [
              "qsfp28x2"
            ]
          },
          {
            "description": "The port contains four SFP28 links each with one lane.",
            "type": "string",
            "enum": [
              "sfp28x4"
            ]
          }
        ]
      },
      "SwitchPortLinkConfig": {
        "description": "A link configuration for a port settings object.",
        "type": "object",
        "properties": {
          "link_name": {
            "description": "The name of this link.",
            "type": "string"
          },
          "lldp_service_config_id": {
            "description": "The link-layer discovery protocol service configuration id for this link.",
            "type": "string",
            "format": "uuid"
          },
          "mtu": {
            "description": "The maximum transmission unit for this link.",
            "type": "integer",
            "format": "uint16",
            "minimum": 0
          },
          "port_settings_id": {
            "description": "The port settings this link configuration belongs to.",
            "type": "string",
            "format": "uuid"
          }
        },
        "required": [
          "link_name",
          "lldp_service_config_id",
          "mtu",
          "port_settings_id"
        ]
      },
      "SwitchPortResultsPage": {
        "description": "A single page of results",
        "type": "object",
        "properties": {
          "items": {
            "description": "list of items on this page of results",
            "type": "array",
            "items": {
              "$ref": "#/components/schemas/SwitchPort"
            }
          },
          "next_page": {
            "nullable": true,
            "description": "token used to fetch the next page of results (if any)",
            "type": "string"
          }
        },
        "required": [
          "items"
        ]
      },
      "SwitchPortRouteConfig": {
        "description": "A route configuration for a port settings object.",
        "type": "object",
        "properties": {
          "dst": {
            "description": "The route's destination network.",
            "allOf": [
              {
                "$ref": "#/components/schemas/IpNet"
              }
            ]
          },
          "gw": {
            "description": "The route's gateway address.",
            "allOf": [
              {
                "$ref": "#/components/schemas/IpNet"
              }
            ]
          },
          "interface_name": {
            "description": "The interface name this route configuration is assigned to.",
            "type": "string"
          },
          "port_settings_id": {
            "description": "The port settings object this route configuration belongs to.",
            "type": "string",
            "format": "uuid"
          },
          "vlan_id": {
            "nullable": true,
            "description": "The VLAN identifier for the route. Use this if the gateway is reachable over an 802.1Q tagged L2 segment.",
            "type": "integer",
            "format": "uint16",
            "minimum": 0
          }
        },
        "required": [
          "dst",
          "gw",
          "interface_name",
          "port_settings_id"
        ]
      },
      "SwitchPortSettings": {
        "description": "A switch port settings identity whose id may be used to view additional details.",
        "type": "object",
        "properties": {
          "description": {
            "description": "human-readable free-form text about a resource",
            "type": "string"
          },
          "id": {
            "description": "unique, immutable, system-controlled identifier for each resource",
            "type": "string",
            "format": "uuid"
          },
          "name": {
            "description": "unique, mutable, user-controlled identifier for each resource",
            "allOf": [
              {
                "$ref": "#/components/schemas/Name"
              }
            ]
          },
          "time_created": {
            "description": "timestamp when this resource was created",
            "type": "string",
            "format": "date-time"
          },
          "time_modified": {
            "description": "timestamp when this resource was last modified",
            "type": "string",
            "format": "date-time"
          }
        },
        "required": [
          "description",
          "id",
          "name",
          "time_created",
          "time_modified"
        ]
      },
      "SwitchPortSettingsCreate": {
        "description": "Parameters for creating switch port settings. Switch port settings are the central data structure for setting up external networking. Switch port settings include link, interface, route, address and dynamic network protocol configuration.",
        "type": "object",
        "properties": {
          "addresses": {
            "description": "Addresses indexed by interface name.",
            "type": "object",
            "additionalProperties": {
              "$ref": "#/components/schemas/AddressConfig"
            }
          },
          "bgp_peers": {
            "description": "BGP peers indexed by interface name.",
            "type": "object",
            "additionalProperties": {
              "$ref": "#/components/schemas/BgpPeerConfig"
            }
          },
          "description": {
            "type": "string"
          },
          "groups": {
            "type": "array",
            "items": {
              "$ref": "#/components/schemas/NameOrId"
            }
          },
          "interfaces": {
            "description": "Interfaces indexed by link name.",
            "type": "object",
            "additionalProperties": {
              "$ref": "#/components/schemas/SwitchInterfaceConfig"
            }
          },
          "links": {
            "description": "Links indexed by phy name. On ports that are not broken out, this is always phy0. On a 2x breakout the options are phy0 and phy1, on 4x phy0-phy3, etc.",
            "type": "object",
            "additionalProperties": {
              "$ref": "#/components/schemas/LinkConfig"
            }
          },
          "name": {
            "$ref": "#/components/schemas/Name"
          },
          "port_config": {
            "$ref": "#/components/schemas/SwitchPortConfig"
          },
          "routes": {
            "description": "Routes indexed by interface name.",
            "type": "object",
            "additionalProperties": {
              "$ref": "#/components/schemas/RouteConfig"
            }
          }
        },
        "required": [
          "addresses",
          "bgp_peers",
          "description",
          "groups",
          "interfaces",
          "links",
          "name",
          "port_config",
          "routes"
        ]
      },
      "SwitchPortSettingsGroups": {
        "description": "This structure maps a port settings object to a port settings groups. Port settings objects may inherit settings from groups. This mapping defines the relationship between settings objects and the groups they reference.",
        "type": "object",
        "properties": {
          "port_settings_group_id": {
            "description": "The id of a port settings group being referenced by a port settings object.",
            "type": "string",
            "format": "uuid"
          },
          "port_settings_id": {
            "description": "The id of a port settings object referencing a port settings group.",
            "type": "string",
            "format": "uuid"
          }
        },
        "required": [
          "port_settings_group_id",
          "port_settings_id"
        ]
      },
      "SwitchPortSettingsResultsPage": {
        "description": "A single page of results",
        "type": "object",
        "properties": {
          "items": {
            "description": "list of items on this page of results",
            "type": "array",
            "items": {
              "$ref": "#/components/schemas/SwitchPortSettings"
            }
          },
          "next_page": {
            "nullable": true,
            "description": "token used to fetch the next page of results (if any)",
            "type": "string"
          }
        },
        "required": [
          "items"
        ]
      },
      "SwitchPortSettingsView": {
        "description": "This structure contains all port settings information in one place. It's a convenience data structure for getting a complete view of a particular port's settings.",
        "type": "object",
        "properties": {
          "addresses": {
            "description": "Layer 3 IP address settings.",
            "type": "array",
            "items": {
              "$ref": "#/components/schemas/SwitchPortAddressConfig"
            }
          },
          "bgp_peers": {
            "description": "BGP peer settings.",
            "type": "array",
            "items": {
              "$ref": "#/components/schemas/SwitchPortBgpPeerConfig"
            }
          },
          "groups": {
            "description": "Switch port settings included from other switch port settings groups.",
            "type": "array",
            "items": {
              "$ref": "#/components/schemas/SwitchPortSettingsGroups"
            }
          },
          "interfaces": {
            "description": "Layer 3 interface settings.",
            "type": "array",
            "items": {
              "$ref": "#/components/schemas/SwitchInterfaceConfig"
            }
          },
          "link_lldp": {
            "description": "Link-layer discovery protocol (LLDP) settings.",
            "type": "array",
            "items": {
              "$ref": "#/components/schemas/LldpServiceConfig"
            }
          },
          "links": {
            "description": "Layer 2 link settings.",
            "type": "array",
            "items": {
              "$ref": "#/components/schemas/SwitchPortLinkConfig"
            }
          },
          "port": {
            "description": "Layer 1 physical port settings.",
            "allOf": [
              {
                "$ref": "#/components/schemas/SwitchPortConfig"
              }
            ]
          },
          "routes": {
            "description": "IP route settings.",
            "type": "array",
            "items": {
              "$ref": "#/components/schemas/SwitchPortRouteConfig"
            }
          },
          "settings": {
            "description": "The primary switch port settings handle.",
            "allOf": [
              {
                "$ref": "#/components/schemas/SwitchPortSettings"
              }
            ]
          },
          "vlan_interfaces": {
            "description": "Vlan interface settings.",
            "type": "array",
            "items": {
              "$ref": "#/components/schemas/SwitchVlanInterfaceConfig"
            }
          }
        },
        "required": [
          "addresses",
          "bgp_peers",
          "groups",
          "interfaces",
          "link_lldp",
          "links",
          "port",
          "routes",
          "settings",
          "vlan_interfaces"
        ]
      },
      "SwitchResultsPage": {
        "description": "A single page of results",
        "type": "object",
        "properties": {
          "items": {
            "description": "list of items on this page of results",
            "type": "array",
            "items": {
              "$ref": "#/components/schemas/Switch"
            }
          },
          "next_page": {
            "nullable": true,
            "description": "token used to fetch the next page of results (if any)",
            "type": "string"
          }
        },
        "required": [
          "items"
        ]
      },
      "SwitchVlanInterfaceConfig": {
        "description": "A switch port VLAN interface configuration for a port settings object.",
        "type": "object",
        "properties": {
          "interface_config_id": {
            "description": "The switch interface configuration this VLAN interface configuration belongs to.",
            "type": "string",
            "format": "uuid"
          },
          "vlan_id": {
            "description": "The virtual network id for this interface that is used for producing and consuming 802.1Q Ethernet tags. This field has a maximum value of 4095 as 802.1Q tags are twelve bits.",
            "type": "integer",
            "format": "uint16",
            "minimum": 0
          }
        },
        "required": [
          "interface_config_id",
          "vlan_id"
        ]
      },
      "UninitializedSled": {
        "description": "A sled that has not been added to an initialized rack yet",
        "type": "object",
        "properties": {
          "baseboard": {
            "$ref": "#/components/schemas/Baseboard"
          },
          "cubby": {
            "type": "integer",
            "format": "uint16",
            "minimum": 0
          },
          "rack_id": {
            "type": "string",
            "format": "uuid"
          }
        },
        "required": [
          "baseboard",
          "cubby",
          "rack_id"
        ]
      },
      "UninitializedSledResultsPage": {
        "description": "A single page of results",
        "type": "object",
        "properties": {
          "items": {
            "description": "list of items on this page of results",
            "type": "array",
            "items": {
              "$ref": "#/components/schemas/UninitializedSled"
            }
          },
          "next_page": {
            "nullable": true,
            "description": "token used to fetch the next page of results (if any)",
            "type": "string"
          }
        },
        "required": [
          "items"
        ]
      },
      "User": {
        "description": "View of a User",
        "type": "object",
        "properties": {
          "display_name": {
            "description": "Human-readable name that can identify the user",
            "type": "string"
          },
          "id": {
            "type": "string",
            "format": "uuid"
          },
          "silo_id": {
            "description": "Uuid of the silo to which this user belongs",
            "type": "string",
            "format": "uuid"
          }
        },
        "required": [
          "display_name",
          "id",
          "silo_id"
        ]
      },
      "UserBuiltin": {
        "description": "View of a Built-in User\n\nA Built-in User is explicitly created as opposed to being derived from an Identify Provider.",
        "type": "object",
        "properties": {
          "description": {
            "description": "human-readable free-form text about a resource",
            "type": "string"
          },
          "id": {
            "description": "unique, immutable, system-controlled identifier for each resource",
            "type": "string",
            "format": "uuid"
          },
          "name": {
            "description": "unique, mutable, user-controlled identifier for each resource",
            "allOf": [
              {
                "$ref": "#/components/schemas/Name"
              }
            ]
          },
          "time_created": {
            "description": "timestamp when this resource was created",
            "type": "string",
            "format": "date-time"
          },
          "time_modified": {
            "description": "timestamp when this resource was last modified",
            "type": "string",
            "format": "date-time"
          }
        },
        "required": [
          "description",
          "id",
          "name",
          "time_created",
          "time_modified"
        ]
      },
      "UserBuiltinResultsPage": {
        "description": "A single page of results",
        "type": "object",
        "properties": {
          "items": {
            "description": "list of items on this page of results",
            "type": "array",
            "items": {
              "$ref": "#/components/schemas/UserBuiltin"
            }
          },
          "next_page": {
            "nullable": true,
            "description": "token used to fetch the next page of results (if any)",
            "type": "string"
          }
        },
        "required": [
          "items"
        ]
      },
      "UserCreate": {
        "description": "Create-time parameters for a `User`",
        "type": "object",
        "properties": {
          "external_id": {
            "description": "username used to log in",
            "allOf": [
              {
                "$ref": "#/components/schemas/UserId"
              }
            ]
          },
          "password": {
            "description": "how to set the user's login password",
            "allOf": [
              {
                "$ref": "#/components/schemas/UserPassword"
              }
            ]
          }
        },
        "required": [
          "external_id",
          "password"
        ]
      },
      "UserId": {
        "title": "A name unique within the parent collection",
        "description": "Names must begin with a lower case ASCII letter, be composed exclusively of lowercase ASCII, uppercase ASCII, numbers, and '-', and may not end with a '-'. Names cannot be a UUID though they may contain a UUID.",
        "type": "string",
        "pattern": "^(?![0-9a-fA-F]{8}-[0-9a-fA-F]{4}-[0-9a-fA-F]{4}-[0-9a-fA-F]{4}-[0-9a-fA-F]{12}$)^[a-z]([a-zA-Z0-9-]*[a-zA-Z0-9]+)?$",
        "minLength": 1,
        "maxLength": 63
      },
      "UserPassword": {
        "description": "Parameters for setting a user's password",
        "oneOf": [
          {
            "description": "Sets the user's password to the provided value",
            "type": "object",
            "properties": {
              "mode": {
                "type": "string",
                "enum": [
                  "password"
                ]
              },
              "value": {
                "$ref": "#/components/schemas/Password"
              }
            },
            "required": [
              "mode",
              "value"
            ]
          },
          {
            "description": "Invalidates any current password (disabling password authentication)",
            "type": "object",
            "properties": {
              "mode": {
                "type": "string",
                "enum": [
                  "login_disallowed"
                ]
              }
            },
            "required": [
              "mode"
            ]
          }
        ]
      },
      "UserResultsPage": {
        "description": "A single page of results",
        "type": "object",
        "properties": {
          "items": {
            "description": "list of items on this page of results",
            "type": "array",
            "items": {
              "$ref": "#/components/schemas/User"
            }
          },
          "next_page": {
            "nullable": true,
            "description": "token used to fetch the next page of results (if any)",
            "type": "string"
          }
        },
        "required": [
          "items"
        ]
      },
      "UsernamePasswordCredentials": {
        "description": "Credentials for local user login",
        "type": "object",
        "properties": {
          "password": {
            "$ref": "#/components/schemas/Password"
          },
          "username": {
            "$ref": "#/components/schemas/UserId"
          }
        },
        "required": [
          "password",
          "username"
        ]
      },
      "Utilization": {
        "description": "View of the current silo's resource utilization and capacity",
        "type": "object",
        "properties": {
          "capacity": {
            "description": "The total amount of resources that can be provisioned in this silo Actions that would exceed this limit will fail",
            "allOf": [
              {
                "$ref": "#/components/schemas/VirtualResourceCounts"
              }
            ]
          },
          "provisioned": {
            "description": "Accounts for resources allocated to running instances or storage allocated via disks or snapshots Note that CPU and memory resources associated with a stopped instances are not counted here whereas associated disks will still be counted",
            "allOf": [
              {
                "$ref": "#/components/schemas/VirtualResourceCounts"
              }
            ]
          }
        },
        "required": [
          "capacity",
          "provisioned"
        ]
      },
      "VirtualResourceCounts": {
        "description": "A collection of resource counts used to describe capacity and utilization",
        "type": "object",
        "properties": {
          "cpus": {
            "description": "Number of virtual CPUs",
            "type": "integer",
            "format": "int64"
          },
          "memory": {
            "description": "Amount of memory in bytes",
            "allOf": [
              {
                "$ref": "#/components/schemas/ByteCount"
              }
            ]
          },
          "storage": {
            "description": "Amount of disk storage in bytes",
            "allOf": [
              {
                "$ref": "#/components/schemas/ByteCount"
              }
            ]
          }
        },
        "required": [
          "cpus",
          "memory",
          "storage"
        ]
      },
      "Vpc": {
        "description": "View of a VPC",
        "type": "object",
        "properties": {
          "description": {
            "description": "human-readable free-form text about a resource",
            "type": "string"
          },
          "dns_name": {
            "description": "The name used for the VPC in DNS.",
            "allOf": [
              {
                "$ref": "#/components/schemas/Name"
              }
            ]
          },
          "id": {
            "description": "unique, immutable, system-controlled identifier for each resource",
            "type": "string",
            "format": "uuid"
          },
          "ipv6_prefix": {
            "description": "The unique local IPv6 address range for subnets in this VPC",
            "allOf": [
              {
                "$ref": "#/components/schemas/Ipv6Net"
              }
            ]
          },
          "name": {
            "description": "unique, mutable, user-controlled identifier for each resource",
            "allOf": [
              {
                "$ref": "#/components/schemas/Name"
              }
            ]
          },
          "project_id": {
            "description": "id for the project containing this VPC",
            "type": "string",
            "format": "uuid"
          },
          "system_router_id": {
            "description": "id for the system router where subnet default routes are registered",
            "type": "string",
            "format": "uuid"
          },
          "time_created": {
            "description": "timestamp when this resource was created",
            "type": "string",
            "format": "date-time"
          },
          "time_modified": {
            "description": "timestamp when this resource was last modified",
            "type": "string",
            "format": "date-time"
          }
        },
        "required": [
          "description",
          "dns_name",
          "id",
          "ipv6_prefix",
          "name",
          "project_id",
          "system_router_id",
          "time_created",
          "time_modified"
        ]
      },
      "VpcCreate": {
        "description": "Create-time parameters for a `Vpc`",
        "type": "object",
        "properties": {
          "description": {
            "type": "string"
          },
          "dns_name": {
            "$ref": "#/components/schemas/Name"
          },
          "ipv6_prefix": {
            "nullable": true,
            "description": "The IPv6 prefix for this VPC\n\nAll IPv6 subnets created from this VPC must be taken from this range, which should be a Unique Local Address in the range `fd00::/48`. The default VPC Subnet will have the first `/64` range from this prefix.",
            "allOf": [
              {
                "$ref": "#/components/schemas/Ipv6Net"
              }
            ]
          },
          "name": {
            "$ref": "#/components/schemas/Name"
          }
        },
        "required": [
          "description",
          "dns_name",
          "name"
        ]
      },
      "VpcFirewallRule": {
        "description": "A single rule in a VPC firewall",
        "type": "object",
        "properties": {
          "action": {
            "description": "whether traffic matching the rule should be allowed or dropped",
            "allOf": [
              {
                "$ref": "#/components/schemas/VpcFirewallRuleAction"
              }
            ]
          },
          "description": {
            "description": "human-readable free-form text about a resource",
            "type": "string"
          },
          "direction": {
            "description": "whether this rule is for incoming or outgoing traffic",
            "allOf": [
              {
                "$ref": "#/components/schemas/VpcFirewallRuleDirection"
              }
            ]
          },
          "filters": {
            "description": "reductions on the scope of the rule",
            "allOf": [
              {
                "$ref": "#/components/schemas/VpcFirewallRuleFilter"
              }
            ]
          },
          "id": {
            "description": "unique, immutable, system-controlled identifier for each resource",
            "type": "string",
            "format": "uuid"
          },
          "name": {
            "description": "unique, mutable, user-controlled identifier for each resource",
            "allOf": [
              {
                "$ref": "#/components/schemas/Name"
              }
            ]
          },
          "priority": {
            "description": "the relative priority of this rule",
            "type": "integer",
            "format": "uint16",
            "minimum": 0
          },
          "status": {
            "description": "whether this rule is in effect",
            "allOf": [
              {
                "$ref": "#/components/schemas/VpcFirewallRuleStatus"
              }
            ]
          },
          "targets": {
            "description": "list of sets of instances that the rule applies to",
            "type": "array",
            "items": {
              "$ref": "#/components/schemas/VpcFirewallRuleTarget"
            }
          },
          "time_created": {
            "description": "timestamp when this resource was created",
            "type": "string",
            "format": "date-time"
          },
          "time_modified": {
            "description": "timestamp when this resource was last modified",
            "type": "string",
            "format": "date-time"
          },
          "vpc_id": {
            "description": "the VPC to which this rule belongs",
            "type": "string",
            "format": "uuid"
          }
        },
        "required": [
          "action",
          "description",
          "direction",
          "filters",
          "id",
          "name",
          "priority",
          "status",
          "targets",
          "time_created",
          "time_modified",
          "vpc_id"
        ]
      },
      "VpcFirewallRuleAction": {
        "type": "string",
        "enum": [
          "allow",
          "deny"
        ]
      },
      "VpcFirewallRuleDirection": {
        "type": "string",
        "enum": [
          "inbound",
          "outbound"
        ]
      },
      "VpcFirewallRuleFilter": {
        "description": "Filter for a firewall rule. A given packet must match every field that is present for the rule to apply to it. A packet matches a field if any entry in that field matches the packet.",
        "type": "object",
        "properties": {
          "hosts": {
            "nullable": true,
            "description": "If present, the sources (if incoming) or destinations (if outgoing) this rule applies to.",
            "type": "array",
            "items": {
              "$ref": "#/components/schemas/VpcFirewallRuleHostFilter"
            }
          },
          "ports": {
            "nullable": true,
            "description": "If present, the destination ports this rule applies to.",
            "type": "array",
            "items": {
              "$ref": "#/components/schemas/L4PortRange"
            }
          },
          "protocols": {
            "nullable": true,
            "description": "If present, the networking protocols this rule applies to.",
            "type": "array",
            "items": {
              "$ref": "#/components/schemas/VpcFirewallRuleProtocol"
            }
          }
        }
      },
      "VpcFirewallRuleHostFilter": {
        "description": "The `VpcFirewallRuleHostFilter` is used to filter traffic on the basis of its source or destination host.",
        "oneOf": [
          {
            "description": "The rule applies to traffic from/to all instances in the VPC",
            "type": "object",
            "properties": {
              "type": {
                "type": "string",
                "enum": [
                  "vpc"
                ]
              },
              "value": {
                "$ref": "#/components/schemas/Name"
              }
            },
            "required": [
              "type",
              "value"
            ]
          },
          {
            "description": "The rule applies to traffic from/to all instances in the VPC Subnet",
            "type": "object",
            "properties": {
              "type": {
                "type": "string",
                "enum": [
                  "subnet"
                ]
              },
              "value": {
                "$ref": "#/components/schemas/Name"
              }
            },
            "required": [
              "type",
              "value"
            ]
          },
          {
            "description": "The rule applies to traffic from/to this specific instance",
            "type": "object",
            "properties": {
              "type": {
                "type": "string",
                "enum": [
                  "instance"
                ]
              },
              "value": {
                "$ref": "#/components/schemas/Name"
              }
            },
            "required": [
              "type",
              "value"
            ]
          },
          {
            "description": "The rule applies to traffic from/to a specific IP address",
            "type": "object",
            "properties": {
              "type": {
                "type": "string",
                "enum": [
                  "ip"
                ]
              },
              "value": {
                "type": "string",
                "format": "ip"
              }
            },
            "required": [
              "type",
              "value"
            ]
          },
          {
            "description": "The rule applies to traffic from/to a specific IP subnet",
            "type": "object",
            "properties": {
              "type": {
                "type": "string",
                "enum": [
                  "ip_net"
                ]
              },
              "value": {
                "$ref": "#/components/schemas/IpNet"
              }
            },
            "required": [
              "type",
              "value"
            ]
          }
        ]
      },
      "VpcFirewallRuleProtocol": {
        "description": "The protocols that may be specified in a firewall rule's filter",
        "type": "string",
        "enum": [
          "TCP",
          "UDP",
          "ICMP"
        ]
      },
      "VpcFirewallRuleStatus": {
        "type": "string",
        "enum": [
          "disabled",
          "enabled"
        ]
      },
      "VpcFirewallRuleTarget": {
        "description": "A `VpcFirewallRuleTarget` is used to specify the set of `Instance`s to which a firewall rule applies.",
        "oneOf": [
          {
            "description": "The rule applies to all instances in the VPC",
            "type": "object",
            "properties": {
              "type": {
                "type": "string",
                "enum": [
                  "vpc"
                ]
              },
              "value": {
                "$ref": "#/components/schemas/Name"
              }
            },
            "required": [
              "type",
              "value"
            ]
          },
          {
            "description": "The rule applies to all instances in the VPC Subnet",
            "type": "object",
            "properties": {
              "type": {
                "type": "string",
                "enum": [
                  "subnet"
                ]
              },
              "value": {
                "$ref": "#/components/schemas/Name"
              }
            },
            "required": [
              "type",
              "value"
            ]
          },
          {
            "description": "The rule applies to this specific instance",
            "type": "object",
            "properties": {
              "type": {
                "type": "string",
                "enum": [
                  "instance"
                ]
              },
              "value": {
                "$ref": "#/components/schemas/Name"
              }
            },
            "required": [
              "type",
              "value"
            ]
          },
          {
            "description": "The rule applies to a specific IP address",
            "type": "object",
            "properties": {
              "type": {
                "type": "string",
                "enum": [
                  "ip"
                ]
              },
              "value": {
                "type": "string",
                "format": "ip"
              }
            },
            "required": [
              "type",
              "value"
            ]
          },
          {
            "description": "The rule applies to a specific IP subnet",
            "type": "object",
            "properties": {
              "type": {
                "type": "string",
                "enum": [
                  "ip_net"
                ]
              },
              "value": {
                "$ref": "#/components/schemas/IpNet"
              }
            },
            "required": [
              "type",
              "value"
            ]
          }
        ]
      },
      "VpcFirewallRuleUpdate": {
        "description": "A single rule in a VPC firewall",
        "type": "object",
        "properties": {
          "action": {
            "description": "whether traffic matching the rule should be allowed or dropped",
            "allOf": [
              {
                "$ref": "#/components/schemas/VpcFirewallRuleAction"
              }
            ]
          },
          "description": {
            "description": "human-readable free-form text about a resource",
            "type": "string"
          },
          "direction": {
            "description": "whether this rule is for incoming or outgoing traffic",
            "allOf": [
              {
                "$ref": "#/components/schemas/VpcFirewallRuleDirection"
              }
            ]
          },
          "filters": {
            "description": "reductions on the scope of the rule",
            "allOf": [
              {
                "$ref": "#/components/schemas/VpcFirewallRuleFilter"
              }
            ]
          },
          "name": {
            "description": "name of the rule, unique to this VPC",
            "allOf": [
              {
                "$ref": "#/components/schemas/Name"
              }
            ]
          },
          "priority": {
            "description": "the relative priority of this rule",
            "type": "integer",
            "format": "uint16",
            "minimum": 0
          },
          "status": {
            "description": "whether this rule is in effect",
            "allOf": [
              {
                "$ref": "#/components/schemas/VpcFirewallRuleStatus"
              }
            ]
          },
          "targets": {
            "description": "list of sets of instances that the rule applies to",
            "type": "array",
            "items": {
              "$ref": "#/components/schemas/VpcFirewallRuleTarget"
            }
          }
        },
        "required": [
          "action",
          "description",
          "direction",
          "filters",
          "name",
          "priority",
          "status",
          "targets"
        ]
      },
      "VpcFirewallRuleUpdateParams": {
        "description": "Updateable properties of a `Vpc`'s firewall Note that VpcFirewallRules are implicitly created along with a Vpc, so there is no explicit creation.",
        "type": "object",
        "properties": {
          "rules": {
            "type": "array",
            "items": {
              "$ref": "#/components/schemas/VpcFirewallRuleUpdate"
            }
          }
        },
        "required": [
          "rules"
        ]
      },
      "VpcFirewallRules": {
        "description": "Collection of a Vpc's firewall rules",
        "type": "object",
        "properties": {
          "rules": {
            "type": "array",
            "items": {
              "$ref": "#/components/schemas/VpcFirewallRule"
            }
          }
        },
        "required": [
          "rules"
        ]
      },
      "VpcResultsPage": {
        "description": "A single page of results",
        "type": "object",
        "properties": {
          "items": {
            "description": "list of items on this page of results",
            "type": "array",
            "items": {
              "$ref": "#/components/schemas/Vpc"
            }
          },
          "next_page": {
            "nullable": true,
            "description": "token used to fetch the next page of results (if any)",
            "type": "string"
          }
        },
        "required": [
          "items"
        ]
      },
      "VpcSubnet": {
        "description": "A VPC subnet represents a logical grouping for instances that allows network traffic between them, within a IPv4 subnetwork or optionall an IPv6 subnetwork.",
        "type": "object",
        "properties": {
          "description": {
            "description": "human-readable free-form text about a resource",
            "type": "string"
          },
          "id": {
            "description": "unique, immutable, system-controlled identifier for each resource",
            "type": "string",
            "format": "uuid"
          },
          "ipv4_block": {
            "description": "The IPv4 subnet CIDR block.",
            "allOf": [
              {
                "$ref": "#/components/schemas/Ipv4Net"
              }
            ]
          },
          "ipv6_block": {
            "description": "The IPv6 subnet CIDR block.",
            "allOf": [
              {
                "$ref": "#/components/schemas/Ipv6Net"
              }
            ]
          },
          "name": {
            "description": "unique, mutable, user-controlled identifier for each resource",
            "allOf": [
              {
                "$ref": "#/components/schemas/Name"
              }
            ]
          },
          "time_created": {
            "description": "timestamp when this resource was created",
            "type": "string",
            "format": "date-time"
          },
          "time_modified": {
            "description": "timestamp when this resource was last modified",
            "type": "string",
            "format": "date-time"
          },
          "vpc_id": {
            "description": "The VPC to which the subnet belongs.",
            "type": "string",
            "format": "uuid"
          }
        },
        "required": [
          "description",
          "id",
          "ipv4_block",
          "ipv6_block",
          "name",
          "time_created",
          "time_modified",
          "vpc_id"
        ]
      },
      "VpcSubnetCreate": {
        "description": "Create-time parameters for a `VpcSubnet`",
        "type": "object",
        "properties": {
          "description": {
            "type": "string"
          },
          "ipv4_block": {
            "description": "The IPv4 address range for this subnet.\n\nIt must be allocated from an RFC 1918 private address range, and must not overlap with any other existing subnet in the VPC.",
            "allOf": [
              {
                "$ref": "#/components/schemas/Ipv4Net"
              }
            ]
          },
          "ipv6_block": {
            "nullable": true,
            "description": "The IPv6 address range for this subnet.\n\nIt must be allocated from the RFC 4193 Unique Local Address range, with the prefix equal to the parent VPC's prefix. A random `/64` block will be assigned if one is not provided. It must not overlap with any existing subnet in the VPC.",
            "allOf": [
              {
                "$ref": "#/components/schemas/Ipv6Net"
              }
            ]
          },
          "name": {
            "$ref": "#/components/schemas/Name"
          }
        },
        "required": [
          "description",
          "ipv4_block",
          "name"
        ]
      },
      "VpcSubnetResultsPage": {
        "description": "A single page of results",
        "type": "object",
        "properties": {
          "items": {
            "description": "list of items on this page of results",
            "type": "array",
            "items": {
              "$ref": "#/components/schemas/VpcSubnet"
            }
          },
          "next_page": {
            "nullable": true,
            "description": "token used to fetch the next page of results (if any)",
            "type": "string"
          }
        },
        "required": [
          "items"
        ]
      },
      "VpcSubnetUpdate": {
        "description": "Updateable properties of a `VpcSubnet`",
        "type": "object",
        "properties": {
          "description": {
            "nullable": true,
            "type": "string"
          },
          "name": {
            "nullable": true,
            "allOf": [
              {
                "$ref": "#/components/schemas/Name"
              }
            ]
          }
        }
      },
      "VpcUpdate": {
        "description": "Updateable properties of a `Vpc`",
        "type": "object",
        "properties": {
          "description": {
            "nullable": true,
            "type": "string"
          },
          "dns_name": {
            "nullable": true,
            "allOf": [
              {
                "$ref": "#/components/schemas/Name"
              }
            ]
          },
          "name": {
            "nullable": true,
            "allOf": [
              {
                "$ref": "#/components/schemas/Name"
              }
            ]
          }
        }
      },
      "NameOrIdSortMode": {
        "description": "Supported set of sort modes for scanning by name or id",
        "oneOf": [
          {
            "description": "sort in increasing order of \"name\"",
            "type": "string",
            "enum": [
              "name_ascending"
            ]
          },
          {
            "description": "sort in decreasing order of \"name\"",
            "type": "string",
            "enum": [
              "name_descending"
            ]
          },
          {
            "description": "sort in increasing order of \"id\"",
            "type": "string",
            "enum": [
              "id_ascending"
            ]
          }
        ]
      },
      "DiskMetricName": {
        "type": "string",
        "enum": [
          "activated",
          "flush",
          "read",
          "read_bytes",
          "write",
          "write_bytes"
        ]
      },
      "PaginationOrder": {
        "description": "The order in which the client wants to page through the requested collection",
        "type": "string",
        "enum": [
          "ascending",
          "descending"
        ]
      },
      "IdSortMode": {
        "description": "Supported set of sort modes for scanning by id only.\n\nCurrently, we only support scanning in ascending order.",
        "oneOf": [
          {
            "description": "sort in increasing order of \"id\"",
            "type": "string",
            "enum": [
              "id_ascending"
            ]
          }
        ]
      },
      "SystemMetricName": {
        "type": "string",
        "enum": [
          "virtual_disk_space_provisioned",
          "cpus_provisioned",
          "ram_provisioned"
        ]
      },
      "NameSortMode": {
        "description": "Supported set of sort modes for scanning by name only\n\nCurrently, we only support scanning in ascending order.",
        "oneOf": [
          {
            "description": "sort in increasing order of \"name\"",
            "type": "string",
            "enum": [
              "name_ascending"
            ]
          }
        ]
      }
    },
    "responses": {
      "Error": {
        "description": "Error",
        "content": {
          "application/json": {
            "schema": {
              "$ref": "#/components/schemas/Error"
            }
          }
        }
      }
    }
  },
  "tags": [
    {
      "name": "disks",
      "description": "Virtual disks are used to store instance-local data which includes the operating system.",
      "externalDocs": {
        "url": "http://docs.oxide.computer/api/disks"
      }
    },
    {
      "name": "floating-ips",
      "description": "Floating IPs allow a project to allocate well-known IPs to instances.",
      "externalDocs": {
        "url": "http://docs.oxide.computer/api/floating-ips"
      }
    },
    {
      "name": "hidden",
      "description": "TODO operations that will not ship to customers",
      "externalDocs": {
        "url": "http://docs.oxide.computer/api"
      }
    },
    {
      "name": "images",
      "description": "Images are read-only virtual disks that may be used to boot virtual machines.",
      "externalDocs": {
        "url": "http://docs.oxide.computer/api/images"
      }
    },
    {
      "name": "instances",
      "description": "Virtual machine instances are the basic unit of computation. These operations are used for provisioning, controlling, and destroying instances.",
      "externalDocs": {
        "url": "http://docs.oxide.computer/api/instances"
      }
    },
    {
      "name": "login",
      "description": "Authentication endpoints",
      "externalDocs": {
        "url": "http://docs.oxide.computer/api/login"
      }
    },
    {
      "name": "metrics",
      "description": "Silo-scoped metrics",
      "externalDocs": {
        "url": "http://docs.oxide.computer/api/metrics"
      }
    },
    {
      "name": "policy",
      "description": "System-wide IAM policy",
      "externalDocs": {
        "url": "http://docs.oxide.computer/api/policy"
      }
    },
    {
      "name": "projects",
      "description": "Projects are a grouping of associated resources such as instances and disks within a silo for purposes of billing and access control.",
      "externalDocs": {
        "url": "http://docs.oxide.computer/api/projects"
      }
    },
    {
      "name": "roles",
      "description": "Roles are a component of Identity and Access Management (IAM) that allow a user or agent account access to additional permissions.",
      "externalDocs": {
        "url": "http://docs.oxide.computer/api/roles"
      }
    },
    {
      "name": "session",
      "description": "Information pertaining to the current session.",
      "externalDocs": {
        "url": "http://docs.oxide.computer/api/session"
      }
    },
    {
      "name": "silos",
      "description": "Silos represent a logical partition of users and resources.",
      "externalDocs": {
        "url": "http://docs.oxide.computer/api/silos"
      }
    },
    {
      "name": "snapshots",
      "description": "Snapshots of virtual disks at a particular point in time.",
      "externalDocs": {
        "url": "http://docs.oxide.computer/api/snapshots"
      }
    },
    {
      "name": "system/hardware",
      "description": "These operations pertain to hardware inventory and management. Racks are the unit of expansion of an Oxide deployment. Racks are in turn composed of sleds, switches, power supplies, and a cabled backplane.",
      "externalDocs": {
        "url": "http://docs.oxide.computer/api/system-hardware"
      }
    },
    {
      "name": "system/metrics",
      "description": "Metrics provide insight into the operation of the Oxide deployment. These include telemetry on hardware and software components that can be used to understand the current state as well as to diagnose issues.",
      "externalDocs": {
        "url": "http://docs.oxide.computer/api/system-metrics"
      }
    },
    {
      "name": "system/networking",
      "description": "This provides rack-level network configuration.",
      "externalDocs": {
        "url": "http://docs.oxide.computer/api/system-networking"
      }
    },
    {
      "name": "system/silos",
      "description": "Silos represent a logical partition of users and resources.",
      "externalDocs": {
        "url": "http://docs.oxide.computer/api/system-silos"
      }
    },
    {
      "name": "system/status",
      "description": "Endpoints related to system health",
      "externalDocs": {
        "url": "http://docs.oxide.computer/api/system-status"
      }
    },
    {
      "name": "system/update"
    },
    {
      "name": "vpcs",
      "description": "Virtual Private Clouds (VPCs) provide isolated network environments for managing and deploying services.",
      "externalDocs": {
        "url": "http://docs.oxide.computer/api/vpcs"
      }
    }
  ]
}<|MERGE_RESOLUTION|>--- conflicted
+++ resolved
@@ -3601,90 +3601,6 @@
         },
         "x-dropshot-pagination": {
           "required": []
-        }
-      }
-    },
-    "/v1/system/hardware/disks/{id}": {
-      "get": {
-        "tags": [
-          "system/hardware"
-        ],
-        "summary": "Get a physical disk",
-        "operationId": "physical_disk_view",
-        "parameters": [
-          {
-            "in": "path",
-            "name": "id",
-            "required": true,
-            "schema": {
-              "type": "string",
-              "format": "uuid"
-            }
-          }
-        ],
-        "responses": {
-          "200": {
-            "description": "successful operation",
-            "content": {
-              "application/json": {
-                "schema": {
-                  "$ref": "#/components/schemas/PhysicalDisk"
-                }
-              }
-            }
-          },
-          "4XX": {
-            "$ref": "#/components/responses/Error"
-          },
-          "5XX": {
-            "$ref": "#/components/responses/Error"
-          }
-        }
-      },
-      "put": {
-        "tags": [
-          "system/hardware"
-        ],
-        "summary": "Update a physical disk's state",
-        "operationId": "physical_disk_update",
-        "parameters": [
-          {
-            "in": "path",
-            "name": "id",
-            "required": true,
-            "schema": {
-              "type": "string",
-              "format": "uuid"
-            }
-          }
-        ],
-        "requestBody": {
-          "content": {
-            "application/json": {
-              "schema": {
-                "$ref": "#/components/schemas/PhysicalDiskUpdate"
-              }
-            }
-          },
-          "required": true
-        },
-        "responses": {
-          "200": {
-            "description": "successful operation",
-            "content": {
-              "application/json": {
-                "schema": {
-                  "$ref": "#/components/schemas/PhysicalDisk"
-                }
-              }
-            }
-          },
-          "4XX": {
-            "$ref": "#/components/responses/Error"
-          },
-          "5XX": {
-            "$ref": "#/components/responses/Error"
-          }
         }
       }
     },
@@ -12976,9 +12892,6 @@
             "type": "string",
             "format": "uuid"
           },
-          "state": {
-            "$ref": "#/components/schemas/PhysicalDiskState"
-          },
           "time_created": {
             "description": "timestamp when this resource was created",
             "type": "string",
@@ -12998,7 +12911,6 @@
           "id",
           "model",
           "serial",
-          "state",
           "time_created",
           "time_modified",
           "vendor"
@@ -13033,49 +12945,7 @@
           "items"
         ]
       },
-<<<<<<< HEAD
-      "PhysicalDiskState": {
-        "oneOf": [
-          {
-            "description": "The disk is actively in-use.",
-            "type": "string",
-            "enum": [
-              "active"
-            ]
-          },
-          {
-            "description": "The disk has been marked for removal, and is transitioning to the Inactive state.",
-            "type": "string",
-            "enum": [
-              "draining"
-            ]
-          },
-          {
-            "description": "The disk is not in-use by the system.",
-            "type": "string",
-            "enum": [
-              "inactive"
-            ]
-          }
-        ]
-      },
-      "PhysicalDiskUpdate": {
-        "description": "Updateable properties of a `PhysicalDisk`.",
-        "oneOf": [
-          {
-            "description": "Prevents the disk from being used for future provisioning.\n\nThis does not immediately cause services to be evacuated from using the underlying disk, that process may happen asynchronously.",
-            "type": "string",
-            "enum": [
-              "disable"
-            ]
-          }
-        ]
-      },
-      "Project": {
-        "description": "View of a Project",
-=======
       "Ping": {
->>>>>>> a2cef18d
         "type": "object",
         "properties": {
           "status": {
