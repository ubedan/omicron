// This Source Code Form is subject to the terms of the Mozilla Public
// License, v. 2.0. If a copy of the MPL was not distributed with this
// file, You can obtain one at https://mozilla.org/MPL/2.0/.

//! API for controlling a single instance.

use crate::common::instance::{
    Action as InstanceAction, InstanceStates, ObservedPropolisState,
    PublishedInstanceState,
};
use crate::instance_manager::InstanceTicket;
use crate::nexus::NexusClientWithResolver;
use crate::params::{
    InstanceHardware, InstanceMigrationSourceParams,
    InstanceMigrationTargetParams, InstanceStateRequested, VpcFirewallRule,
};
use crate::profile::*;
use crate::storage_manager::StorageResources;
use anyhow::anyhow;
use backoff::BackoffError;
use futures::lock::{Mutex, MutexGuard};
use illumos_utils::dladm::Etherstub;
use illumos_utils::link::VnicAllocator;
use illumos_utils::opte::PortManager;
use illumos_utils::process::BoxedExecutor;
use illumos_utils::running_zone::{InstalledZone, RunningZone};
use illumos_utils::svc::wait_for_service;
use illumos_utils::zone::Zones;
use illumos_utils::zone::PROPOLIS_ZONE_PREFIX;
use omicron_common::address::NEXUS_INTERNAL_PORT;
use omicron_common::address::PROPOLIS_PORT;
use omicron_common::api::internal::nexus::InstanceRuntimeState;
use omicron_common::api::internal::shared::{
    NetworkInterface, SourceNatConfig,
};
use omicron_common::backoff;
//use propolis_client::generated::DiskRequest;
use propolis_client::Client as PropolisClient;
use rand::prelude::SliceRandom;
use rand::SeedableRng;
use sled_hardware::disk::ZONE_DATASET;
use slog::Logger;
use std::net::IpAddr;
use std::net::{SocketAddr, SocketAddrV6};
use std::sync::Arc;
use tokio::task::JoinHandle;
use uuid::Uuid;

#[derive(thiserror::Error, Debug)]
pub enum Error {
    #[error("Failed to wait for service: {0}")]
    Timeout(String),

    #[error("Failed to create VNIC: {0}")]
    VnicCreation(#[from] illumos_utils::dladm::CreateVnicError),

    #[error("Failure from Propolis Client: {0}")]
    Propolis(#[from] propolis_client::Error<propolis_client::types::Error>),

    // TODO: Remove this error; prefer to retry notifications.
    #[error("Notifying Nexus failed: {0}")]
    Notification(nexus_client::Error<nexus_client::types::Error>),

    // TODO: This error type could become more specific
    #[error("Error performing a state transition: {0}")]
    Transition(omicron_common::api::external::Error),

    // TODO: Add more specific errors
    #[error("Failure during migration: {0}")]
    Migration(anyhow::Error),

    #[error(transparent)]
    ZoneCommand(#[from] illumos_utils::running_zone::RunCommandError),

    #[error(transparent)]
    ZoneBoot(#[from] illumos_utils::running_zone::BootError),

    #[error(transparent)]
    ZoneEnsureAddress(#[from] illumos_utils::running_zone::EnsureAddressError),

    #[error(transparent)]
    ZoneInstall(#[from] illumos_utils::running_zone::InstallZoneError),

    #[error("serde_json failure: {0}")]
    SerdeJsonError(#[from] serde_json::Error),

    #[error(transparent)]
    Opte(#[from] illumos_utils::opte::Error),

    #[error("Error resolving DNS name: {0}")]
    ResolveError(#[from] internal_dns::resolver::ResolveError),

    #[error("Instance {0} not running!")]
    InstanceNotRunning(Uuid),

    #[error("Instance already registered with Propolis ID {0}")]
    InstanceAlreadyRegistered(Uuid),

    #[error("No U.2 devices found")]
    U2NotFound,

    #[error("I/O error")]
    Io(#[from] std::io::Error),
}

// Issues read-only, idempotent HTTP requests at propolis until it responds with
// an acknowledgement. This provides a hacky mechanism to "wait until the HTTP
// server is serving requests".
//
// TODO: Plausibly we could use SMF to accomplish this goal in a less hacky way.
async fn wait_for_http_server(
    log: &Logger,
    client: &PropolisClient,
) -> Result<(), Error> {
    let log_notification_failure = |error, delay| {
        warn!(
            log,
            "failed to await http server ({}), will retry in {:?}", error, delay;
            "error" => ?error
        );
    };

    backoff::retry_notify(
        backoff::retry_policy_local(),
        || async {
            // This request is nonsensical - we don't expect an instance to
            // exist - but getting a response that isn't a connection-based
            // error informs us the HTTP server is alive.
            match client.instance_get().send().await {
                Ok(_) => return Ok(()),
                Err(value) => {
                    if value.status().is_some() {
                        // This means the propolis server responded to our
                        // request, instead of a connection error.
                        return Ok(());
                    }
                    return Err(backoff::BackoffError::transient(value));
                }
            }
        },
        log_notification_failure,
    )
    .await
    .map_err(|_| Error::Timeout("Propolis".to_string()))
}

fn service_name() -> &'static str {
    "svc:/system/illumos/propolis-server"
}

fn fmri_name() -> String {
    format!("{}:default", service_name())
}

fn propolis_zone_name(id: &Uuid) -> String {
    format!("{}{}", PROPOLIS_ZONE_PREFIX, id)
}

// Action to be taken by the Sled Agent after monitoring Propolis for
// state changes.
enum Reaction {
    Continue,
    Terminate,
}

// State associated with a running instance.
struct RunningState {
    // Connection to Propolis.
    client: Arc<PropolisClient>,
    // Handle to task monitoring for Propolis state changes.
    monitor_task: Option<JoinHandle<()>>,
    // Handle to the zone.
    running_zone: RunningZone,
}

impl Drop for RunningState {
    fn drop(&mut self) {
        if let Some(task) = self.monitor_task.take() {
            // NOTE: We'd prefer to actually await the task, since it
            // will be completed at this point, but async drop doesn't exist.
            //
            // At a minimum, this implementation ensures the background task
            // is not executing after RunningState terminates.
            //
            // "InstanceManager" contains...
            //      ... "Instance", which contains...
            //      ... "InstanceInner", which contains...
            //      ... "RunningState", which owns the "monitor_task".
            //
            // The "monitor_task" removes the instance from the
            // "InstanceManager", triggering it's eventual drop.
            // When this happens, the "monitor_task" exits anyway.
            task.abort()
        }
    }
}

// Named type for values returned during propolis zone creation
struct PropolisSetup {
    client: Arc<PropolisClient>,
    running_zone: RunningZone,
}

struct InstanceInner {
    log: Logger,

    executor: BoxedExecutor,

    // Properties visible to Propolis
    properties: propolis_client::api::InstanceProperties,

    // The ID of the Propolis server (and zone) running this instance
    propolis_id: Uuid,

    // The IP address of the Propolis server running this instance
    propolis_ip: IpAddr,

    // NIC-related properties
    vnic_allocator: VnicAllocator<Etherstub>,

    // Reference to the port manager for creating OPTE ports when starting the
    // instance
    port_manager: PortManager,

    // Guest NIC and OPTE port information
    requested_nics: Vec<NetworkInterface>,
    source_nat: SourceNatConfig,
    external_ips: Vec<IpAddr>,
    firewall_rules: Vec<VpcFirewallRule>,

    // Disk related properties
    // TODO: replace `propolis_client::handmade::*` with properly-modeled local types
    requested_disks: Vec<propolis_client::handmade::api::DiskRequest>,
    cloud_init_bytes: Option<String>,

    // Internal State management
    state: InstanceStates,
    running_state: Option<RunningState>,

    // Connection to Nexus
    nexus_client: NexusClientWithResolver,

    // Storage resources
    storage: StorageResources,

    // Object representing membership in the "instance manager".
    instance_ticket: InstanceTicket,
}

impl InstanceInner {
    /// Yields this instance's ID.
    fn id(&self) -> &Uuid {
        &self.properties.id
    }

    /// Yields this instance's Propolis's ID.
    fn propolis_id(&self) -> &Uuid {
        &self.propolis_id
    }

    async fn publish_state_to_nexus(&self) -> Result<(), Error> {
        // Retry until Nexus acknowledges that it has applied this state update.
        // Note that Nexus may receive this call but then fail while reacting
        // to it. If that failure is transient, Nexus expects this routine to
        // retry the state update.
        backoff::retry_notify(
            backoff::retry_policy_internal_service(),
            || async {
                let state = self.state.current().clone();
                info!(self.log, "Publishing instance state update to Nexus";
                    "instance_id" => %self.id(),
                    "state" => ?state,
                );

                self.nexus_client
                    .client()
                    .cpapi_instances_put(self.id(), &state.into())
                    .await
                    .map_err(|err| -> backoff::BackoffError<Error> {
                        match &err {
                            nexus_client::Error::CommunicationError(_) => {
                                BackoffError::transient(Error::Notification(
                                    err,
                                ))
                            }
                            nexus_client::Error::InvalidRequest(_)
                            | nexus_client::Error::InvalidResponsePayload(_)
                            | nexus_client::Error::UnexpectedResponse(_) => {
                                BackoffError::permanent(Error::Notification(
                                    err,
                                ))
                            }
                            nexus_client::Error::ErrorResponse(
                                response_value,
                            ) => {
                                let status = response_value.status();

                                // TODO(#3238): The call to `cpapi_instance_put`
                                // flattens some transient errors into 500
                                // Internal Server Error, so this path must be
                                // careful not to treat a "masked" transient
                                // error as a permanent error. Treat explicit
                                // client errors (like Not Found) as permanent,
                                // but don't be too discerning with server
                                // errors that may have been generated by
                                // flattening.
                                if status.is_server_error() {
                                    BackoffError::transient(
                                        Error::Notification(err),
                                    )
                                } else {
                                    BackoffError::permanent(
                                        Error::Notification(err),
                                    )
                                }
                            }
                        }
                    })
            },
            |err: Error, delay| {
                warn!(self.log,
                      "Failed to publish instance state to Nexus: {}",
                      err.to_string();
                      "instance_id" => %self.id(),
                      "retry_after" => ?delay);
            },
        )
        .await?;

        Ok(())
    }

    /// Processes a Propolis state change observed by the Propolis monitoring
    /// task.
    async fn observe_state(
        &mut self,
        state: &ObservedPropolisState,
    ) -> Result<Reaction, Error> {
        info!(self.log, "Observing new propolis state: {:?}", state);

        // This instance may no longer have a Propolis zone if it was rudely
        // terminated between the time the call to Propolis returned and the
        // time this thread acquired the instance lock and entered this routine.
        // If the Propolis zone is gone, do not publish the Propolis state;
        // instead, maintain whatever state was published when the zone was
        // destroyed.
        if self.running_state.is_none() {
            info!(
                self.log,
                "Ignoring new propolis state: Propolis is already destroyed"
            );

            // Return the Terminate action so that the caller will cleanly
            // cease to monitor this Propolis. Note that terminating an instance
            // that's already terminated is a no-op.
            return Ok(Reaction::Terminate);
        }

        // Update the Sled Agent's internal state machine.
        let action = self.state.apply_propolis_observation(state);
        info!(
            self.log,
            "New state: {:?}, action: {:?}",
            self.state.current().run_state,
            action
        );

        // Publish the updated instance state to Nexus. The callee retries
        // transient errors. If an error is permanent, log a message but
        // continue monitoring so that the monitor will continue to take
        // actions in response to future Propolis state changes.
        if let Err(e) = self.publish_state_to_nexus().await {
            let state = self.state.current();
            error!(self.log,
                   "Failed to publish state to Nexus, will not retry: {:?}", e;
                   "instance_id" => %self.id(),
                   "state" => ?state);
        }

        // Take the next action, if any.
        if let Some(action) = action {
            self.take_action(action).await
        } else {
            Ok(Reaction::Continue)
        }
    }

    /// Sends an instance state PUT request to this instance's Propolis.
    async fn propolis_state_put(
        &self,
        request: propolis_client::api::InstanceStateRequested,
    ) -> Result<(), Error> {
        let res = self
            .running_state
            .as_ref()
            .expect("Propolis client should be initialized before usage")
            .client
            .instance_state_put()
            .body(request)
            .send()
            .await;

        if let Err(e) = &res {
            error!(self.log, "Error from Propolis client: {:?}", e;
                   "status" => ?e.status());
        }

        res?;
        Ok(())
    }

    /// Sends an instance ensure request to this instance's Propolis.
    async fn propolis_ensure(
        &self,
        client: &PropolisClient,
        running_zone: &RunningZone,
        migrate: Option<InstanceMigrationTargetParams>,
    ) -> Result<(), Error> {
        let nics = running_zone
            .opte_ports()
            .map(|port| propolis_client::api::NetworkInterfaceRequest {
                // TODO-correctness: Remove `.vnic()` call when we use the port
                // directly.
                name: port.vnic_name().to_string(),
                slot: propolis_client::api::Slot(port.slot()),
            })
            .collect();

        let migrate = match migrate {
            Some(params) => {
                let migration_id =
                    self.state.current().migration_id.ok_or_else(|| {
                        Error::Migration(anyhow!("Missing Migration UUID"))
                    })?;
                Some(propolis_client::api::InstanceMigrateInitiateRequest {
                    src_addr: params.src_propolis_addr.to_string(),
                    src_uuid: params.src_propolis_id,
                    migration_id,
                })
            }
            None => None,
        };

        let request = propolis_client::api::InstanceEnsureRequest {
            properties: self.properties.clone(),
            nics,
            disks: self
                .requested_disks
                .iter()
                .cloned()
                .map(Into::into)
                .collect(),
            migrate,
            cloud_init_bytes: self.cloud_init_bytes.clone(),
        };

        info!(self.log, "Sending ensure request to propolis: {:?}", request);
        let result = client.instance_ensure().body(request).send().await;
        info!(self.log, "result of instance_ensure call is {:?}", result);
        result?;
        Ok(())
    }

    /// Given a freshly-created Propolis process, sends an ensure request to
    /// that Propolis and launches all of the tasks needed to monitor the
    /// resulting Propolis VM.
    ///
    /// # Panics
    ///
    /// Panics if this routine is called more than once for a given Instance.
    async fn ensure_propolis_and_tasks(
        &mut self,
        instance: Instance,
        setup: PropolisSetup,
        migrate: Option<InstanceMigrationTargetParams>,
    ) -> Result<(), Error> {
        assert!(self.running_state.is_none());

        let PropolisSetup { client, running_zone } = setup;
        self.propolis_ensure(&client, &running_zone, migrate).await?;

        // Monitor propolis for state changes in the background.
        let monitor_client = client.clone();
        let monitor_task = Some(tokio::task::spawn(async move {
            let r = instance.monitor_state_task(monitor_client).await;
            let log = &instance.inner.lock().await.log;
            match r {
                Err(e) => warn!(log, "State monitoring task failed: {}", e),
                Ok(()) => info!(log, "State monitoring task complete"),
            }
        }));

        self.running_state =
            Some(RunningState { client, monitor_task, running_zone });

        Ok(())
    }

    async fn take_action(
        &self,
        action: InstanceAction,
    ) -> Result<Reaction, Error> {
        info!(self.log, "Taking action: {:#?}", action);
        let requested_state = match action {
            InstanceAction::Run => {
                propolis_client::api::InstanceStateRequested::Run
            }
            InstanceAction::Stop => {
                propolis_client::api::InstanceStateRequested::Stop
            }
            InstanceAction::Reboot => {
                propolis_client::api::InstanceStateRequested::Reboot
            }
            InstanceAction::Destroy => {
                // Unlike the other actions, which update the Propolis state,
                // the "destroy" action indicates that the service should be
                // terminated.
                info!(self.log, "take_action: Taking the Destroy action");
                return Ok(Reaction::Terminate);
            }
        };
        self.propolis_state_put(requested_state).await?;
        Ok(Reaction::Continue)
    }

    /// Immediately terminates this instance's Propolis zone and cleans up any
    /// runtime objects associated with the instance.
    ///
    /// This routine is safe to call even if the instance's zone was never
    /// started. It is also safe to call multiple times on a single instance.
    async fn terminate(&mut self) -> Result<(), Error> {
        // Ensure that no zone exists. This succeeds even if no zone was ever
        // created.
        // NOTE: we call`Zones::halt_and_remove_logged` directly instead of
        // `RunningZone::stop` in case we're called between creating the
        // zone and assigning `running_state`.
        let zname = propolis_zone_name(self.propolis_id());
        warn!(self.log, "Halting and removing zone: {}", zname);
        Zones::halt_and_remove_logged(&self.log, &zname).await.unwrap();

        // Remove ourselves from the instance manager's map of instances.
        self.instance_ticket.terminate();

        // See if there are any runtime objects to clean up.
        let mut running_state = if let Some(state) = self.running_state.take() {
            state
        } else {
            return Ok(());
        };

        // We already removed the zone above but mark it as stopped
        running_state.running_zone.stop().await.unwrap();

        // Remove any OPTE ports from the port manager.
        running_state.running_zone.release_opte_ports();

        Ok(())
    }
}

/// A reference to a single instance running a running Propolis server.
///
/// Cloning this object clones the reference - it does not create another
/// instance.
#[derive(Clone)]
pub struct Instance {
    inner: Arc<Mutex<InstanceInner>>,
}

<<<<<<< HEAD
#[cfg(test)]
mockall::mock! {
    pub Instance {
        #[allow(clippy::too_many_arguments)]
        pub fn new(
            log: Logger,
            executor: &BoxedExecutor,
            id: Uuid,
            ticket: InstanceTicket,
            initial: InstanceHardware,
            vnic_allocator: VnicAllocator<Etherstub>,
            port_manager: PortManager,
            nexus_client: NexusClientWithResolver,
        ) -> Result<Self, Error>;
        pub async fn current_state(&self) -> InstanceRuntimeState;
        pub async fn put_state(
            &self,
            state: InstanceStateRequested,
        ) -> Result<InstanceRuntimeState, Error>;
        pub async fn put_migration_ids(
            &self,
            old_runtime: &InstanceRuntimeState,
            migration_ids: &Option<InstanceMigrationSourceParams>
        ) -> Result<InstanceRuntimeState, Error>;
        pub async fn issue_snapshot_request(
            &self,
            disk_id: Uuid,
            snapshot_name: Uuid,
        ) -> Result<(), Error>;
        pub async fn terminate(&self) -> Result<InstanceRuntimeState, Error>;
    }
    impl Clone for Instance {
        fn clone(&self) -> Self;
    }
}

#[cfg_attr(test, allow(dead_code))]
=======
>>>>>>> e53de823
impl Instance {
    /// Creates a new (not yet running) instance object.
    ///
    /// Arguments:
    /// * `log`: Logger for dumping debug information.
    /// * `id`: UUID of the instance to be created.
    /// * `initial`: State of the instance at initialization time.
    /// * `vnic_allocator`: A unique (to the sled) ID generator to
    /// refer to a VNIC. (This exists because of a restriction on VNIC name
    /// lengths, otherwise the UUID would be used instead).
    /// * `port_manager`: Handle to the object responsible for managing OPTE
    /// ports.
    /// * `nexus_client`: Connection to Nexus, used for sending notifications.
    // TODO: This arg list is getting a little long; can we clean this up?
    #[allow(clippy::too_many_arguments)]
    pub fn new(
        log: Logger,
        executor: &BoxedExecutor,
        id: Uuid,
        ticket: InstanceTicket,
        initial: InstanceHardware,
        vnic_allocator: VnicAllocator<Etherstub>,
        port_manager: PortManager,
        nexus_client: NexusClientWithResolver,
        storage: StorageResources,
    ) -> Result<Self, Error> {
        info!(log, "Instance::new w/initial HW: {:?}", initial);
        let instance = InstanceInner {
            log: log.new(o!("instance_id" => id.to_string())),
            executor: executor.clone(),
            // NOTE: Mostly lies.
            properties: propolis_client::api::InstanceProperties {
                id,
                name: initial.runtime.hostname.clone(),
                description: "Test description".to_string(),
                image_id: Uuid::nil(),
                bootrom_id: Uuid::nil(),
                // TODO: Align the byte type w/propolis.
                memory: initial.runtime.memory.to_whole_mebibytes(),
                // TODO: we should probably make propolis aligned with
                // InstanceCpuCount here, to avoid any casting...
                vcpus: initial.runtime.ncpus.0 as u8,
            },
            propolis_id: initial.runtime.propolis_id,
            propolis_ip: initial.runtime.propolis_addr.unwrap().ip(),
            vnic_allocator,
            port_manager,
            requested_nics: initial.nics,
            source_nat: initial.source_nat,
            external_ips: initial.external_ips,
            firewall_rules: initial.firewall_rules,
            requested_disks: initial.disks,
            cloud_init_bytes: initial.cloud_init_bytes,
            state: InstanceStates::new(initial.runtime),
            running_state: None,
            nexus_client,
            storage,
            instance_ticket: ticket,
        };

        let inner = Arc::new(Mutex::new(instance));

        Ok(Instance { inner })
    }

    pub async fn current_state(&self) -> InstanceRuntimeState {
        let inner = self.inner.lock().await;
        inner.state.current().clone()
    }

    /// Ensures that a Propolis process exists for this instance, then sends it
    /// an instance ensure request.
    async fn propolis_ensure(
        &self,
        inner: &mut MutexGuard<'_, InstanceInner>,
        migration_params: Option<InstanceMigrationTargetParams>,
    ) -> Result<(), Error> {
        if let Some(running_state) = inner.running_state.as_ref() {
            info!(
                &inner.log,
                "Ensuring instance which already has a running state"
            );
            inner
                .propolis_ensure(
                    &running_state.client,
                    &running_state.running_zone,
                    migration_params,
                )
                .await?;
        } else {
            let setup_result: Result<(), Error> = 'setup: {
                // If there's no Propolis yet, and this instance is not being
                // initialized via migration, immediately send a state update to
                // Nexus to reflect that the instance is starting (so that the
                // external API will display this state while the zone is being
                // started).
                //
                // Migration targets don't do this because the instance is still
                // logically running (on the source) while the target Propolis
                // is being launched.
                if migration_params.is_none() {
                    info!(&inner.log, "Ensuring new instance");
                    inner.state.transition(PublishedInstanceState::Starting);
                    if let Err(e) = inner.publish_state_to_nexus().await {
                        break 'setup Err(e);
                    }
                } else {
                    info!(&inner.log, "Ensuring new instance (migration)");
                }

                // Set up the Propolis zone and the objects associated with it.
                let setup = match self.setup_propolis_locked(inner).await {
                    Ok(setup) => setup,
                    Err(e) => break 'setup Err(e),
                };

                // Direct the Propolis server to create its VM and the tasks
                // associated with it. On success, the zone handle moves into
                // this instance, preserving the zone.
                inner
                    .ensure_propolis_and_tasks(
                        self.clone(),
                        setup,
                        migration_params,
                    )
                    .await
            };

            // If this instance started from scratch, and startup failed, move
            // the instance to the Failed state instead of leaking the Starting
            // state.
            //
            // Once again, migration targets don't do this, because a failure to
            // start a migration target simply leaves the VM running untouched
            // on the source.
            if migration_params.is_none() && setup_result.is_err() {
                error!(&inner.log, "instance setup failed: {:?}", setup_result);
                inner.state.transition(PublishedInstanceState::Failed);
                inner.publish_state_to_nexus().await?;
            }
            setup_result?;
        }
        Ok(())
    }

    /// Attempts to update the current state of the instance by launching a
    /// Propolis process for the instance (if needed) and issuing an appropriate
    /// request to Propolis to change state.
    ///
    /// Returns the instance's state after applying any changes required by this
    /// call. Note that if the instance's Propolis is in the middle of its own
    /// state transition, it may publish states that supersede the state
    /// published by this routine in perhaps-surprising ways. For example, if an
    /// instance begins to stop when Propolis has just begun to handle a prior
    /// request to reboot, the instance's state may proceed from Stopping to
    /// Rebooting to Running to Stopping to Stopped.
    pub async fn put_state(
        &self,
        state: crate::params::InstanceStateRequested,
    ) -> Result<InstanceRuntimeState, Error> {
        use propolis_client::api::InstanceStateRequested as PropolisRequest;
        let mut inner = self.inner.lock().await;
        let (propolis_state, next_published) = match state {
            InstanceStateRequested::MigrationTarget(migration_params) => {
                self.propolis_ensure(&mut inner, Some(migration_params))
                    .await?;
                (None, None)
            }
            InstanceStateRequested::Running => {
                self.propolis_ensure(&mut inner, None).await?;
                (Some(PropolisRequest::Run), None)
            }
            InstanceStateRequested::Stopped => {
                // If the instance has not started yet, unregister it
                // immediately. Since there is no Propolis to push updates when
                // this happens, generate an instance record bearing the
                // "Destroyed" state and return it to the caller.
                if inner.running_state.is_none() {
                    inner.terminate().await?;
                    (None, Some(PublishedInstanceState::Stopped))
                } else {
                    (
                        Some(PropolisRequest::Stop),
                        Some(PublishedInstanceState::Stopping),
                    )
                }
            }
            InstanceStateRequested::Reboot => {
                if inner.running_state.is_none() {
                    return Err(Error::InstanceNotRunning(*inner.id()));
                }
                (
                    Some(PropolisRequest::Reboot),
                    Some(PublishedInstanceState::Rebooting),
                )
            }
        };

        if let Some(p) = propolis_state {
            inner.propolis_state_put(p).await?;
        }
        if let Some(s) = next_published {
            inner.state.transition(s);
        }
        Ok(inner.state.current().clone())
    }

    pub async fn put_migration_ids(
        &self,
        old_runtime: &InstanceRuntimeState,
        migration_ids: &Option<InstanceMigrationSourceParams>,
    ) -> Result<InstanceRuntimeState, Error> {
        let mut inner = self.inner.lock().await;

        // Check that the instance's current generation matches the one the
        // caller expects to transition from. This helps Nexus ensure that if
        // multiple migration sagas launch at Propolis generation N, then only
        // one of them will successfully set the instance's migration IDs.
        if inner.state.current().propolis_gen != old_runtime.propolis_gen {
            // Allow this transition for idempotency if the instance is
            // already in the requested goal state.
            if inner.state.migration_ids_already_set(old_runtime, migration_ids)
            {
                return Ok(inner.state.current().clone());
            }

            return Err(Error::Transition(
                omicron_common::api::external::Error::Conflict {
                    internal_message: format!(
                        "wrong Propolis ID generation: expected {}, got {}",
                        inner.state.current().propolis_gen,
                        old_runtime.propolis_gen
                    ),
                },
            ));
        }

        inner.state.set_migration_ids(migration_ids);
        Ok(inner.state.current().clone())
    }

    async fn setup_propolis_locked(
        &self,
        inner: &mut MutexGuard<'_, InstanceInner>,
    ) -> Result<PropolisSetup, Error> {
        // Create OPTE ports for the instance
        let mut opte_ports = Vec::with_capacity(inner.requested_nics.len());
        for nic in inner.requested_nics.iter() {
            let (snat, external_ips) = if nic.primary {
                (Some(inner.source_nat), &inner.external_ips[..])
            } else {
                (None, &[][..])
            };
            let port = inner.port_manager.create_port(
                nic,
                snat,
                external_ips,
                &inner.firewall_rules,
            )?;
            opte_ports.push(port);
        }

        // Create a zone for the propolis instance, using the previously
        // configured VNICs.
        let zname = propolis_zone_name(inner.propolis_id());
        let mut rng = rand::rngs::StdRng::from_entropy();
        let root = inner
            .storage
            .all_u2_mountpoints(ZONE_DATASET)
            .await
            .choose(&mut rng)
            .ok_or_else(|| Error::U2NotFound)?
            .clone();
        let installed_zone = InstalledZone::install(
            &inner.log,
            &inner.executor,
            &inner.vnic_allocator,
            &root,
            &["/opt/oxide".into()],
            "propolis-server",
            Some(*inner.propolis_id()),
            // dataset=
            &[],
            // filesystems=
            &[],
            // data_links=
            &[],
            &[
                zone::Device { name: "/dev/vmm/*".to_string() },
                zone::Device { name: "/dev/vmmctl".to_string() },
                zone::Device { name: "/dev/viona".to_string() },
            ],
            opte_ports,
            // physical_nic=
            None,
            vec![],
            vec![],
        )
        .await?;

        let gateway = inner.port_manager.underlay_ip();

        // TODO: We should not be using the resolver here to lookup the Nexus IP
        // address. It would be preferable for Propolis, and through Propolis,
        // Oximeter, to access the Nexus internal interface using a progenitor
        // resolver that relies on a DNS resolver.
        //
        // - With the current implementation: if Nexus' IP address changes, this
        // breaks.
        // - With a DNS resolver: the metric producer would be able to continue
        // sending requests to new servers as they arise.
        let metric_ip = inner
            .nexus_client
            .resolver()
            .lookup_ipv6(internal_dns::ServiceName::Nexus)
            .await?;
        let metric_addr = SocketAddr::V6(SocketAddrV6::new(
            metric_ip,
            NEXUS_INTERNAL_PORT,
            0,
            0,
        ));

        let config = PropertyGroupBuilder::new("config")
            .add_property(
                "datalink",
                "astring",
                installed_zone.get_control_vnic_name(),
            )
            .add_property("gateway", "astring", &gateway.to_string())
            .add_property(
                "listen_addr",
                "astring",
                &inner.propolis_ip.to_string(),
            )
            .add_property("listen_port", "astring", &PROPOLIS_PORT.to_string())
            .add_property("metric_addr", "astring", &metric_addr.to_string());

        let profile = ProfileBuilder::new("omicron").add_service(
            ServiceBuilder::new("system/illumos/propolis-server").add_instance(
                ServiceInstanceBuilder::new("default")
                    .add_property_group(config),
            ),
        );
        profile.add_to_zone(&inner.log, &installed_zone).await?;

        let running_zone = RunningZone::boot(installed_zone).await?;
        info!(inner.log, "Started propolis in zone: {}", zname);

        // This isn't strictly necessary - we wait for the HTTP server below -
        // but it helps distinguish "online in SMF" from "responding to HTTP
        // requests".
        let fmri = fmri_name();
        wait_for_service(Some(&zname), &fmri)
            .await
            .map_err(|_| Error::Timeout(fmri.to_string()))?;
        info!(inner.log, "Propolis SMF service is online");

        let server_addr = SocketAddr::new(inner.propolis_ip, PROPOLIS_PORT);
        inner.state.current_mut().propolis_addr = Some(server_addr);

        // We use a custom client builder here because the default progenitor
        // one has a timeout of 15s but we want to be able to wait indefinitely.
        let reqwest_client = reqwest::ClientBuilder::new().build().unwrap();
        let client = Arc::new(PropolisClient::new_with_client(
            &format!("http://{}", server_addr),
            reqwest_client,
        ));

        // Although the instance is online, the HTTP server may not be running
        // yet. Wait for it to respond to requests, so users of the instance
        // don't need to worry about initialization races.
        wait_for_http_server(&inner.log, &client).await?;
        info!(inner.log, "Propolis HTTP server online");

        Ok(PropolisSetup { client, running_zone })
    }

    /// Rudely terminates this instance's Propolis (if it has one) and
    /// immediately transitions the instance to the Destroyed state.
    pub async fn terminate(&self) -> Result<InstanceRuntimeState, Error> {
        let mut inner = self.inner.lock().await;
        inner.terminate().await?;
        inner.state.transition(PublishedInstanceState::Stopped);
        Ok(inner.state.current().clone())
    }

    // Monitors propolis until explicitly told to disconnect.
    //
    // Intended to be spawned in a tokio task within [`Instance::start`].
    async fn monitor_state_task(
        &self,
        client: Arc<PropolisClient>,
    ) -> Result<(), Error> {
        let mut gen = 0;
        loop {
            // State monitoring always returns the most recent state/gen pair
            // known to Propolis.
            let response = client
                .instance_state_monitor()
                .body(propolis_client::api::InstanceStateMonitorRequest { gen })
                .send()
                .await?
                .into_inner();

            let reaction = {
                // The observed state depends on what Propolis reported and on
                // the `Instance`'s stored state. Take the instance lock to
                // stabilize that state across this entire operation.
                let mut inner = self.inner.lock().await;
                let observed = ObservedPropolisState::new(
                    inner.state.current(),
                    &response,
                );
                inner.observe_state(&observed).await?
            };

            match reaction {
                Reaction::Continue => {}
                Reaction::Terminate => {
                    return self.terminate().await.map(|_| ());
                }
            }

            // Update the generation number we're asking for, to ensure the
            // Propolis will only return more recent values.
            gen = response.gen + 1;
        }
    }

    pub async fn issue_snapshot_request(
        &self,
        disk_id: Uuid,
        snapshot_id: Uuid,
    ) -> Result<(), Error> {
        let inner = self.inner.lock().await;

        if let Some(running_state) = &inner.running_state {
            running_state
                .client
                .instance_issue_crucible_snapshot_request()
                .id(disk_id)
                .snapshot_id(snapshot_id)
                .send()
                .await?;

            Ok(())
        } else {
            Err(Error::InstanceNotRunning(inner.properties.id))
        }
    }
<<<<<<< HEAD
}

#[cfg(test)]
mod test {
    use super::*;
    use crate::fakes::nexus::FakeNexusServer;
    use crate::instance_manager::InstanceManager;
    use crate::nexus::NexusClientWithResolver;
    use crate::params::InstanceStateRequested;
    use chrono::Utc;
    use illumos_utils::dladm::Etherstub;
    use illumos_utils::opte::PortManager;
    use illumos_utils::process::FakeExecutor;
    use internal_dns::resolver::Resolver;
    use omicron_common::api::external::{
        ByteCount, Generation, InstanceCpuCount, InstanceState,
    };
    use omicron_common::api::internal::nexus::InstanceRuntimeState;
    use omicron_common::api::internal::shared::SourceNatConfig;
    use omicron_test_utils::dev::test_setup_log;
    use std::net::IpAddr;
    use std::net::Ipv4Addr;

    static INST_UUID_STR: &str = "e398c5d5-5059-4e55-beac-3a1071083aaa";
    static PROPOLIS_UUID_STR: &str = "ed895b13-55d5-4e0b-88e9-3f4e74d0d936";

    fn test_uuid() -> Uuid {
        INST_UUID_STR.parse().unwrap()
    }

    fn test_propolis_uuid() -> Uuid {
        PROPOLIS_UUID_STR.parse().unwrap()
    }

    fn new_initial_instance() -> InstanceHardware {
        InstanceHardware {
            runtime: InstanceRuntimeState {
                run_state: InstanceState::Creating,
                sled_id: Uuid::new_v4(),
                propolis_id: test_propolis_uuid(),
                dst_propolis_id: None,
                propolis_addr: Some("[fd00:1de::74]:12400".parse().unwrap()),
                migration_id: None,
                propolis_gen: Generation::new(),
                ncpus: InstanceCpuCount(2),
                memory: ByteCount::from_mebibytes_u32(512),
                hostname: "myvm".to_string(),
                gen: Generation::new(),
                time_updated: Utc::now(),
            },
            nics: vec![],
            source_nat: SourceNatConfig {
                ip: IpAddr::from(Ipv4Addr::new(10, 0, 0, 1)),
                first_port: 0,
                last_port: 16_384,
            },
            external_ips: vec![],
            firewall_rules: vec![],
            disks: vec![],
            cloud_init_bytes: None,
        }
    }

    #[tokio::test]
    async fn transition_before_start() {
        let logctx = test_setup_log("transition_before_start");
        let log = &logctx.log;

        let executor = &FakeExecutor::new(log.clone()).as_executor();
        let vnic_allocator = VnicAllocator::new(
            executor,
            "Test",
            Etherstub("mylink".to_string()),
        );
        let underlay_ip = std::net::Ipv6Addr::new(
            0xfd00, 0x1de, 0x00, 0x00, 0x00, 0x00, 0x00, 0x01,
        );
        let port_manager =
            PortManager::new(log.new(slog::o!()), executor, underlay_ip);

        // Create a fake Nexus Server (for notifications) and add it to a
        // corresponding fake DNS server for discovery.
        struct NexusServer {}
        impl FakeNexusServer for NexusServer {}
        let nexus_server = crate::fakes::nexus::start_test_server(
            log.clone(),
            Box::new(NexusServer {}),
        );
        let dns =
            crate::fakes::nexus::start_dns_server(log, &nexus_server).await;
        let internal_resolver = Arc::new(
            Resolver::new_from_addrs(
                log.clone(),
                vec![*dns.dns_server.local_address()],
            )
            .unwrap(),
        );
        let nexus_client_with_resolver =
            NexusClientWithResolver::new_from_resolver_with_port(
                log,
                internal_resolver,
                nexus_server.local_addr().port(),
            );

        let instance_manager = InstanceManager::new(
            log.clone(),
            executor,
            nexus_client_with_resolver.clone(),
            Etherstub("mylink".to_string()),
            port_manager.clone(),
        )
        .unwrap();

        let inst = Instance::new(
            log.clone(),
            executor,
            test_uuid(),
            instance_manager.test_instance_ticket(test_uuid()),
            new_initial_instance(),
            vnic_allocator,
            port_manager,
            nexus_client_with_resolver,
        )
        .unwrap();

        // Pick a state transition that requires the instance to have started.
        assert!(inst.put_state(InstanceStateRequested::Reboot).await.is_err());

        drop(dns);
        logctx.cleanup_successful();
    }
=======
>>>>>>> e53de823
}<|MERGE_RESOLUTION|>--- conflicted
+++ resolved
@@ -567,46 +567,6 @@
     inner: Arc<Mutex<InstanceInner>>,
 }
 
-<<<<<<< HEAD
-#[cfg(test)]
-mockall::mock! {
-    pub Instance {
-        #[allow(clippy::too_many_arguments)]
-        pub fn new(
-            log: Logger,
-            executor: &BoxedExecutor,
-            id: Uuid,
-            ticket: InstanceTicket,
-            initial: InstanceHardware,
-            vnic_allocator: VnicAllocator<Etherstub>,
-            port_manager: PortManager,
-            nexus_client: NexusClientWithResolver,
-        ) -> Result<Self, Error>;
-        pub async fn current_state(&self) -> InstanceRuntimeState;
-        pub async fn put_state(
-            &self,
-            state: InstanceStateRequested,
-        ) -> Result<InstanceRuntimeState, Error>;
-        pub async fn put_migration_ids(
-            &self,
-            old_runtime: &InstanceRuntimeState,
-            migration_ids: &Option<InstanceMigrationSourceParams>
-        ) -> Result<InstanceRuntimeState, Error>;
-        pub async fn issue_snapshot_request(
-            &self,
-            disk_id: Uuid,
-            snapshot_name: Uuid,
-        ) -> Result<(), Error>;
-        pub async fn terminate(&self) -> Result<InstanceRuntimeState, Error>;
-    }
-    impl Clone for Instance {
-        fn clone(&self) -> Self;
-    }
-}
-
-#[cfg_attr(test, allow(dead_code))]
-=======
->>>>>>> e53de823
 impl Instance {
     /// Creates a new (not yet running) instance object.
     ///
@@ -1058,138 +1018,4 @@
             Err(Error::InstanceNotRunning(inner.properties.id))
         }
     }
-<<<<<<< HEAD
-}
-
-#[cfg(test)]
-mod test {
-    use super::*;
-    use crate::fakes::nexus::FakeNexusServer;
-    use crate::instance_manager::InstanceManager;
-    use crate::nexus::NexusClientWithResolver;
-    use crate::params::InstanceStateRequested;
-    use chrono::Utc;
-    use illumos_utils::dladm::Etherstub;
-    use illumos_utils::opte::PortManager;
-    use illumos_utils::process::FakeExecutor;
-    use internal_dns::resolver::Resolver;
-    use omicron_common::api::external::{
-        ByteCount, Generation, InstanceCpuCount, InstanceState,
-    };
-    use omicron_common::api::internal::nexus::InstanceRuntimeState;
-    use omicron_common::api::internal::shared::SourceNatConfig;
-    use omicron_test_utils::dev::test_setup_log;
-    use std::net::IpAddr;
-    use std::net::Ipv4Addr;
-
-    static INST_UUID_STR: &str = "e398c5d5-5059-4e55-beac-3a1071083aaa";
-    static PROPOLIS_UUID_STR: &str = "ed895b13-55d5-4e0b-88e9-3f4e74d0d936";
-
-    fn test_uuid() -> Uuid {
-        INST_UUID_STR.parse().unwrap()
-    }
-
-    fn test_propolis_uuid() -> Uuid {
-        PROPOLIS_UUID_STR.parse().unwrap()
-    }
-
-    fn new_initial_instance() -> InstanceHardware {
-        InstanceHardware {
-            runtime: InstanceRuntimeState {
-                run_state: InstanceState::Creating,
-                sled_id: Uuid::new_v4(),
-                propolis_id: test_propolis_uuid(),
-                dst_propolis_id: None,
-                propolis_addr: Some("[fd00:1de::74]:12400".parse().unwrap()),
-                migration_id: None,
-                propolis_gen: Generation::new(),
-                ncpus: InstanceCpuCount(2),
-                memory: ByteCount::from_mebibytes_u32(512),
-                hostname: "myvm".to_string(),
-                gen: Generation::new(),
-                time_updated: Utc::now(),
-            },
-            nics: vec![],
-            source_nat: SourceNatConfig {
-                ip: IpAddr::from(Ipv4Addr::new(10, 0, 0, 1)),
-                first_port: 0,
-                last_port: 16_384,
-            },
-            external_ips: vec![],
-            firewall_rules: vec![],
-            disks: vec![],
-            cloud_init_bytes: None,
-        }
-    }
-
-    #[tokio::test]
-    async fn transition_before_start() {
-        let logctx = test_setup_log("transition_before_start");
-        let log = &logctx.log;
-
-        let executor = &FakeExecutor::new(log.clone()).as_executor();
-        let vnic_allocator = VnicAllocator::new(
-            executor,
-            "Test",
-            Etherstub("mylink".to_string()),
-        );
-        let underlay_ip = std::net::Ipv6Addr::new(
-            0xfd00, 0x1de, 0x00, 0x00, 0x00, 0x00, 0x00, 0x01,
-        );
-        let port_manager =
-            PortManager::new(log.new(slog::o!()), executor, underlay_ip);
-
-        // Create a fake Nexus Server (for notifications) and add it to a
-        // corresponding fake DNS server for discovery.
-        struct NexusServer {}
-        impl FakeNexusServer for NexusServer {}
-        let nexus_server = crate::fakes::nexus::start_test_server(
-            log.clone(),
-            Box::new(NexusServer {}),
-        );
-        let dns =
-            crate::fakes::nexus::start_dns_server(log, &nexus_server).await;
-        let internal_resolver = Arc::new(
-            Resolver::new_from_addrs(
-                log.clone(),
-                vec![*dns.dns_server.local_address()],
-            )
-            .unwrap(),
-        );
-        let nexus_client_with_resolver =
-            NexusClientWithResolver::new_from_resolver_with_port(
-                log,
-                internal_resolver,
-                nexus_server.local_addr().port(),
-            );
-
-        let instance_manager = InstanceManager::new(
-            log.clone(),
-            executor,
-            nexus_client_with_resolver.clone(),
-            Etherstub("mylink".to_string()),
-            port_manager.clone(),
-        )
-        .unwrap();
-
-        let inst = Instance::new(
-            log.clone(),
-            executor,
-            test_uuid(),
-            instance_manager.test_instance_ticket(test_uuid()),
-            new_initial_instance(),
-            vnic_allocator,
-            port_manager,
-            nexus_client_with_resolver,
-        )
-        .unwrap();
-
-        // Pick a state transition that requires the instance to have started.
-        assert!(inst.put_state(InstanceStateRequested::Reboot).await.is_err());
-
-        drop(dns);
-        logctx.cleanup_successful();
-    }
-=======
->>>>>>> e53de823
 }