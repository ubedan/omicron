--- conflicted
+++ resolved
@@ -14,14 +14,8 @@
 use crate::illumos::zone::{AddressRequest, PROPOLIS_ZONE_PREFIX};
 use crate::instance_manager::InstanceTicket;
 use crate::nexus::LazyNexusClient;
-<<<<<<< HEAD
-use crate::opte::OptePort;
-use crate::opte::OptePortAllocator;
-use crate::params::ExternalIp;
-=======
 use crate::opte::PortManager;
 use crate::opte::PortTicket;
->>>>>>> dbfc9934
 use crate::params::NetworkInterface;
 use crate::params::SourceNatConfig;
 use crate::params::{
@@ -419,11 +413,8 @@
             log: Logger,
             id: Uuid,
             initial: InstanceHardware,
-<<<<<<< HEAD
-=======
             vnic_allocator: VnicAllocator<Etherstub>,
             port_manager: PortManager,
->>>>>>> dbfc9934
             lazy_nexus_client: LazyNexusClient,
         ) -> Result<Self, Error>;
         pub async fn start(
@@ -457,27 +448,16 @@
     /// * `vnic_allocator`: A unique (to the sled) ID generator to
     /// refer to a VNIC. (This exists because of a restriction on VNIC name
     /// lengths, otherwise the UUID would be used instead).
-<<<<<<< HEAD
-    /// * `underlay_addr`: The IPv6 underlay address for the sled hosting this
-    /// instance.
-    /// * `port_allocator`: A unique (to the sled) ID generator to
-    /// refer to an OPTE port for the guest network interfaces.
-    /// * `initial`: State of the instance at initialization time.
-=======
     /// * `port_manager`: Handle to the object responsible for managing OPTE
     /// ports.
->>>>>>> dbfc9934
     /// * `lazy_nexus_client`: Connection to Nexus, used for sending notifications.
     // TODO: This arg list is getting a little long; can we clean this up?
     pub fn new(
         log: Logger,
         id: Uuid,
         initial: InstanceHardware,
-<<<<<<< HEAD
-=======
         vnic_allocator: VnicAllocator<Etherstub>,
         port_manager: PortManager,
->>>>>>> dbfc9934
         lazy_nexus_client: LazyNexusClient,
     ) -> Result<Self, Error> {
         info!(log, "Instance::new w/initial HW: {:?}", initial);
@@ -818,12 +798,7 @@
     use super::*;
     use crate::illumos::dladm::Etherstub;
     use crate::nexus::LazyNexusClient;
-<<<<<<< HEAD
-    use crate::opte::OptePortAllocator;
-    use crate::params::ExternalIp;
-=======
     use crate::opte::PortManager;
->>>>>>> dbfc9934
     use crate::params::InstanceStateRequested;
     use crate::params::SourceNatConfig;
     use chrono::Utc;
@@ -908,12 +883,8 @@
             0xfd00, 0x1de, 0x00, 0x00, 0x00, 0x00, 0x00, 0x01,
         );
         let mac = MacAddr6::from([0u8; 6]);
-<<<<<<< HEAD
-        let port_allocator = OptePortAllocator::new(mac);
-=======
         let port_manager =
             PortManager::new(log.new(slog::o!()), underlay_ip, mac);
->>>>>>> dbfc9934
         let lazy_nexus_client =
             LazyNexusClient::new(log.clone(), std::net::Ipv6Addr::LOCALHOST)
                 .unwrap();
@@ -922,11 +893,8 @@
             log.clone(),
             test_uuid(),
             new_initial_instance(),
-<<<<<<< HEAD
-=======
             vnic_allocator,
             port_manager,
->>>>>>> dbfc9934
             lazy_nexus_client,
         )
         .unwrap();
