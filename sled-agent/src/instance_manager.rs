--- conflicted
+++ resolved
@@ -7,11 +7,7 @@
 use crate::illumos::dladm::Etherstub;
 use crate::illumos::vnic::VnicAllocator;
 use crate::nexus::LazyNexusClient;
-<<<<<<< HEAD
-use crate::opte::OptePortAllocator;
-=======
 use crate::opte::PortManager;
->>>>>>> dbfc9934
 use crate::params::{
     InstanceHardware, InstanceMigrateParams, InstanceRuntimeStateRequested,
     InstanceSerialConsoleData,
@@ -132,11 +128,8 @@
                         instance_log,
                         instance_id,
                         initial_hardware,
-<<<<<<< HEAD
-=======
                         self.inner.vnic_allocator.clone(),
                         self.inner.port_manager.clone(),
->>>>>>> dbfc9934
                         self.inner.lazy_nexus_client.clone(),
                     )?;
                     let instance_clone = instance.clone();
@@ -237,10 +230,6 @@
     use crate::illumos::{dladm::MockDladm, zone::MockZones};
     use crate::instance::MockInstance;
     use crate::nexus::LazyNexusClient;
-<<<<<<< HEAD
-    use crate::params::ExternalIp;
-=======
->>>>>>> dbfc9934
     use crate::params::InstanceStateRequested;
     use crate::params::SourceNatConfig;
     use chrono::Utc;
