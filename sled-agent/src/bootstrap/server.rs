--- conflicted
+++ resolved
@@ -23,10 +23,6 @@
 use crate::bootstrap::secret_retriever::LrtqOrHardcodedSecretRetriever;
 use crate::bootstrap::sprockets_server::SprocketsServer;
 use crate::config::Config as SledConfig;
-<<<<<<< HEAD
-use illumos_utils::host::BoxedExecutor;
-use omicron_common::FileKv;
-=======
 use crate::config::ConfigError;
 use crate::server::Server as SledAgentServer;
 use crate::sled_agent::SledAgent;
@@ -40,6 +36,7 @@
 use futures::Future;
 use futures::StreamExt;
 use illumos_utils::dladm;
+use illumos_utils::host::BoxedExecutor;
 use illumos_utils::zfs;
 use illumos_utils::zone;
 use illumos_utils::zone::Zones;
@@ -49,7 +46,6 @@
 use schemars::JsonSchema;
 use serde::Deserialize;
 use serde::Serialize;
->>>>>>> 496b854c
 use sled_hardware::underlay;
 use sled_hardware::HardwareUpdate;
 use slog::Logger;
@@ -105,7 +101,7 @@
     EnsureEtherstubError {
         name: &'static str,
         #[source]
-        err: illumos_utils::ExecutionError,
+        err: illumos_utils::host::ExecutionError,
     },
 
     #[error(transparent)]
@@ -136,7 +132,7 @@
     DeleteXdeDevices(#[source] illumos_utils::opte::Error),
 
     #[error("Failed to enable ipv6-forwarding")]
-    EnableIpv6Forwarding(#[from] illumos_utils::ExecutionError),
+    EnableIpv6Forwarding(#[from] illumos_utils::host::ExecutionError),
 
     #[error("Incorrect binary packaging: {0}")]
     IncorrectBuildPackaging(&'static str),
@@ -171,40 +167,6 @@
 }
 
 impl Server {
-<<<<<<< HEAD
-    pub async fn start(
-        executor: &BoxedExecutor,
-        config: Config,
-        sled_config: SledConfig,
-    ) -> Result<Self, String> {
-        let (drain, registration) = slog_dtrace::with_drain(
-            config.log.to_logger("SledAgent").map_err(|message| {
-                format!("initializing logger: {}", message)
-            })?,
-        );
-        let log = slog::Logger::root(drain.fuse(), slog::o!(FileKv));
-        if let slog_dtrace::ProbeRegistration::Failed(e) = registration {
-            let msg = format!("Failed to register DTrace probes: {}", e);
-            error!(log, "{}", msg);
-            return Err(msg);
-        } else {
-            debug!(log, "registered DTrace probes");
-        }
-
-        // Find address objects to pass to maghemite.
-        let mg_addr_objs = underlay::find_nics(
-            executor,
-            &sled_config.data_links,
-        )
-        .map_err(|err| {
-            format!("Failed to find address objects for maghemite: {err}")
-        })?;
-        if mg_addr_objs.is_empty() {
-            return Err(
-                "underlay::find_nics() returned 0 address objects".to_string()
-            );
-        }
-=======
     pub async fn start(config: SledConfig) -> Result<Self, StartError> {
         // Do all initial setup that we can do even before we start listening
         // for and handling hardware updates (e.g., discovery if we're a
@@ -212,6 +174,7 @@
         // fail to start.
         let BootstrapAgentStartup {
             config,
+            executor,
             global_zone_bootstrap_ip,
             ddm_admin_localhost_client,
             base_log,
@@ -225,34 +188,12 @@
         // are responsible for responding to updates from this point on.
         let mut hardware_monitor = managers.hardware.monitor();
         let storage_resources = managers.storage.resources();
->>>>>>> 496b854c
 
         // Check the latest hardware snapshot; we could have missed events
         // between the creation of the hardware manager and our subscription of
         // its monitor.
         managers.check_latest_hardware_snapshot(None, &startup_log).await;
 
-<<<<<<< HEAD
-        info!(log, "setting up bootstrap agent server");
-        let bootstrap_agent =
-            Agent::new(log.clone(), executor, config.clone(), sled_config)
-                .await
-                .map_err(|e| e.to_string())?;
-        info!(log, "bootstrap agent finished initialization successfully");
-        let bootstrap_agent = Arc::new(bootstrap_agent);
-
-        let mut dropshot_config = dropshot::ConfigDropshot::default();
-        dropshot_config.request_body_max_bytes = 1024 * 1024;
-        dropshot_config.bind_address =
-            SocketAddr::V6(bootstrap_agent.http_address());
-        let dropshot_log =
-            log.new(o!("component" => "dropshot (BootstrapAgent)"));
-        let http_server = dropshot::HttpServerStarter::new(
-            &dropshot_config,
-            http_api(),
-            bootstrap_agent.clone(),
-            &dropshot_log,
-=======
         // Wait for our boot M.2 to show up.
         wait_while_handling_hardware_updates(
             wait_for_boot_m2(storage_resources, &startup_log),
@@ -261,7 +202,6 @@
             None, // No underlay network yet
             &startup_log,
             "waiting for boot M.2",
->>>>>>> 496b854c
         )
         .await;
 
@@ -354,6 +294,7 @@
             let sled_agent_server = wait_while_handling_hardware_updates(
                 start_sled_agent(
                     &config,
+                    &executor,
                     &sled_request.request,
                     &bootstore_handles.node_handle,
                     &managers,
@@ -407,6 +348,7 @@
         // agent state.
         let inner = Inner {
             config,
+            executor,
             hardware_monitor,
             state,
             sled_init_rx,
@@ -486,8 +428,10 @@
     }
 }
 
+#[allow(clippy::too_many_arguments)]
 async fn start_sled_agent(
     config: &SledConfig,
+    executor: &BoxedExecutor,
     request: &StartSledAgentRequest,
     bootstore: &bootstore::NodeHandle,
     managers: &BootstrapManagers,
@@ -531,6 +475,7 @@
     let server = SledAgentServer::start(
         config,
         base_log.clone(),
+        &executor,
         request.clone(),
         managers.service.clone(),
         managers.storage.clone(),
@@ -698,6 +643,7 @@
 
 struct Inner {
     config: SledConfig,
+    executor: BoxedExecutor,
     hardware_monitor: broadcast::Receiver<HardwareUpdate>,
     state: SledAgentState,
     sled_init_rx: mpsc::Receiver<(
@@ -783,6 +729,7 @@
             SledAgentState::Bootstrapping => {
                 let response = match start_sled_agent(
                     &self.config,
+                    &self.executor,
                     &request,
                     &self.bootstore_handles.node_handle,
                     &self.managers,
@@ -840,14 +787,14 @@
     // Uninstall all oxide zones (except the switch zone)
     async fn uninstall_zones(&self) -> Result<(), BootstrapError> {
         const CONCURRENCY_CAP: usize = 32;
-        futures::stream::iter(Zones::get().await?)
+        futures::stream::iter(Zones::get(&self.executor).await?)
             .map(Ok::<_, anyhow::Error>)
             // Use for_each_concurrent_then_try to delete as much as possible.
             // We only return one error though -- hopefully that's enough to
             // signal to the caller that this failed.
             .for_each_concurrent_then_try(CONCURRENCY_CAP, |zone| async move {
                 if zone.name() != "oxz_switch" {
-                    Zones::halt_and_remove(zone.name()).await?;
+                    Zones::halt_and_remove(&self.executor, zone.name()).await?;
                 }
                 Ok(())
             })
@@ -909,9 +856,9 @@
         // these addresses would delete "cxgbe0/ll", and could render
         // the sled inaccessible via a local interface.
 
-        sled_hardware::cleanup::delete_underlay_addresses(&log)
+        sled_hardware::cleanup::delete_underlay_addresses(&log, &self.executor)
             .map_err(BootstrapError::Cleanup)?;
-        sled_hardware::cleanup::delete_omicron_vnics(&log)
+        sled_hardware::cleanup::delete_omicron_vnics(&log, &self.executor)
             .await
             .map_err(BootstrapError::Cleanup)?;
         illumos_utils::opte::delete_all_xde_devices(&log)?;
@@ -922,11 +869,11 @@
         &self,
         log: &Logger,
     ) -> Result<(), BootstrapError> {
-        let datasets = zfs::get_all_omicron_datasets_for_delete()
+        let datasets = zfs::get_all_omicron_datasets_for_delete(&self.executor)
             .map_err(BootstrapError::ZfsDatasetsList)?;
         for dataset in &datasets {
             info!(log, "Removing dataset: {dataset}");
-            zfs::Zfs::destroy_dataset(dataset)?;
+            zfs::Zfs::destroy_dataset(&self.executor, dataset)?;
         }
 
         Ok(())
