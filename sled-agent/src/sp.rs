--- conflicted
+++ resolved
@@ -4,11 +4,7 @@
 
 //! Interface to a (currently simulated) SP / RoT.
 
-<<<<<<< HEAD
-=======
-use crate::config::Config as SledConfig;
 use crate::config::ConfigError;
->>>>>>> 63b63791
 use crate::illumos;
 use crate::illumos::dladm::CreateVnicError;
 use crate::illumos::dladm::Dladm;
@@ -96,20 +92,11 @@
     ///
     /// A return value of `Ok(None)` means no SP is available.
     pub async fn detect(
-<<<<<<< HEAD
-        sp_config: &Option<GimletConfig>,
+        sp_config: Option<&GimletConfig>,
         log: &Logger,
     ) -> Result<Option<Self>, SpError> {
         let inner = if let Some(config) = sp_config.as_ref() {
             let sim_sp = start_simulated_sp(config, log).await?;
-=======
-        sp_config: Option<&GimletConfig>,
-        sled_config: &SledConfig,
-        log: &Logger,
-    ) -> Result<Option<Self>, SpError> {
-        let inner = if let Some(config) = sp_config {
-            let sim_sp = start_simulated_sp(config, sled_config, log).await?;
->>>>>>> 63b63791
             Some(Inner::SimulatedSp(sim_sp))
         } else {
             None
