// This Source Code Form is subject to the terms of the Mozilla Public
// License, v. 2.0. If a copy of the MPL was not distributed with this
// file, You can obtain one at https://mozilla.org/MPL/2.0/.

//! Rack Setup Service (RSS) implementation
//!
//! RSS triggers the initialization of:
//! - Sled Agents (giving them underlay addresses)
//! - Trust Quorum (coordinating between Sled Agents)
//! - Services (such as internal DNS, CRDB, Nexus)
//! - DNS records for those services
//! - Handoff to Nexus, for control of Control Plane management
//!
//! # Phases and Configuration Files
//!
//! Rack setup occurs in distinct phases which are denoted by the prescence of
//! configuration files.
//!
//! - /pool/int/UUID/config/rss-sled-plan.toml (Sled Plan)
//! - /pool/int/UUID/config/rss-service-plan.toml (Service Plan)
//! - /pool/int/UUID/config/rss-plan-completed.marker (Plan Execution Complete)
//!
//! ## Sled Plan
//!
//! RSS should start as a service executing on a Sidecar-attached Gimlet
//! (Scrimlet). It must communicate with other sleds on the bootstrap network to
//! discover neighbors. RSS uses the bootstrap network to identify peers, assign
//! them subnets and UUIDs, and initialize a trust quorum. Once RSS decides
//! these values it commits them to a local file as the "Sled Plan", before
//! sending requests.
//!
//! As a result, restarting RSS should result in retransmission of the same
//! values, as long as the same configuration file is used.
//!
//! ## Service Plan
//!
//! After the trust quorum is established and Sled Agents are executing across
//! the rack, RSS can make the call on "what services should run where",
//! ensuring the minimal set of services necessary to execute Nexus are
//! operational. Critically, these include:
//! - Internal DNS: Necessary so internal services can discover each other
//! - CockroachDB: Necessary for Nexus to operate
//! - Nexus itself
//!
//! Once the distribution of these services is decided (which sled should run
//! what service? On what zpools should CockroachDB be provisioned?) it is
//! committed to the Service Plan, and executed.
//!
//! ## Execution Complete
//!
//! Once the both the Sled and Service plans have finished execution, handoff of
//! control to Nexus can occur. <https://rfd.shared.oxide.computer/rfd/0278>
//! covers this in more detail, but in short, RSS creates a "marker" file after
//! completing execution, and unconditionally calls the "handoff to Nexus" API
//! thereafter.

use super::config::SetupServiceConfig as Config;
use crate::bootstrap::config::BOOTSTRAP_AGENT_HTTP_PORT;
use crate::bootstrap::params::BootstrapAddressDiscovery;
use crate::bootstrap::params::SledAgentRequest;
use crate::bootstrap::rss_handle::BootstrapAgentHandle;
use crate::ledger::{Ledger, Ledgerable};
use crate::nexus::d2n_params;
use crate::params::{
    AutonomousServiceOnlyError, DatasetKind, ServiceType, ServiceZoneRequest,
    ServiceZoneService, TimeSync, ZoneType,
};
use crate::rack_setup::plan::service::{
    Plan as ServicePlan, PlanError as ServicePlanError,
};
use crate::rack_setup::plan::sled::{
    generate_rack_secret, Plan as SledPlan, PlanError as SledPlanError,
};
use crate::storage_manager::StorageResources;
use camino::Utf8PathBuf;
use ddm_admin_client::{Client as DdmAdminClient, DdmError};
use internal_dns::resolver::{DnsError, Resolver as DnsResolver};
use internal_dns::ServiceName;
use nexus_client::{
    types as NexusTypes, Client as NexusClient, Error as NexusError,
};
use omicron_common::address::{
    get_sled_address, CLICKHOUSE_PORT, COCKROACH_PORT, CRUCIBLE_PANTRY_PORT,
    CRUCIBLE_PORT, DENDRITE_PORT, DNS_HTTP_PORT, NEXUS_INTERNAL_PORT, NTP_PORT,
    OXIMETER_PORT,
};
use omicron_common::backoff::{
    retry_notify, retry_policy_internal_service_aggressive, BackoffError,
};
use serde::{Deserialize, Serialize};
use sled_agent_client::{
    types as SledAgentTypes, Client as SledAgentClient, Error as SledAgentError,
};
use sled_hardware::underlay::BootstrapInterface;
use slog::Logger;
use sprockets_host::Ed25519Certificate;
use std::collections::{HashMap, HashSet};
use std::iter;
use std::net::{Ipv6Addr, SocketAddr, SocketAddrV6};
use thiserror::Error;

/// Describes errors which may occur while operating the setup service.
#[derive(Error, Debug)]
pub enum SetupServiceError {
    #[error("I/O error while {message}: {err}")]
    Io {
        message: String,
        #[source]
        err: std::io::Error,
    },

    #[error("Failed to access ledger: {0}")]
    Ledger(#[from] crate::ledger::Error),

    #[error("Cannot create plan for sled services: {0}")]
    ServicePlan(#[from] ServicePlanError),

    #[error("Cannot create plan for sled setup: {0}")]
    SledPlan(#[from] SledPlanError),

    #[error("Bad configuration for setting up rack: {0}")]
    BadConfig(String),

    #[error("Error initializing sled via sled-agent: {0}")]
    SledInitialization(String),

    #[error("Error resetting sled: {0}")]
    SledReset(String),

    #[error("Error making HTTP request to Sled Agent: {0}")]
    SledApi(#[from] SledAgentError<SledAgentTypes::Error>),

    #[error("Error making HTTP request to Nexus: {0}")]
    NexusApi(#[from] NexusError<NexusTypes::Error>),

    #[error("Error contacting ddmd: {0}")]
    DdmError(#[from] DdmError),

    #[error("Failed to monitor for peers: {0}")]
    PeerMonitor(#[from] tokio::sync::broadcast::error::RecvError),

    #[error("Failed to construct an HTTP client: {0}")]
    HttpClient(reqwest::Error),

    #[error("Failed to access DNS servers: {0}")]
    Dns(#[from] DnsError),
}

// The workload / information allocated to a single sled.
#[derive(Clone, Debug, Deserialize, Serialize, PartialEq)]
struct SledAllocation {
    initialization_request: SledAgentRequest,
}

/// The interface to the Rack Setup Service.
pub struct RackSetupService {
    handle: tokio::task::JoinHandle<Result<(), SetupServiceError>>,
}

impl RackSetupService {
    /// Creates a new rack setup service, which runs in a background task.
    ///
    /// Arguments:
    /// - `log`: The logger.
    /// - `config`: The config file, which is used to setup the rack.
    /// - `peer_monitor`: The mechanism by which the setup service discovers
    ///   bootstrap agents on nearby sleds.
    /// - `local_bootstrap_agent`: Communication channel by which we can send
    ///   commands to our local bootstrap-agent (e.g., to initialize sled
    ///   agents).
    pub(crate) fn new(
        log: Logger,
        config: Config,
        storage_resources: StorageResources,
        local_bootstrap_agent: BootstrapAgentHandle,
        // TODO-cleanup: We should be collecting the device ID certs of all
        // trust quorum members over the management network. Currently we don't
        // have a management network, so we hard-code the list of members and
        // accept it as a parameter instead.
        member_device_id_certs: Vec<Ed25519Certificate>,
    ) -> Self {
        let handle = tokio::task::spawn(async move {
            let svc = ServiceInner::new(log.clone());
            if let Err(e) = svc
                .run(
                    &config,
                    &storage_resources,
                    local_bootstrap_agent,
                    &member_device_id_certs,
                )
                .await
            {
                warn!(log, "RSS injection failed: {}", e);
                Err(e)
            } else {
                Ok(())
            }
        });

        RackSetupService { handle }
    }

    pub(crate) fn new_reset_rack(
        log: Logger,
        local_bootstrap_agent: BootstrapAgentHandle,
    ) -> Self {
        let handle = tokio::task::spawn(async move {
            let svc = ServiceInner::new(log.clone());
            if let Err(e) = svc.reset(local_bootstrap_agent).await {
                warn!(log, "RSS rack reset failed: {}", e);
                Err(e)
            } else {
                Ok(())
            }
        });

        RackSetupService { handle }
    }

    /// Awaits the completion of the RSS service.
    pub async fn join(self) -> Result<(), SetupServiceError> {
        self.handle.await.expect("Rack Setup Service Task panicked")
    }
}

#[derive(Clone, Serialize, Deserialize, Default)]
struct RssCompleteMarker {}

impl Ledgerable for RssCompleteMarker {
    fn is_newer_than(&self, _other: &Self) -> bool {
        true
    }
    fn generation_bump(&mut self) {}
}
const RSS_COMPLETED_FILENAME: &str = "rss-plan-completed.marker";

/// The implementation of the Rack Setup Service.
struct ServiceInner {
    log: Logger,
}

impl ServiceInner {
    fn new(log: Logger) -> Self {
        ServiceInner { log }
    }

    async fn initialize_services(
        &self,
        sled_address: SocketAddrV6,
        services: &Vec<ServiceZoneRequest>,
    ) -> Result<(), SetupServiceError> {
        let dur = std::time::Duration::from_secs(60);
        let client = reqwest::ClientBuilder::new()
            .connect_timeout(dur)
            .timeout(dur)
            .build()
            .map_err(SetupServiceError::HttpClient)?;
        let client = SledAgentClient::new_with_client(
            &format!("http://{}", sled_address),
            client,
            self.log.new(o!("SledAgentClient" => sled_address.to_string())),
        );

        let services = services
            .iter()
            .map(|s| s.clone().try_into())
            .collect::<Result<Vec<_>, AutonomousServiceOnlyError>>()
            .map_err(|err| {
                SetupServiceError::SledInitialization(err.to_string())
            })?;

        info!(self.log, "sending service requests...");
        let services_put = || async {
            info!(self.log, "initializing sled services: {:?}", services);
            client
                .services_put(&SledAgentTypes::ServiceEnsureBody {
                    services: services.clone(),
                })
                .await
                .map_err(BackoffError::transient)?;
            Ok::<(), BackoffError<SledAgentError<SledAgentTypes::Error>>>(())
        };
        let log_failure = |error, _| {
            warn!(self.log, "failed to initialize services"; "error" => ?error);
        };
        retry_notify(
            retry_policy_internal_service_aggressive(),
            services_put,
            log_failure,
        )
        .await?;

        Ok(())
    }

    // Configure the internal DNS servers with the initial DNS data
    async fn initialize_dns(
        &self,
        service_plan: &ServicePlan,
    ) -> Result<(), SetupServiceError> {
        let log = &self.log;
        // Start up the internal DNS services
        futures::future::join_all(service_plan.services.iter().map(
            |(sled_address, services_request)| async move {
                let services: Vec<_> = services_request
                    .services
                    .iter()
                    .filter_map(|service| {
                        if matches!(service.zone_type, ZoneType::InternalDns,) {
                            Some(service.clone())
                        } else {
                            None
                        }
                    })
                    .collect();
                if !services.is_empty() {
                    self.initialize_services(*sled_address, &services).await?;
                }
                Ok(())
            },
        ))
        .await
        .into_iter()
        .collect::<Result<_, SetupServiceError>>()?;

        // Determine the list of DNS servers that are supposed to exist based on
        // the service plan that has just been deployed.
        let dns_server_ips =
            // iterate sleds
            service_plan.services.iter().filter_map(
                |(_, services_request)| {
                    // iterate services for this sled
                    let dns_addrs: Vec<SocketAddrV6> = services_request
                        .services
                        .iter()
<<<<<<< HEAD
                        .filter_map(|service| {
                            match &service.services[0] {
                                ServiceZoneService {
                                    details: ServiceType::InternalDns { http_address, .. },
                                    ..
                                } => {
                                    Some(http_address.clone())
                                },
=======
                        .filter_map(|dataset| {
                            match dataset.dataset_name.dataset() {
                                DatasetKind::InternalDns { http_address, .. } => Some(*http_address),
>>>>>>> ad7fe487
                                _ => None,
                            }
                        })
                        .collect();
                    if dns_addrs.len() > 0 {
                        Some(dns_addrs)
                    } else {
                        None
                    }
                }
            )
            .flatten()
            .collect::<Vec<SocketAddrV6>>();

        let dns_config = &service_plan.dns_config;
        for ip_addr in dns_server_ips {
            let log = log.new(o!("dns_config_addr" => ip_addr.to_string()));
            info!(log, "Configuring DNS server");
            let dns_config_client = dns_service_client::Client::new(
                &format!("http://{}", ip_addr),
                log.clone(),
            );

            let do_update = || async {
                let result = dns_config_client.dns_config_put(dns_config).await;
                match result {
                    Ok(_) => Ok(()),
                    Err(e) => {
                        if dns_service_client::is_retryable(&e) {
                            Err(BackoffError::transient(e))
                        } else {
                            Err(BackoffError::permanent(e))
                        }
                    }
                }
            };
            let log_failure = move |error, duration| {
                warn!(
                    log,
                    "failed to write DNS configuration (will retry in {:?})",
                    duration;
                    "error_message" => #%error
                );
            };

            retry_notify(
                retry_policy_internal_service_aggressive(),
                do_update,
                log_failure,
            )
            .await?;
        }

        info!(log, "Configured all DNS servers");
        Ok(())
    }

    async fn sled_timesync(
        &self,
        sled_address: &SocketAddrV6,
    ) -> Result<TimeSync, SetupServiceError> {
        let dur = std::time::Duration::from_secs(60);

        let client = reqwest::ClientBuilder::new()
            .connect_timeout(dur)
            .timeout(dur)
            .build()
            .map_err(SetupServiceError::HttpClient)?;
        let client = SledAgentClient::new_with_client(
            &format!("http://{}", sled_address),
            client,
            self.log.new(o!("SledAgentClient" => sled_address.to_string())),
        );

        info!(
            self.log,
            "Checking time synchronization for {}...", sled_address
        );

        let ts = client.timesync_get().await?.into_inner();
        Ok(TimeSync { sync: ts.sync, skew: ts.skew, correction: ts.correction })
    }

    async fn wait_for_timesync(
        &self,
        sled_addresses: &Vec<SocketAddrV6>,
    ) -> Result<(), SetupServiceError> {
        info!(self.log, "Waiting for rack time synchronization");

        let timesync_wait = || async {
            let mut synced_peers = 0;
            let mut sync = true;

            for sled_address in sled_addresses {
                if let Ok(ts) = self.sled_timesync(sled_address).await {
                    info!(self.log, "Timesync for {} {:?}", sled_address, ts);
                    if !ts.sync {
                        sync = false;
                    } else {
                        synced_peers += 1;
                    }
                } else {
                    sync = false;
                }
            }

            if sync {
                Ok(())
            } else {
                Err(BackoffError::transient(format!(
                    "Time is synchronized on {}/{} sleds",
                    synced_peers,
                    sled_addresses.len()
                )))
            }
        };
        let log_failure = |error, _| {
            warn!(self.log, "Time is not yet synchronized"; "error" => ?error);
        };

        retry_notify(
            retry_policy_internal_service_aggressive(),
            timesync_wait,
            log_failure,
        )
        // `retry_policy_internal_service_aggressive()` retries indefinitely on
        // transient errors (the only kind we produce), allowing us to
        // `.unwrap()` without panicking
        .await
        .unwrap();

        Ok(())
    }

    async fn handoff_to_nexus(
        &self,
        config: &Config,
        sled_plan: &SledPlan,
        service_plan: &ServicePlan,
    ) -> Result<(), SetupServiceError> {
        info!(self.log, "Handing off control to Nexus");

        let resolver = DnsResolver::new_from_subnet(
            self.log.new(o!("component" => "DnsResolver")),
            config.az_subnet(),
        )
        .expect("Failed to create DNS resolver");
        let ip = resolver
            .lookup_ip(ServiceName::Nexus)
            .await
            .expect("Failed to lookup IP");
        let nexus_address = SocketAddr::new(ip, NEXUS_INTERNAL_PORT);

        info!(self.log, "Nexus address: {}", nexus_address.to_string());

        let nexus_client = NexusClient::new(
            &format!("http://{}", nexus_address),
            self.log.new(o!("component" => "NexusClient")),
        );

        // Ensure we can quickly look up "Sled Agent Address" -> "UUID of sled".
        //
        // We need the ID when passing info to Nexus.
        let mut id_map = HashMap::new();
        for (_, sled_request) in sled_plan.sleds.iter() {
            id_map
                .insert(get_sled_address(sled_request.subnet), sled_request.id);
        }

        // Convert all the information we have about services and datasets into
        // a format which can be processed by Nexus.
        let mut services: Vec<NexusTypes::ServicePutRequest> = vec![];
        let mut datasets: Vec<NexusTypes::DatasetCreateRequest> = vec![];
        for (addr, service_request) in service_plan.services.iter() {
            let sled_id = *id_map
                .get(addr)
                .expect("Sled address in service plan, but not sled plan");

            for zone in &service_request.services {
                for svc in &zone.services {
                    // TODO-cleanup Here, we take the ServiceZoneRequests that
                    // were constructed with the ServicePlan and turn them into
                    // Nexus ServicePutRequest objects.  For Nexus, we need to
                    // specify a SocketAddr -- both an IP address and a port on
                    // which the service is listening.  The code here hardcodes
                    // the default ports for each service.  This happens to be
                    // correct because the ServicePlan uses the same hardcoded
                    // ports when it sets up the DNS zone and the Sled Agent
                    // uses the same hardcoded ports when configuring each of
                    // these services.  It would be more robust to pick the
                    // (hardcoded) port when constructing the ServicePlan and
                    // plumb the SocketAddr (with port) everywhere that needs it
                    // (including both here and DNS).  That way we don't bake
                    // the port assumption into multiple places and we can also
                    // more easily support things running on different ports
                    // (which is useful in dev/test situations).
                    let service_id = svc.id;
                    let zone_id = Some(zone.id);
                    match &svc.details {
                        ServiceType::Nexus {
                            external_ip,
                            internal_ip: _,
                            ..
                        } => {
                            services.push(NexusTypes::ServicePutRequest {
                                service_id,
                                zone_id,
                                sled_id,
                                address: SocketAddrV6::new(
                                    zone.addresses[0],
                                    NEXUS_INTERNAL_PORT,
                                    0,
                                    0,
                                )
                                .to_string(),
                                kind: NexusTypes::ServiceKind::Nexus {
                                    external_address: *external_ip,
                                },
                            });
                        }
                        ServiceType::Dendrite { .. } => {
                            services.push(NexusTypes::ServicePutRequest {
                                service_id,
                                zone_id,
                                sled_id,
                                address: SocketAddrV6::new(
                                    zone.addresses[0],
                                    DENDRITE_PORT,
                                    0,
                                    0,
                                )
                                .to_string(),
                                kind: NexusTypes::ServiceKind::Dendrite,
                            });
                        }
                        ServiceType::ExternalDns { http_address, .. } => {
                            services.push(NexusTypes::ServicePutRequest {
                                service_id,
                                zone_id,
                                sled_id,
                                address: http_address.to_string(),
                                kind:
                                    NexusTypes::ServiceKind::ExternalDnsConfig,
                            });
                        }
                        ServiceType::InternalDns {
                            http_address,
                            dns_address,
                        } => {
                            services.push(NexusTypes::ServicePutRequest {
                                service_id,
                                zone_id,
                                sled_id,
                                address: http_address.to_string(),
                                kind:
                                    NexusTypes::ServiceKind::InternalDnsConfig,
                            });
                            services.push(NexusTypes::ServicePutRequest {
                                service_id,
                                zone_id,
                                sled_id,
                                address: dns_address.to_string(),
                                kind: NexusTypes::ServiceKind::InternalDns,
                            });
                        }
                        ServiceType::Oximeter => {
                            services.push(NexusTypes::ServicePutRequest {
                                service_id,
                                zone_id,
                                sled_id,
                                address: SocketAddrV6::new(
                                    zone.addresses[0],
                                    OXIMETER_PORT,
                                    0,
                                    0,
                                )
                                .to_string(),
                                kind: NexusTypes::ServiceKind::Oximeter,
                            });
                        }
                        ServiceType::CruciblePantry => {
                            services.push(NexusTypes::ServicePutRequest {
                                service_id,
                                zone_id,
                                sled_id,
                                address: SocketAddrV6::new(
                                    zone.addresses[0],
                                    CRUCIBLE_PANTRY_PORT,
                                    0,
                                    0,
                                )
                                .to_string(),
                                kind: NexusTypes::ServiceKind::CruciblePantry,
                            });
                        }
                        ServiceType::BoundaryNtp { .. }
                        | ServiceType::InternalNtp { .. } => {
                            services.push(NexusTypes::ServicePutRequest {
                                service_id,
                                zone_id,
                                sled_id,
                                address: SocketAddrV6::new(
                                    zone.addresses[0],
                                    NTP_PORT,
                                    0,
                                    0,
                                )
                                .to_string(),
                                kind: NexusTypes::ServiceKind::Ntp,
                            });
                        }
                        details => {
                            return Err(SetupServiceError::BadConfig(format!(
                                "RSS should not request service of type: {}",
                                details
                            )));
                        }
                    }
                }
            }

            for service in service_request.services.iter() {
                if let Some(dataset) = &service.dataset {
                    let port = match dataset.name.dataset() {
                        DatasetKind::CockroachDb => COCKROACH_PORT,
                        DatasetKind::Clickhouse => CLICKHOUSE_PORT,
                        DatasetKind::Crucible => CRUCIBLE_PORT,
                        DatasetKind::ExternalDns => DNS_HTTP_PORT,
                        DatasetKind::InternalDns => DNS_HTTP_PORT,
                    };

                    datasets.push(NexusTypes::DatasetCreateRequest {
                        zpool_id: dataset.name.pool().id(),
                        dataset_id: dataset.id,
                        request: NexusTypes::DatasetPutRequest {
                            address: SocketAddrV6::new(
                                service.addresses[0],
                                port,
                                0,
                                0,
                            )
                            .to_string(),
                            kind: dataset.name.dataset().clone().into(),
                        },
                    })
                }
            }
        }
        let internal_services_ip_pool_ranges = config
            .internal_services_ip_pool_ranges
            .clone()
            .into_iter()
            .map(Into::into)
            .collect();
        let request = NexusTypes::RackInitializationRequest {
            services,
            datasets,
            internal_services_ip_pool_ranges,
            // TODO(https://github.com/oxidecomputer/omicron/issues/1959): Plumb
            // these paths through RSS's API.
            //
            // These certificates CAN be updated through Nexus' HTTP API, but
            // should be bootstrapped during the rack setup process to avoid
            // the need for unencrypted communication.
            certs: vec![],
            internal_dns_zone_config: d2n_params(&service_plan.dns_config),
            external_dns_zone_name: config.external_dns_zone_name.clone(),
            recovery_silo: config.recovery_silo.clone(),
        };

        let notify_nexus = || async {
            nexus_client
                .rack_initialization_complete(&sled_plan.rack_id, &request)
                .await
                .map_err(BackoffError::transient)
        };
        let log_failure = |err, _| {
            info!(self.log, "Failed to handoff to nexus: {err}");
        };

        retry_notify(
            retry_policy_internal_service_aggressive(),
            notify_nexus,
            log_failure,
        )
        .await?;

        info!(self.log, "Handoff to Nexus is complete");
        Ok(())
    }

    async fn reset(
        &self,
        local_bootstrap_agent: BootstrapAgentHandle,
    ) -> Result<(), SetupServiceError> {
        // Gather all peer addresses that we can currently see on the bootstrap
        // network.
        let ddm_admin_client = DdmAdminClient::localhost(&self.log)?;
        let peer_addrs = ddm_admin_client
            .derive_bootstrap_addrs_from_prefixes(&[
                BootstrapInterface::GlobalZone,
            ])
            .await?;
        let our_bootstrap_address = local_bootstrap_agent.our_address();
        let all_addrs = peer_addrs
            .chain(iter::once(our_bootstrap_address))
            .map(|addr| {
                SocketAddrV6::new(addr, BOOTSTRAP_AGENT_HTTP_PORT, 0, 0)
            })
            .collect::<Vec<_>>();

        local_bootstrap_agent
            .reset_sleds(all_addrs)
            .await
            .map_err(SetupServiceError::SledReset)?;

        Ok(())
    }

    // This method has a few distinct phases, identified by files in durable
    // storage:
    //
    // 1. SLED ALLOCATION PLAN CREATION. When the RSS starts up for the first
    //    time, it creates an allocation plan to provision subnets to an initial
    //    set of sleds.
    //
    // 2. SLED ALLOCATION PLAN EXECUTION. The RSS then carries out this plan, making
    //    requests to the sleds enumerated within the "allocation plan".
    //
    // 3. SERVICE ALLOCATION PLAN CREATION. Now that Sled Agents are executing
    //    on their respective subnets, they can be queried to create an
    //    allocation plan for services.
    //
    // 4. SERVICE ALLOCATION PLAN EXECUTION. RSS requests that the services
    //    outlined in the aforementioned step are created.
    //
    // 5. MARKING SETUP COMPLETE. Once the RSS has successfully initialized the
    //    rack, a marker file is created at "rss_completed_marker_path()". This
    //    indicates that the plan executed successfully, and no work remains.
    async fn run(
        &self,
        config: &Config,
        storage_resources: &StorageResources,
        local_bootstrap_agent: BootstrapAgentHandle,
        member_device_id_certs: &[Ed25519Certificate],
    ) -> Result<(), SetupServiceError> {
        info!(self.log, "Injecting RSS configuration: {:#?}", config);

        let marker_paths: Vec<Utf8PathBuf> = storage_resources
            .all_m2_mountpoints(sled_hardware::disk::CONFIG_DATASET)
            .await
            .into_iter()
            .map(|p| p.join(RSS_COMPLETED_FILENAME))
            .collect();

        let ledger =
            Ledger::<RssCompleteMarker>::new(&self.log, marker_paths.clone())
                .await;

        // Check if a previous RSS plan has completed successfully.
        //
        // If it has, the system should be up-and-running.
        if ledger.is_some() {
            // TODO(https://github.com/oxidecomputer/omicron/issues/724): If the
            // running configuration doesn't match Config, we could try to
            // update things.
            info!(
                self.log,
                "RSS configuration looks like it has already been applied",
            );

            let sled_plan = SledPlan::load(&self.log, storage_resources)
                .await?
                .expect("Sled plan should exist if completed marker exists");
            if &sled_plan.config != config {
                return Err(SetupServiceError::BadConfig(
                    "Configuration changed".to_string(),
                ));
            }
            let service_plan = ServicePlan::load(&self.log, storage_resources)
                .await?
                .expect("Service plan should exist if completed marker exists");
            self.handoff_to_nexus(&config, &sled_plan, &service_plan).await?;
            return Ok(());
        } else {
            info!(self.log, "RSS configuration has not been fully applied yet",);
        }

        // Wait for either:
        // - All the peers to re-load an old plan (if one exists)
        // - Enough peers to create a new plan (if one does not exist)
        let bootstrap_addrs = match &config.bootstrap_discovery {
            BootstrapAddressDiscovery::OnlyOurs => {
                HashSet::from([local_bootstrap_agent.our_address()])
            }
            BootstrapAddressDiscovery::OnlyThese { addrs } => addrs.clone(),
        };
        let maybe_sled_plan =
            SledPlan::load(&self.log, storage_resources).await?;
        if let Some(plan) = &maybe_sled_plan {
            let stored_peers: HashSet<Ipv6Addr> =
                plan.sleds.keys().map(|a| *a.ip()).collect();
            if stored_peers != bootstrap_addrs {
                return Err(SetupServiceError::BadConfig("Set of sleds requested does not match those in existing sled plan".to_string()));
            }
        }
        if bootstrap_addrs.is_empty() {
            return Err(SetupServiceError::BadConfig(
                "Must request at least one peer".to_string(),
            ));
        }

        // If we created a plan, reuse it. Otherwise, create a new plan.
        //
        // NOTE: This is a "point-of-no-return" -- before sending any requests
        // to neighboring sleds, the plan must be recorded to durable storage.
        // This way, if the RSS power-cycles, it can idempotently provide the
        // same subnets to the same sleds.
        let plan = if let Some(plan) = maybe_sled_plan {
            info!(self.log, "Re-using existing allocation plan");
            plan
        } else {
            info!(self.log, "Creating new allocation plan");
            SledPlan::create(
                &self.log,
                config,
                &storage_resources,
                bootstrap_addrs,
            )
            .await?
        };
        let config = &plan.config;

        // Generate our rack secret, unless we're in the single-sled case.
        let mut maybe_rack_secret_shares = generate_rack_secret(
            config.rack_secret_threshold,
            member_device_id_certs,
            &self.log,
        )?;

        // Confirm that the returned iterator (if we got one) is the length we
        // expect.
        if let Some(rack_secret_shares) = maybe_rack_secret_shares.as_ref() {
            // TODO-cleanup Asserting here seems fine as long as
            // `member_device_id_certs` is hard-coded from a config file, but
            // once we start collecting them over the management network we
            // should probably attach them at the type level to the bootstrap
            // addrs, which would remove the need for this assertion.
            assert_eq!(
                rack_secret_shares.len(),
                plan.sleds.len(),
                concat!(
                    "Number of trust quorum members does not match ",
                    "number of sleds in the plan"
                )
            );
        }

        // Forward the sled initialization requests to our sled-agent.
        local_bootstrap_agent
            .initialize_sleds(
                plan.sleds
                    .iter()
                    .map(move |(bootstrap_addr, initialization_request)| {
                        (
                            *bootstrap_addr,
                            initialization_request.clone(),
                            maybe_rack_secret_shares
                                .as_mut()
                                .map(|shares| shares.next().unwrap()),
                        )
                    })
                    .collect(),
            )
            .await
            .map_err(SetupServiceError::SledInitialization)?;

        // Now that sled agents have been initialized, we can create
        // a service allocation plan.
        let sled_addresses: Vec<_> = plan
            .sleds
            .values()
            .map(|initialization_request| {
                get_sled_address(initialization_request.subnet)
            })
            .collect();
        let service_plan = if let Some(plan) =
            ServicePlan::load(&self.log, storage_resources).await?
        {
            plan
        } else {
            ServicePlan::create(
                &self.log,
                &config,
                &storage_resources,
                &plan.sleds,
            )
            .await?
        };

        // Set up internal DNS services first and write the initial
        // DNS configuration to the internal DNS servers.
        self.initialize_dns(&service_plan).await?;

        // Next start up the NTP services.
        // Note we also specify internal DNS services again because it
        // can ony be additive.
        futures::future::join_all(service_plan.services.iter().map(
            |(sled_address, services_request)| async move {
                let services: Vec<_> = services_request
                    .services
                    .iter()
                    .filter_map(|svc| {
                        if matches!(
                            svc.zone_type,
                            ZoneType::InternalDns | ZoneType::Ntp
                        ) {
                            Some(svc.clone())
                        } else {
                            None
                        }
                    })
                    .collect();
                if !services.is_empty() {
                    self.initialize_services(*sled_address, &services).await?;
                }
                Ok(())
            },
        ))
        .await
        .into_iter()
        .collect::<Result<_, SetupServiceError>>()?;

        // Wait until time is synchronized on all sleds before proceeding.
        self.wait_for_timesync(&sled_addresses).await?;

        info!(self.log, "Finished setting up Internal DNS and NTP");

        // Issue service initialization requests.
        futures::future::join_all(service_plan.services.iter().map(
            |(sled_address, services_request)| async move {
                // With the current implementation of "initialize_services",
                // we must provide the set of *all* services that should be
                // executing on a sled.
                //
                // This means re-requesting the DNS and NTP services, even if
                // they are already running - this is fine, however, as the
                // receiving sled agent doesn't modify the already-running
                // service.
                self.initialize_services(
                    *sled_address,
                    &services_request.services,
                )
                .await?;
                Ok(())
            },
        ))
        .await
        .into_iter()
        .collect::<Result<Vec<()>, SetupServiceError>>()?;

        info!(self.log, "Finished setting up services");

        // Finally, mark that we've completed executing the plans.
        let mut ledger = Ledger::<RssCompleteMarker>::new_with(
            &self.log,
            marker_paths.clone(),
            RssCompleteMarker::default(),
        );
        ledger.commit().await?;

        // At this point, even if we reboot, we must not try to manage sleds,
        // services, or DNS records.
        self.handoff_to_nexus(&config, &plan, &service_plan).await?;

        // TODO Questions to consider:
        // - What if a sled comes online *right after* this setup? How does
        // it get a /64?

        Ok(())
    }
}<|MERGE_RESOLUTION|>--- conflicted
+++ resolved
@@ -333,20 +333,14 @@
                     let dns_addrs: Vec<SocketAddrV6> = services_request
                         .services
                         .iter()
-<<<<<<< HEAD
                         .filter_map(|service| {
                             match &service.services[0] {
                                 ServiceZoneService {
                                     details: ServiceType::InternalDns { http_address, .. },
                                     ..
                                 } => {
-                                    Some(http_address.clone())
+                                    Some(*http_address)
                                 },
-=======
-                        .filter_map(|dataset| {
-                            match dataset.dataset_name.dataset() {
-                                DatasetKind::InternalDns { http_address, .. } => Some(*http_address),
->>>>>>> ad7fe487
                                 _ => None,
                             }
                         })
