--- conflicted
+++ resolved
@@ -196,11 +196,7 @@
                     &config,
                     &storage_resources,
                     local_bootstrap_agent,
-<<<<<<< HEAD
-                    &member_device_id_certs,
-=======
                     external_port_count,
->>>>>>> a6807813
                 )
                 .await
             {
