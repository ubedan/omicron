--- conflicted
+++ resolved
@@ -301,23 +301,6 @@
                     .unwrap();
                 let (nic, external_ip) =
                     svc_port_builder.next_dns(id, &mut services_ip_pool)?;
-<<<<<<< HEAD
-                request.datasets.push(DatasetEnsureRequest {
-                    id,
-                    dataset_name: DatasetName::new(
-                        u2_zpools[0].clone(),
-                        crate::params::DatasetKind::ExternalDns {
-                            http_address: SocketAddrV6::new(
-                                internal_ip,
-                                http_port,
-                                0,
-                                0,
-                            ),
-                            dns_address: SocketAddr::new(external_ip, dns_port),
-                            nic,
-                        },
-                    ),
-=======
                 let dns_port = omicron_common::address::DNS_PORT;
                 let dns_address = SocketAddr::new(external_ip, dns_port);
                 let dataset_kind = crate::params::DatasetKind::ExternalDns {
@@ -325,12 +308,12 @@
                     dns_address,
                     nic: nic.clone(),
                 };
-
-                request.datasets.push(DatasetEnsureBody {
-                    id,
-                    zpool_id: u2_zpools[0],
-                    dataset_kind: dataset_kind.clone(),
->>>>>>> bb9c30df
+                let dataset_name =
+                    DatasetName::new(u2_zpools[0].clone(), dataset_kind);
+
+                request.datasets.push(DatasetEnsureRequest {
+                    id,
+                    dataset_name: dataset_name.clone(),
                     address: http_address,
                     gz_address: None,
                 });
@@ -338,12 +321,7 @@
                     id,
                     zone_type: ZoneType::ExternalDns,
                     addresses: vec![internal_ip],
-                    dataset: Some(crate::storage::dataset::DatasetName::new(
-                        illumos_utils::zpool::ZpoolName::new_external(
-                            u2_zpools[0],
-                        ),
-                        dataset_kind,
-                    )),
+                    dataset: Some(dataset_name),
                     gz_addresses: vec![],
                     services: vec![ServiceZoneService {
                         id,
@@ -503,6 +481,14 @@
                     SocketAddrV6::new(dns_ip, DNS_HTTP_PORT, 0, 0);
                 let id = Uuid::new_v4();
                 let zone = dns_builder.host_zone(id, dns_ip).unwrap();
+                let dataset_name = DatasetName::new(
+                    u2_zpools[0].clone(),
+                    crate::params::DatasetKind::InternalDns {
+                        http_address,
+                        dns_address,
+                    },
+                );
+
                 dns_builder
                     .service_backend_zone(
                         ServiceName::InternalDns,
@@ -512,28 +498,7 @@
                     .unwrap();
                 request.datasets.push(DatasetEnsureRequest {
                     id,
-<<<<<<< HEAD
-                    dataset_name: DatasetName::new(
-                        u2_zpools[0].clone(),
-                        crate::params::DatasetKind::InternalDns {
-                            http_address: SocketAddrV6::new(
-                                dns_ip,
-                                DNS_HTTP_PORT,
-                                0,
-                                0,
-                            ),
-                            dns_address: SocketAddrV6::new(
-                                dns_ip, DNS_PORT, 0, 0,
-                            ),
-                        },
-                    ),
-=======
-                    zpool_id: u2_zpools[0],
-                    dataset_kind: crate::params::DatasetKind::InternalDns {
-                        http_address,
-                        dns_address,
-                    },
->>>>>>> bb9c30df
+                    dataset_name,
                     address: http_address,
                     gz_address: Some(dns_subnet.gz_address().ip()),
                 });
