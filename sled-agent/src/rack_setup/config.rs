// This Source Code Form is subject to the terms of the Mozilla Public
// License, v. 2.0. If a copy of the MPL was not distributed with this
// file, You can obtain one at https://mozilla.org/MPL/2.0/.

//! Interfaces for working with RSS config.

use crate::bootstrap::params::Gateway;
use crate::config::ConfigError;
<<<<<<< HEAD
=======
use crate::params::{DatasetEnsureBody, ServiceZoneRequest};
>>>>>>> bafa179a
use omicron_common::address::{
    get_64_subnet, Ipv6Subnet, AZ_PREFIX, RACK_PREFIX, SLED_PREFIX,
};
use serde::Deserialize;
use serde::Serialize;
use std::net::{IpAddr, Ipv6Addr};
use std::path::Path;

/// Configuration for the "rack setup service", which is controlled during
/// bootstrap.
///
/// The Rack Setup Service should be responsible for one-time setup actions,
/// such as CockroachDB placement and initialization.  Without operator
/// intervention, however, these actions need a way to be automated in our
/// deployment.
///
/// By injecting this (optional) configuration into the bootstrap agent, it
/// can act as a stand-in initialization service.
#[derive(Clone, Debug, Deserialize, Serialize, PartialEq)]
pub struct SetupServiceConfig {
    pub rack_subnet: Ipv6Addr,

    /// The minimum number of sleds required to unlock the rack secret.
    ///
    /// If this value is less than 2, no rack secret will be created on startup;
    /// this is the typical case for single-server test/development.
    pub rack_secret_threshold: usize,

    /// Internet gateway information.
    pub gateway: Gateway,
<<<<<<< HEAD

    /// The address on which Nexus should serve an external interface.
    // TODO(https://github.com/oxidecomputer/omicron/issues/1530): Eventually,
    // this should be pulled from a pool of addresses.
    pub nexus_external_address: IpAddr,
=======
}

/// A request to initialize a sled.
#[derive(Clone, Debug, Default, Deserialize, Serialize, PartialEq)]
pub struct HardcodedSledRequest {
    /// Datasets to be created.
    #[serde(default, rename = "dataset")]
    pub datasets: Vec<DatasetEnsureBody>,

    /// Services to be instantiated.
    #[serde(default, rename = "service_zone")]
    pub service_zones: Vec<ServiceZoneRequest>,

    /// DNS Services to be instantiated.
    #[serde(default, rename = "dns_service")]
    pub dns_services: Vec<ServiceZoneRequest>,
>>>>>>> bafa179a
}

impl SetupServiceConfig {
    pub fn from_file<P: AsRef<Path>>(path: P) -> Result<Self, ConfigError> {
        let path = path.as_ref();
        let contents = std::fs::read_to_string(&path)
            .map_err(|err| ConfigError::Io { path: path.into(), err })?;
        toml::from_str(&contents)
            .map_err(|err| ConfigError::Parse { path: path.into(), err })
    }

    pub fn az_subnet(&self) -> Ipv6Subnet<AZ_PREFIX> {
        Ipv6Subnet::<AZ_PREFIX>::new(self.rack_subnet)
    }

    /// Returns the subnet for our rack.
    pub fn rack_subnet(&self) -> Ipv6Subnet<RACK_PREFIX> {
        Ipv6Subnet::<RACK_PREFIX>::new(self.rack_subnet)
    }

    /// Returns the subnet for the `index`-th sled in the rack.
    pub fn sled_subnet(&self, index: u8) -> Ipv6Subnet<SLED_PREFIX> {
        get_64_subnet(self.rack_subnet(), index)
    }
}

#[cfg(test)]
mod test {
    use super::*;

    #[test]
    fn test_subnets() {
        let cfg = SetupServiceConfig {
            rack_subnet: "fd00:1122:3344:0100::".parse().unwrap(),
            rack_secret_threshold: 0,
            gateway: Gateway { address: None, mac: macaddr::MacAddr6::nil() },
            nexus_external_address: "192.168.1.20".parse().unwrap(),
        };

        assert_eq!(
            Ipv6Subnet::<AZ_PREFIX>::new(
                //              Masked out in AZ Subnet
                //              vv
                "fd00:1122:3344:0000::".parse::<Ipv6Addr>().unwrap(),
            ),
            cfg.az_subnet()
        );
        assert_eq!(
            Ipv6Subnet::<RACK_PREFIX>::new(
                //              Shows up from Rack Subnet
                //              vv
                "fd00:1122:3344:0100::".parse::<Ipv6Addr>().unwrap(),
            ),
            cfg.rack_subnet()
        );
        assert_eq!(
            Ipv6Subnet::<SLED_PREFIX>::new(
                //                0th Sled Subnet
                //                vv
                "fd00:1122:3344:0100::".parse::<Ipv6Addr>().unwrap(),
            ),
            cfg.sled_subnet(0)
        );
        assert_eq!(
            Ipv6Subnet::<SLED_PREFIX>::new(
                //                1st Sled Subnet
                //                vv
                "fd00:1122:3344:0101::".parse::<Ipv6Addr>().unwrap(),
            ),
            cfg.sled_subnet(1)
        );
        assert_eq!(
            Ipv6Subnet::<SLED_PREFIX>::new(
                //                Last Sled Subnet
                //                vv
                "fd00:1122:3344:01ff::".parse::<Ipv6Addr>().unwrap(),
            ),
            cfg.sled_subnet(255)
        );
    }
}<|MERGE_RESOLUTION|>--- conflicted
+++ resolved
@@ -6,10 +6,7 @@
 
 use crate::bootstrap::params::Gateway;
 use crate::config::ConfigError;
-<<<<<<< HEAD
-=======
 use crate::params::{DatasetEnsureBody, ServiceZoneRequest};
->>>>>>> bafa179a
 use omicron_common::address::{
     get_64_subnet, Ipv6Subnet, AZ_PREFIX, RACK_PREFIX, SLED_PREFIX,
 };
@@ -40,30 +37,11 @@
 
     /// Internet gateway information.
     pub gateway: Gateway,
-<<<<<<< HEAD
 
     /// The address on which Nexus should serve an external interface.
     // TODO(https://github.com/oxidecomputer/omicron/issues/1530): Eventually,
     // this should be pulled from a pool of addresses.
     pub nexus_external_address: IpAddr,
-=======
-}
-
-/// A request to initialize a sled.
-#[derive(Clone, Debug, Default, Deserialize, Serialize, PartialEq)]
-pub struct HardcodedSledRequest {
-    /// Datasets to be created.
-    #[serde(default, rename = "dataset")]
-    pub datasets: Vec<DatasetEnsureBody>,
-
-    /// Services to be instantiated.
-    #[serde(default, rename = "service_zone")]
-    pub service_zones: Vec<ServiceZoneRequest>,
-
-    /// DNS Services to be instantiated.
-    #[serde(default, rename = "dns_service")]
-    pub dns_services: Vec<ServiceZoneRequest>,
->>>>>>> bafa179a
 }
 
 impl SetupServiceConfig {
