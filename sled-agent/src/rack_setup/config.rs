// This Source Code Form is subject to the terms of the Mozilla Public
// License, v. 2.0. If a copy of the MPL was not distributed with this
// file, You can obtain one at https://mozilla.org/MPL/2.0/.

//! Interfaces for working with RSS config.

use crate::bootstrap::params::Gateway;
use crate::config::ConfigError;
use omicron_common::address::{
    get_64_subnet, Ipv6Subnet, AZ_PREFIX, RACK_PREFIX, SLED_PREFIX,
};
use serde::Deserialize;
use serde::Serialize;
use std::net::{IpAddr, Ipv6Addr};
use std::path::Path;

/// Configuration for the "rack setup service", which is controlled during
/// bootstrap.
///
/// The Rack Setup Service should be responsible for one-time setup actions,
/// such as CockroachDB placement and initialization.  Without operator
/// intervention, however, these actions need a way to be automated in our
/// deployment.
///
/// By injecting this (optional) configuration into the bootstrap agent, it
/// can act as a stand-in initialization service.
#[derive(Clone, Debug, Deserialize, Serialize, PartialEq)]
pub struct SetupServiceConfig {
    pub rack_subnet: Ipv6Addr,

    /// The minimum number of sleds required to unlock the rack secret.
    ///
    /// If this value is less than 2, no rack secret will be created on startup;
    /// this is the typical case for single-server test/development.
    pub rack_secret_threshold: usize,
<<<<<<< HEAD
=======

    /// Internet gateway information.
    pub gateway: Gateway,
}

/// A request to initialize a sled.
#[derive(Clone, Debug, Default, Deserialize, Serialize, PartialEq)]
pub struct HardcodedSledRequest {
    /// Datasets to be created.
    #[serde(default, rename = "dataset")]
    pub datasets: Vec<DatasetEnsureBody>,

    /// Services to be instantiated.
    #[serde(default, rename = "service")]
    pub services: Vec<ServiceRequest>,
>>>>>>> 74707d91

    /// The address on which Nexus should serve an external interface.
    // TODO(https://github.com/oxidecomputer/omicron/issues/1530): Eventually,
    // this should be pulled from a pool of addresses.
    pub nexus_external_address: IpAddr,
}

impl SetupServiceConfig {
    pub fn from_file<P: AsRef<Path>>(path: P) -> Result<Self, ConfigError> {
        let path = path.as_ref();
        let contents = std::fs::read_to_string(&path)
            .map_err(|err| ConfigError::Io { path: path.into(), err })?;
        let config = toml::from_str(&contents)
            .map_err(|err| ConfigError::Parse { path: path.into(), err })?;
        Ok(config)
    }

    pub fn az_subnet(&self) -> Ipv6Subnet<AZ_PREFIX> {
        Ipv6Subnet::<AZ_PREFIX>::new(self.rack_subnet)
    }

    /// Returns the subnet for our rack.
    pub fn rack_subnet(&self) -> Ipv6Subnet<RACK_PREFIX> {
        Ipv6Subnet::<RACK_PREFIX>::new(self.rack_subnet)
    }

    /// Returns the subnet for the `index`-th sled in the rack.
    pub fn sled_subnet(&self, index: u8) -> Ipv6Subnet<SLED_PREFIX> {
        get_64_subnet(self.rack_subnet(), index)
    }
}

#[cfg(test)]
mod test {
    use super::*;

    #[test]
    fn test_subnets() {
        let cfg = SetupServiceConfig {
            rack_subnet: "fd00:1122:3344:0100::".parse().unwrap(),
            rack_secret_threshold: 0,
<<<<<<< HEAD
            nexus_external_address: "192.168.1.20".parse().unwrap(),
=======
            gateway: Gateway { address: None, mac: macaddr::MacAddr6::nil() },
>>>>>>> 74707d91
        };

        assert_eq!(
            Ipv6Subnet::<AZ_PREFIX>::new(
                //              Masked out in AZ Subnet
                //              vv
                "fd00:1122:3344:0000::".parse::<Ipv6Addr>().unwrap(),
            ),
            cfg.az_subnet()
        );
        assert_eq!(
            Ipv6Subnet::<RACK_PREFIX>::new(
                //              Shows up from Rack Subnet
                //              vv
                "fd00:1122:3344:0100::".parse::<Ipv6Addr>().unwrap(),
            ),
            cfg.rack_subnet()
        );
        assert_eq!(
            Ipv6Subnet::<SLED_PREFIX>::new(
                //                0th Sled Subnet
                //                vv
                "fd00:1122:3344:0100::".parse::<Ipv6Addr>().unwrap(),
            ),
            cfg.sled_subnet(0)
        );
        assert_eq!(
            Ipv6Subnet::<SLED_PREFIX>::new(
                //                1st Sled Subnet
                //                vv
                "fd00:1122:3344:0101::".parse::<Ipv6Addr>().unwrap(),
            ),
            cfg.sled_subnet(1)
        );
        assert_eq!(
            Ipv6Subnet::<SLED_PREFIX>::new(
                //                Last Sled Subnet
                //                vv
                "fd00:1122:3344:01ff::".parse::<Ipv6Addr>().unwrap(),
            ),
            cfg.sled_subnet(255)
        );
    }
}<|MERGE_RESOLUTION|>--- conflicted
+++ resolved
@@ -33,24 +33,9 @@
     /// If this value is less than 2, no rack secret will be created on startup;
     /// this is the typical case for single-server test/development.
     pub rack_secret_threshold: usize,
-<<<<<<< HEAD
-=======
 
     /// Internet gateway information.
     pub gateway: Gateway,
-}
-
-/// A request to initialize a sled.
-#[derive(Clone, Debug, Default, Deserialize, Serialize, PartialEq)]
-pub struct HardcodedSledRequest {
-    /// Datasets to be created.
-    #[serde(default, rename = "dataset")]
-    pub datasets: Vec<DatasetEnsureBody>,
-
-    /// Services to be instantiated.
-    #[serde(default, rename = "service")]
-    pub services: Vec<ServiceRequest>,
->>>>>>> 74707d91
 
     /// The address on which Nexus should serve an external interface.
     // TODO(https://github.com/oxidecomputer/omicron/issues/1530): Eventually,
@@ -92,11 +77,8 @@
         let cfg = SetupServiceConfig {
             rack_subnet: "fd00:1122:3344:0100::".parse().unwrap(),
             rack_secret_threshold: 0,
-<<<<<<< HEAD
+            gateway: Gateway { address: None, mac: macaddr::MacAddr6::nil() },
             nexus_external_address: "192.168.1.20".parse().unwrap(),
-=======
-            gateway: Gateway { address: None, mac: macaddr::MacAddr6::nil() },
->>>>>>> 74707d91
         };
 
         assert_eq!(
