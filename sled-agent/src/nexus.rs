--- conflicted
+++ resolved
@@ -28,12 +28,6 @@
         log: &Logger,
         resolver: Arc<Resolver>,
     ) -> Result<Self, ResolveError> {
-<<<<<<< HEAD
-        let resolver = Resolver::new_from_ip(
-            log.new(o!("component" => "DnsResolver")),
-            sled_agent_address,
-        )?;
-
         Ok(Self::new_from_resolver_with_port(
             log,
             resolver,
@@ -43,13 +37,9 @@
 
     pub fn new_from_resolver_with_port(
         log: &Logger,
-        resolver: Resolver,
+        resolver: Arc<Resolver>,
         port: u16,
     ) -> Self {
-        let resolver = Arc::new(resolver);
-
-=======
->>>>>>> 0b85e121
         let client = reqwest::ClientBuilder::new()
             .dns_resolver(resolver.clone())
             .build()
