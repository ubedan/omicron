--- conflicted
+++ resolved
@@ -32,11 +32,7 @@
 pub fn api() -> SledApiDescription {
     fn register_endpoints(api: &mut SledApiDescription) -> Result<(), String> {
         api.register(disk_put)?;
-<<<<<<< HEAD
-        api.register(filesystem_put)?;
         api.register(cockroachdb_init)?;
-=======
->>>>>>> cdf91f28
         api.register(instance_issue_disk_snapshot_request)?;
         api.register(instance_put_migration_ids)?;
         api.register(instance_put_state)?;
@@ -208,28 +204,6 @@
     Ok(HttpResponseOk(sa.get_role().await))
 }
 
-<<<<<<< HEAD
-#[endpoint {
-    method = PUT,
-    path = "/filesystem",
-}]
-async fn filesystem_put(
-    rqctx: RequestContext<SledAgent>,
-    body: TypedBody<DatasetEnsureBody>,
-) -> Result<HttpResponseUpdatedNoContent, HttpError> {
-    let sa = rqctx.context();
-    let body_args = body.into_inner();
-    sa.filesystem_ensure(
-        body_args.id,
-        body_args.zpool_id,
-        body_args.dataset_kind,
-        body_args.address,
-    )
-    .await
-    .map_err(|e| Error::from(e))?;
-    Ok(HttpResponseUpdatedNoContent())
-}
-
 /// Initializes a CockroachDB cluster
 #[endpoint {
     method = POST,
@@ -243,8 +217,6 @@
     Ok(HttpResponseUpdatedNoContent())
 }
 
-=======
->>>>>>> cdf91f28
 /// Path parameters for Instance requests (sled agent API)
 #[derive(Deserialize, JsonSchema)]
 struct InstancePathParam {
