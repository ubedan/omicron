// This Source Code Form is subject to the terms of the Mozilla Public
// License, v. 2.0. If a copy of the MPL was not distributed with this
// file, You can obtain one at https://mozilla.org/MPL/2.0/.

//! Sled-local service management.
//!
//! For controlling zone-based storage services, refer to
//! [crate::storage_manager::StorageManager].
//!
//! For controlling virtual machine instances, refer to
//! [crate::instance_manager::InstanceManager].
//!
//! The [ServiceManager] provides separate mechanisms for services where the
//! "source-of-truth" is Nexus, compared with services where the
//! "source-of-truth" is the Sled Agent itself. Although we generally prefer to
//! delegate the decision of "which services run where" to Nexus, there are
//! situations where the Sled Agent must be capable of autonomously ensuring
//! that zones execute. For example, the "switch zone" contains services which
//! should automatically start when a Tofino device is detected, independently
//! of what other services Nexus wants to have executing on the sled.
//!
//! To accomplish this, the following interfaces are exposed:
//! - [ServiceManager::ensure_all_services] exposes an API to request a set of
//! services that should persist beyond reboot.
//! - [ServiceManager::activate_switch] exposes an API to specifically enable
//! or disable (via [ServiceManager::deactivate_switch]) the switch zone.

use crate::ledger::{Ledger, Ledgerable};
use crate::params::{
    DendriteAsic, ServiceEnsureBody, ServiceType, ServiceZoneRequest,
    ServiceZoneService, TimeSync, ZoneType,
};
use crate::profile::*;
use crate::smf_helper::Service;
use crate::smf_helper::SmfHelper;
use crate::storage_manager::StorageManager;
use ddm_admin_client::{Client as DdmAdminClient, DdmError};
use dpd_client::{types as DpdTypes, Client as DpdClient, Error as DpdError};
use illumos_utils::addrobj::AddrObject;
use illumos_utils::addrobj::IPV6_LINK_LOCAL_NAME;
use illumos_utils::dladm::{Dladm, Etherstub, EtherstubVnic, PhysicalLink};
use illumos_utils::link::{Link, VnicAllocator};
use illumos_utils::opte::{Port, PortManager, PortTicket};
use illumos_utils::running_zone::{InstalledZone, RunningZone};
use illumos_utils::zfs::ZONE_ZFS_RAMDISK_DATASET_MOUNTPOINT;
use illumos_utils::zone::AddressRequest;
use illumos_utils::zone::Zones;
use illumos_utils::{execute, PFEXEC};
use internal_dns::resolver::Resolver;
use itertools::Itertools;
use omicron_common::address::Ipv6Subnet;
use omicron_common::address::AZ_PREFIX;
use omicron_common::address::BOOTSTRAP_ARTIFACT_PORT;
use omicron_common::address::CLICKHOUSE_PORT;
use omicron_common::address::COCKROACH_PORT;
use omicron_common::address::CRUCIBLE_PANTRY_PORT;
use omicron_common::address::CRUCIBLE_PORT;
use omicron_common::address::DENDRITE_PORT;
use omicron_common::address::MGS_PORT;
use omicron_common::address::NEXUS_INTERNAL_PORT;
use omicron_common::address::OXIMETER_PORT;
use omicron_common::address::RACK_PREFIX;
use omicron_common::address::SLED_PREFIX;
use omicron_common::address::WICKETD_PORT;
use omicron_common::api::external::Generation;
use omicron_common::backoff::{
    retry_notify, retry_policy_internal_service_aggressive, retry_policy_local,
    BackoffError,
};
use omicron_common::nexus_config::{
    self, DeploymentConfig as NexusDeploymentConfig,
};
use once_cell::sync::OnceCell;
use sled_hardware::is_gimlet;
use sled_hardware::underlay::{self, BOOTSTRAP_PREFIX};
use sled_hardware::SledMode;
use slog::Logger;
use std::collections::HashSet;
use std::iter;
use std::iter::FromIterator;
use std::net::{IpAddr, Ipv4Addr, Ipv6Addr, SocketAddr};
use std::path::{Path, PathBuf};
use std::str::FromStr;
use std::sync::atomic::{AtomicBool, Ordering};
use std::sync::Arc;
use std::time::{SystemTime, UNIX_EPOCH};
use tokio::io::AsyncWriteExt;
use tokio::sync::oneshot;
use tokio::sync::Mutex;
use tokio::task::JoinHandle;
use uuid::Uuid;

#[derive(thiserror::Error, Debug)]
pub enum Error {
    #[error("Cannot serialize TOML to file {path}: {err}")]
    TomlSerialize { path: PathBuf, err: toml::ser::Error },

    #[error("Cannot deserialize TOML from file {path}: {err}")]
    TomlDeserialize { path: PathBuf, err: toml::de::Error },

    #[error("Failed to perform I/O: {message}: {err}")]
    Io {
        message: String,
        #[source]
        err: std::io::Error,
    },

    #[error("Failed to find device {device}")]
    MissingDevice { device: String },

    #[error("Failed to access ledger: {0}")]
    Ledger(#[from] crate::ledger::Error),

    #[error("Sled Agent not initialized yet")]
    SledAgentNotReady,

    #[error("Sled-local zone error: {0}")]
    SledLocalZone(anyhow::Error),

    #[error("Failed to issue SMF command: {0}")]
    SmfCommand(#[from] crate::smf_helper::Error),

    #[error("Failed to do '{intent}' by running command in zone: {err}")]
    ZoneCommand {
        intent: String,
        #[source]
        err: illumos_utils::running_zone::RunCommandError,
    },

    #[error("Failed to boot zone: {0}")]
    ZoneBoot(#[from] illumos_utils::running_zone::BootError),

    #[error(transparent)]
    ZoneEnsureAddress(#[from] illumos_utils::running_zone::EnsureAddressError),

    #[error(transparent)]
    ZoneInstall(#[from] illumos_utils::running_zone::InstallZoneError),

    #[error("Error contacting ddmd: {0}")]
    DdmError(#[from] DdmError),

    #[error("Failed to access underlay device: {0}")]
    Underlay(#[from] underlay::Error),

    #[error("Failed to create OPTE port for service {service}: {err}")]
    ServicePortCreation {
        service: String,
        err: Box<illumos_utils::opte::Error>,
    },

    #[error("Error contacting dpd: {0}")]
    DpdError(#[from] DpdError<DpdTypes::Error>),

    #[error("Failed to create Vnic in sled-local zone: {0}")]
    SledLocalVnicCreation(illumos_utils::dladm::CreateVnicError),

    #[error("Failed to add GZ addresses: {message}: {err}")]
    GzAddress {
        message: String,
        err: illumos_utils::zone::EnsureGzAddressError,
    },

    #[error("Could not initialize service {service} as requested: {message}")]
    BadServiceRequest { service: String, message: String },

    #[error("Services already configured for this Sled Agent")]
    ServicesAlreadyConfigured,

    #[error("NTP zone not ready")]
    NtpZoneNotReady,

    #[error("Execution error: {0}")]
    ExecutionError(#[from] illumos_utils::ExecutionError),

    #[error("Error resolving DNS name: {0}")]
    ResolveError(#[from] internal_dns::resolver::ResolveError),
}

impl Error {
    fn io(message: &str, err: std::io::Error) -> Self {
        Self::Io { message: message.to_string(), err }
    }
    fn io_path(path: &Path, err: std::io::Error) -> Self {
        Self::Io { message: format!("Error accessing {}", path.display()), err }
    }
}

impl From<Error> for omicron_common::api::external::Error {
    fn from(err: Error) -> Self {
        omicron_common::api::external::Error::InternalError {
            internal_message: err.to_string(),
        }
    }
}

/// Configuration parameters which modify the [`ServiceManager`]'s behavior.
pub struct Config {
    /// Identifies the sled being configured
    pub sled_id: Uuid,

    /// Identifies the revision of the sidecar to be used.
    pub sidecar_revision: String,

    /// An optional internet gateway address for external services.
    pub gateway_address: Option<Ipv4Addr>,
}

impl Config {
    pub fn new(
        sled_id: Uuid,
        sidecar_revision: String,
        gateway_address: Option<Ipv4Addr>,
    ) -> Self {
        Self { sled_id, sidecar_revision, gateway_address }
    }
}

<<<<<<< HEAD
// The filename of the ledger, within the provided directory.
const SERVICES_CONFIG_FILENAME: &str = "services.toml";
const STORAGE_SERVICES_CONFIG_FILENAME: &str = "storage-services.toml";

=======
// The filename of ServiceManager's internal storage.
const SERVICES_LEDGER_FILENAME: &str = "services.toml";
const STORAGE_SERVICES_LEDGER_FILENAME: &str = "storage-services.toml";

// The default path to service configuration
fn default_services_ledger_path() -> PathBuf {
    Path::new(omicron_common::OMICRON_CONFIG_PATH)
        .join(SERVICES_LEDGER_FILENAME)
}

// The default path to storage service configuration
fn default_storage_services_ledger_path() -> PathBuf {
    Path::new(omicron_common::OMICRON_CONFIG_PATH)
        .join(STORAGE_SERVICES_LEDGER_FILENAME)
}

>>>>>>> afc03bd4
// A wrapper around `ZoneRequest`, which allows it to be serialized
// to a toml file.
#[derive(Clone, serde::Serialize, serde::Deserialize)]
struct AllZoneRequests {
    generation: Generation,
    requests: Vec<ZoneRequest>,
}

impl Default for AllZoneRequests {
    fn default() -> Self {
        Self { generation: Generation::new(), requests: vec![] }
    }
}

impl Ledgerable for AllZoneRequests {
    fn is_newer_than(&self, other: &AllZoneRequests) -> bool {
        self.generation >= other.generation
    }

    fn generation_bump(&mut self) {
        self.generation = self.generation.next();
    }
}

// This struct represents the combo of "what zone did you ask for" + "where did
// we put it".
#[derive(Clone, serde::Serialize, serde::Deserialize)]
struct ZoneRequest {
    zone: ServiceZoneRequest,
    // TODO: Consider collapsing "root" into ServiceZoneRequest
    root: PathBuf,
}

struct Task {
    // A signal for the initializer task to terminate
    exit_tx: oneshot::Sender<()>,
    // A task repeatedly trying to initialize the zone
    initializer: JoinHandle<()>,
}

impl Task {
    async fn stop(self) {
        // If this succeeds, we told the background task to exit
        // successfully. If it fails, the background task already
        // exited.
        let _ = self.exit_tx.send(());
        self.initializer.await.expect("Switch initializer task panicked");
    }
}

/// Describes the state of a sled-local zone.
enum SledLocalZone {
    // The zone is not currently running.
    Disabled,
    // The zone is still initializing - it may be awaiting the initialization
    // of certain links.
    Initializing {
        // The request for the zone
        request: ServiceZoneRequest,
        // A background task which keeps looping until the zone is initialized
        worker: Option<Task>,
        // Filesystems for the switch zone to mount
        // Since SoftNPU is currently managed via a UNIX socket, we need to
        // pass those files in to the SwitchZone so Dendrite can manage SoftNPU
        filesystems: Vec<zone::Fs>,
    },
    // The Zone is currently running.
    Running {
        // The original request for the zone
        request: ServiceZoneRequest,
        // The currently running zone
        zone: RunningZone,
    },
}

/// Manages miscellaneous Sled-local services.
pub struct ServiceManagerInner {
    log: Logger,
    global_zone_bootstrap_link_local_address: Ipv6Addr,
    switch_zone: Mutex<SledLocalZone>,
    sled_mode: SledMode,
    skip_timesync: Option<bool>,
    time_synced: AtomicBool,
    sidecar_revision: String,
    switch_zone_maghemite_links: Vec<PhysicalLink>,
    // Zones representing running services
    zones: Mutex<Vec<RunningZone>>,
    // Zones representing services which own datasets
    dataset_zones: Mutex<Vec<RunningZone>>,
    underlay_vnic_allocator: VnicAllocator<Etherstub>,
    underlay_vnic: EtherstubVnic,
    bootstrap_vnic_allocator: VnicAllocator<Etherstub>,
    ddmd_client: DdmAdminClient,
    advertised_prefixes: Mutex<HashSet<Ipv6Subnet<SLED_PREFIX>>>,
    sled_info: OnceCell<SledAgentInfo>,
    switch_zone_bootstrap_address: Ipv6Addr,
    // TODO(https://github.com/oxidecomputer/omicron/issues/2888): We will
    // need this interface to provision Zone filesystems on explicit U.2s,
    // rather than simply placing them on the ramdisk.
    storage: StorageManager,
    ledger_directory_override: OnceCell<PathBuf>,
}

// Late-binding information, only known once the sled agent is up and
// operational.
struct SledAgentInfo {
    config: Config,
    port_manager: PortManager,
    resolver: Resolver,
    underlay_address: Ipv6Addr,
    rack_id: Uuid,
}

#[derive(Clone)]
pub struct ServiceManager {
    inner: Arc<ServiceManagerInner>,
}

impl ServiceManager {
    /// Creates a service manager.
    ///
    /// Args:
    /// - `log`: The logger
    /// - `underlay_etherstub`: Etherstub used to allocate service vNICs.
    /// - `underlay_vnic`: The underlay's vNIC in the Global Zone.
    /// - `bootstrap_etherstub`: Etherstub used to allocate bootstrap service vNICs.
    /// - `sled_mode`: The sled's mode of operation (Gimlet vs Scrimlet).
    /// - `skip_timesync`: If true, the sled always reports synced time.
    /// - `time_synced`: If true, time sync was achieved.
    /// - `sidecar_revision`: Rev of attached sidecar, if present.
    /// - `switch_zone_bootstrap_address`: The bootstrap IP to use for the switch zone.
    #[allow(clippy::too_many_arguments)]
    pub async fn new(
        log: Logger,
        global_zone_bootstrap_link_local_address: Ipv6Addr,
        underlay_etherstub: Etherstub,
        underlay_vnic: EtherstubVnic,
        bootstrap_etherstub: Etherstub,
        sled_mode: SledMode,
        skip_timesync: Option<bool>,
        sidecar_revision: String,
        switch_zone_bootstrap_address: Ipv6Addr,
        switch_zone_maghemite_links: Vec<PhysicalLink>,
        storage: StorageManager,
    ) -> Result<Self, Error> {
        debug!(log, "Creating new ServiceManager");
        let log = log.new(o!("component" => "ServiceManager"));
        let mgr = Self {
            inner: Arc::new(ServiceManagerInner {
                log: log.clone(),
                global_zone_bootstrap_link_local_address,
                // TODO(https://github.com/oxidecomputer/omicron/issues/725):
                // Load the switch zone if it already exists?
                switch_zone: Mutex::new(SledLocalZone::Disabled),
                sled_mode,
                skip_timesync,
                time_synced: AtomicBool::new(false),
                sidecar_revision,
                switch_zone_maghemite_links,
                zones: Mutex::new(vec![]),
                dataset_zones: Mutex::new(vec![]),
                underlay_vnic_allocator: VnicAllocator::new(
                    "Service",
                    underlay_etherstub,
                ),
                underlay_vnic,
                bootstrap_vnic_allocator: VnicAllocator::new(
                    "Bootstrap",
                    bootstrap_etherstub,
                ),
                ddmd_client: DdmAdminClient::localhost(&log)?,
                advertised_prefixes: Mutex::new(HashSet::new()),
                sled_info: OnceCell::new(),
                switch_zone_bootstrap_address,
                storage,
                ledger_directory_override: OnceCell::new(),
            }),
        };
        Ok(mgr)
    }

    #[cfg(test)]
    async fn override_ledger_directory(&self, path: PathBuf) {
        self.inner.ledger_directory_override.set(path).unwrap();
    }

    pub fn switch_zone_bootstrap_address(&self) -> Ipv6Addr {
        self.inner.switch_zone_bootstrap_address
    }

    async fn all_service_ledgers(&self) -> Vec<PathBuf> {
        if let Some(dir) = self.inner.ledger_directory_override.get() {
            return vec![dir.join(SERVICES_CONFIG_FILENAME)];
        }
        self.inner
            .storage
            .resources()
            .all_m2_mountpoints(sled_hardware::disk::CONFIG_DATASET)
            .await
            .into_iter()
            .map(|p| p.join(SERVICES_CONFIG_FILENAME))
            .collect()
    }

    async fn all_storage_service_ledgers(&self) -> Vec<PathBuf> {
        if let Some(dir) = self.inner.ledger_directory_override.get() {
            return vec![dir.join(STORAGE_SERVICES_CONFIG_FILENAME)];
        }

        self.inner
            .storage
            .resources()
            .all_m2_mountpoints(sled_hardware::disk::CONFIG_DATASET)
            .await
            .into_iter()
            .map(|p| p.join(STORAGE_SERVICES_CONFIG_FILENAME))
            .collect()
    }

    pub async fn load_non_storage_services(&self) -> Result<(), Error> {
        let log = &self.inner.log;
        let mut existing_zones = self.inner.zones.lock().await;
        let ledger = Ledger::<AllZoneRequests>::new(
            log,
            self.all_service_ledgers().await,
        )
        .await?;
        let services = ledger.data();
        if services.requests.is_empty() {
            return Ok(());
        }

        // Initialize and DNS and NTP services first as they are required
        // for time synchronization, which is a pre-requisite for the other
        // services.
        self.initialize_services_locked(
            &mut existing_zones,
            &services
                .requests
                .clone()
                .into_iter()
                .filter(|svc| {
                    matches!(
                        svc.zone.zone_type,
                        ZoneType::InternalDns | ZoneType::Ntp
                    )
                })
                .collect(),
        )
        .await?;

        drop(existing_zones);

        info!(&self.inner.log, "Waiting for sled time synchronization");

        retry_notify(
            retry_policy_local(),
            || async {
                match self.timesync_get().await {
                    Ok(TimeSync { sync: true, .. }) => {
                        info!(&self.inner.log, "Time is synchronized");
                        Ok(())
                    }
                    Ok(ts) => Err(BackoffError::transient(format!(
                        "No sync {:?}",
                        ts
                    ))),
                    Err(e) => Err(BackoffError::transient(format!(
                        "Error checking for time synchronization: {}",
                        e
                    ))),
                }
            },
            |error, delay| {
                warn!(
                    self.inner.log,
                    "Time not yet synchronised (retrying in {:?})",
                    delay;
                    "error" => ?error
                );
            },
        )
        .await
        .expect("Expected an infinite retry loop syncing time");

        let mut existing_zones = self.inner.zones.lock().await;

        // Initialize all remaining serivces
        self.initialize_services_locked(
            &mut existing_zones,
            &services.requests,
        )
        .await?;
        Ok(())
    }

    pub async fn load_storage_services(&self) -> Result<(), Error> {
        let log = &self.inner.log;
        let mut existing_zones = self.inner.dataset_zones.lock().await;
        let ledger = Ledger::<AllZoneRequests>::new(
            log,
            self.all_storage_service_ledgers().await,
        )
        .await?;
        let services = ledger.data();
        if services.requests.is_empty() {
            return Ok(());
        }
        self.initialize_services_locked(
            &mut existing_zones,
            &services.requests,
        )
        .await?;
        Ok(())
    }

    /// Loads services from the services manager, and returns once all requested
    /// services have been started.
    pub async fn sled_agent_started(
        &self,
        config: Config,
        port_manager: PortManager,
        underlay_address: Ipv6Addr,
        rack_id: Uuid,
    ) -> Result<(), Error> {
        debug!(&self.inner.log, "sled agent started"; "underlay_address" => underlay_address.to_string());
        self.inner
            .sled_info
            .set(SledAgentInfo {
                config,
                port_manager,
                resolver: Resolver::new_from_ip(
                    self.inner.log.new(o!("component" => "DnsResolver")),
                    underlay_address,
                )?,
                underlay_address,
                rack_id,
            })
            .map_err(|_| "already set".to_string())
            .expect("Sled Agent should only start once");

        self.load_non_storage_services().await?;
        // TODO(https://github.com/oxidecomputer/omicron/issues/2973):
        // These will fail if the disks aren't attached.
        // Should we have a retry loop here? Kinda like we have with the switch
        // / NTP zone?
        //
        // NOTE: We could totally do the same thing with
        // "load_non_storage_services".
        self.load_storage_services().await?;

        Ok(())
    }

    /// Returns the sled's configured mode.
    pub fn sled_mode(&self) -> SledMode {
        self.inner.sled_mode
    }

    // Advertise the /64 prefix of `address`, unless we already have.
    //
    // This method only blocks long enough to check our HashSet of
    // already-advertised prefixes; the actual request to ddmd to advertise the
    // prefix is spawned onto a background task.
    async fn advertise_prefix_of_address(&self, address: Ipv6Addr) {
        let subnet = Ipv6Subnet::new(address);
        if self.inner.advertised_prefixes.lock().await.insert(subnet) {
            self.inner.ddmd_client.advertise_prefix(subnet);
        }
    }

    // Check the services intended to run in the zone to determine whether any
    // physical devices need to be mapped into the zone when it is created.
    fn devices_needed(req: &ServiceZoneRequest) -> Result<Vec<String>, Error> {
        let mut devices = vec![];
        for svc in &req.services {
            match &svc.details {
                ServiceType::Dendrite { asic: DendriteAsic::TofinoAsic } => {
                    if let Ok(Some(n)) = tofino::get_tofino() {
                        if let Ok(device_path) = n.device_path() {
                            devices.push(device_path);
                            continue;
                        }
                    }
                    return Err(Error::MissingDevice {
                        device: "tofino".to_string(),
                    });
                }
                _ => (),
            }
        }

        for dev in &devices {
            if !Path::new(dev).exists() {
                return Err(Error::MissingDevice { device: dev.to_string() });
            }
        }
        Ok(devices)
    }

    // If we are running in the switch zone, we need a bootstrap vnic so we can
    // listen on a bootstrap address for the wicketd artifact server.
    //
    // No other zone besides the switch and global zones should have a
    // bootstrap address.
    fn bootstrap_address_needed(
        &self,
        req: &ServiceZoneRequest,
    ) -> Result<Option<(Link, Ipv6Addr)>, Error> {
        match req.zone_type {
            ZoneType::Switch => {
                let link = self
                    .inner
                    .bootstrap_vnic_allocator
                    .new_bootstrap()
                    .map_err(Error::SledLocalVnicCreation)?;
                Ok(Some((link, self.inner.switch_zone_bootstrap_address)))
            }
            _ => Ok(None),
        }
    }

    // Check the services intended to run in the zone to determine whether any
    // physical links or vnics need to be mapped into the zone when it is
    // created. Returns a list of links, plus whether or not they need link
    // local addresses in the zone.
    fn links_needed(
        &self,
        req: &ServiceZoneRequest,
    ) -> Result<Vec<(Link, bool)>, Error> {
        let mut links: Vec<(Link, bool)> = Vec::new();

        for svc in &req.services {
            match &svc.details {
                ServiceType::Tfport { pkt_source } => {
                    // The tfport service requires a MAC device to/from which sidecar
                    // packets may be multiplexed.  If the link isn't present, don't
                    // bother trying to start the zone.
                    match Dladm::verify_link(pkt_source) {
                        Ok(link) => {
                            // It's important that tfpkt does **not** receive a
                            // link local address! See: https://github.com/oxidecomputer/stlouis/issues/391
                            links.push((link, false));
                        }
                        Err(_) => {
                            return Err(Error::MissingDevice {
                                device: pkt_source.to_string(),
                            });
                        }
                    }
                }
                ServiceType::Maghemite { .. } => {
                    // If on a non-gimlet, sled-agent can be configured to map
                    // links into the switch zone. Validate those links here.
                    for link in &self.inner.switch_zone_maghemite_links {
                        match Dladm::verify_link(&link.to_string()) {
                            Ok(link) => {
                                // Link local addresses should be created in the
                                // zone so that maghemite can listen on them.
                                links.push((link, true));
                            }

                            Err(_) => {
                                return Err(Error::MissingDevice {
                                    device: link.to_string(),
                                });
                            }
                        }
                    }
                }
                _ => (),
            }
        }

        Ok(links)
    }

    // Check the services intended to run in the zone to determine whether any
    // OPTE ports need to be created and mapped into the zone when it is created.
    async fn opte_ports_needed(
        &self,
        req: &ServiceZoneRequest,
    ) -> Result<Vec<(Port, PortTicket)>, Error> {
        // Only some services currently need OPTE ports
        if !matches!(
            req.zone_type,
            ZoneType::ExternalDns | ZoneType::Nexus | ZoneType::Ntp
        ) {
            return Ok(vec![]);
        }

        let SledAgentInfo { port_manager, resolver, underlay_address, .. } =
            &self.inner.sled_info.get().ok_or(Error::SledAgentNotReady)?;

        let dpd_addr = resolver
            .lookup_socket_v6(internal_dns::ServiceName::Dendrite)
            .await?;

        let dpd_client = DpdClient::new(
            &format!("http://[{}]:{}", dpd_addr.ip(), dpd_addr.port()),
            dpd_client::ClientState {
                tag: "sled-agent".to_string(),
                log: self.inner.log.new(o!(
                    "component" => "DpdClient"
                )),
            },
        );

        let mut ports = vec![];
        for svc in &req.services {
            let external_ip;
            let (nic, snat, external_ips) = match &svc.details {
                ServiceType::Nexus { external_ip, nic, .. } => {
                    (nic, None, std::slice::from_ref(external_ip))
                }
                ServiceType::ExternalDns { dns_address, nic, .. } => {
                    external_ip = dns_address.ip();
                    (nic, None, std::slice::from_ref(&external_ip))
                }
                ServiceType::BoundaryNtp { nic, snat_cfg, .. } => {
                    (nic, Some(*snat_cfg), &[][..])
                }
                _ => continue,
            };

            // Create the OPTE port for the service.
            // Note we don't plumb any firewall rules at this point,
            // Nexus will plumb them down later but the default OPTE
            // config allows outbound access which is enough for
            // Boundary NTP which needs to come up before Nexus.
            let port = port_manager
                .create_port(nic, snat, external_ips, &[])
                .map_err(|err| Error::ServicePortCreation {
                service: svc.details.to_string(),
                err: Box::new(err),
            })?;

            // We also need to update the switch with the NAT mappings
            let nat_target = dpd_client::types::NatTarget {
                inner_mac: dpd_client::types::MacAddr {
                    a: port.0.mac().into_array().to_vec(),
                },
                internal_ip: *underlay_address,
                vni: port.0.vni().as_u32().into(),
            };

            let (target_ip, first_port, last_port) = match snat {
                Some(s) => (s.ip, s.first_port, s.last_port),
                None => (external_ips[0], 0, u16::MAX),
            };

            // TODO-correctness(#2933): If we fail part-way we need to
            // clean up previous entries instead of leaking them.
            let nat_create = || async {
                info!(
                    self.inner.log, "creating NAT entry for service";
                    "service" => ?svc,
                );
                match &target_ip {
                    IpAddr::V4(ip) => {
                        dpd_client
                            .nat_ipv4_create(
                                ip,
                                first_port,
                                last_port,
                                &nat_target,
                            )
                            .await
                    }
                    IpAddr::V6(ip) => {
                        dpd_client
                            .nat_ipv6_create(
                                ip,
                                first_port,
                                last_port,
                                &nat_target,
                            )
                            .await
                    }
                }
                .map_err(BackoffError::transient)?;
                Ok::<(), BackoffError<DpdError<DpdTypes::Error>>>(())
            };
            let log_failure = |error, _| {
                warn!(
                    self.inner.log, "failed to create NAT entry for service";
                    "error" => ?error,
                    "service" => ?svc,
                );
            };
            retry_notify(
                retry_policy_internal_service_aggressive(),
                nat_create,
                log_failure,
            )
            .await?;

            ports.push(port);
        }

        Ok(ports)
    }

    // Check the services intended to run in the zone to determine whether any
    // additional privileges need to be enabled for the zone.
    fn privs_needed(req: &ServiceZoneRequest) -> Vec<String> {
        let mut needed = Vec::new();
        for svc in &req.services {
            match &svc.details {
                ServiceType::Tfport { .. } => {
                    needed.push("default".to_string());
                    needed.push("sys_dl_config".to_string());
                }
                ServiceType::BoundaryNtp { .. }
                | ServiceType::InternalNtp { .. } => {
                    needed.push("default".to_string());
                    needed.push("sys_time".to_string());
                    needed.push("proc_priocntl".to_string());
                }
                _ => (),
            }
        }
        needed
    }

    async fn configure_dns_client(
        &self,
        running_zone: &RunningZone,
        dns_servers: &Vec<String>,
        domain: &Option<String>,
    ) -> Result<(), Error> {
        struct DnsClient {}

        impl crate::smf_helper::Service for DnsClient {
            fn service_name(&self) -> String {
                "dns_client".to_string()
            }
            fn smf_name(&self) -> String {
                "svc:/network/dns/client".to_string()
            }
            fn should_import(&self) -> bool {
                false
            }
        }

        let service = DnsClient {};
        let smfh = SmfHelper::new(&running_zone, &service);

        let etc = PathBuf::from(running_zone.root()).join("etc");
        let resolv_conf = etc.join("resolv.conf");
        let nsswitch_conf = etc.join("nsswitch.conf");
        let nsswitch_dns = etc.join("nsswitch.dns");

        if dns_servers.is_empty() {
            // Disable the dns/client service
            smfh.disable()?;
        } else {
            debug!(self.inner.log, "enabling {:?}", service.service_name());
            let mut config = String::new();
            if let Some(d) = domain {
                config.push_str(&format!("domain {d}\n"));
            }
            for s in dns_servers {
                config.push_str(&format!("nameserver {s}\n"));
            }

            debug!(self.inner.log, "creating {}", resolv_conf.display());
            tokio::fs::write(&resolv_conf, config)
                .await
                .map_err(|err| Error::io_path(&resolv_conf, err))?;

            tokio::fs::copy(&nsswitch_dns, &nsswitch_conf)
                .await
                .map_err(|err| Error::io_path(&nsswitch_dns, err))?;

            smfh.refresh()?;
            smfh.enable()?;
        }
        Ok(())
    }

    async fn initialize_zone(
        &self,
        request: &ZoneRequest,
        filesystems: &[zone::Fs],
    ) -> Result<RunningZone, Error> {
        let device_names = Self::devices_needed(&request.zone)?;
        let (bootstrap_vnic, bootstrap_name_and_address) =
            match self.bootstrap_address_needed(&request.zone)? {
                Some((vnic, address)) => {
                    let name = vnic.name().to_string();
                    (Some(vnic), Some((name, address)))
                }
                None => (None, None),
            };
        // Unzip here, then zip later - it's important that the InstalledZone
        // owns the links, but it doesn't care about the boolean for requesting
        // link local addresses.
        let links: Vec<Link>;
        let links_need_link_local: Vec<bool>;
        (links, links_need_link_local) =
            self.links_needed(&request.zone)?.into_iter().unzip();
        let opte_ports = self.opte_ports_needed(&request.zone).await?;
        let limit_priv = Self::privs_needed(&request.zone);

        // If the zone is managing a particular dataset, plumb that
        // dataset into the zone. Additionally, construct a "unique enough" name
        // so we can create multiple zones of this type without collision.
        let unique_name = request.zone.zone_name_unique_identifier();
        let datasets = request
            .zone
            .dataset
            .iter()
            .map(|d| zone::Dataset { name: d.full() })
            .collect::<Vec<_>>();

        let devices: Vec<zone::Device> = device_names
            .iter()
            .map(|d| zone::Device { name: d.to_string() })
            .collect();

        let installed_zone = InstalledZone::install(
            &self.inner.log,
            &self.inner.underlay_vnic_allocator,
            &request.root,
            &request.zone.zone_type.to_string(),
            unique_name.as_deref(),
            datasets.as_slice(),
            &filesystems,
            &devices,
            opte_ports,
            bootstrap_vnic,
            links,
            limit_priv,
        )
        .await?;

        // TODO(https://github.com/oxidecomputer/omicron/issues/1898):
        //
        // These zones are self-assembling -- after they boot, there should
        // be no "zlogin" necessary to initialize.
        match request.zone.zone_type {
            ZoneType::Clickhouse => {
                let Some(info) = self.inner.sled_info.get() else {
                    return Err(Error::SledAgentNotReady);
                };
                let datalink = installed_zone.get_control_vnic_name();
                let gateway = &info.underlay_address.to_string();
                assert_eq!(request.zone.addresses.len(), 1);
                let listen_addr = &request.zone.addresses[0].to_string();
                let listen_port = &CLICKHOUSE_PORT.to_string();

                let config = PropertyGroupBuilder::new("config")
                    .add_property("datalink", "astring", datalink)
                    .add_property("gateway", "astring", gateway)
                    .add_property("listen_addr", "astring", listen_addr)
                    .add_property("listen_port", "astring", listen_port)
                    .add_property("store", "astring", "/data");

                let profile = ProfileBuilder::new("omicron").add_service(
                    ServiceBuilder::new("oxide/clickhouse").add_instance(
                        ServiceInstanceBuilder::new("default")
                            .add_property_group(config),
                    ),
                );
                profile
                    .add_to_zone(&self.inner.log, &installed_zone)
                    .await
                    .map_err(|err| {
                        Error::io("Failed to setup clickhouse profile", err)
                    })?;
                return Ok(RunningZone::boot(installed_zone).await?);
            }
            ZoneType::CockroachDb => {
                let Some(info) = self.inner.sled_info.get() else {
                    return Err(Error::SledAgentNotReady);
                };
                let datalink = installed_zone.get_control_vnic_name();
                let gateway = &info.underlay_address.to_string();
                assert_eq!(request.zone.addresses.len(), 1);
                let address = SocketAddr::new(
                    IpAddr::V6(request.zone.addresses[0]),
                    COCKROACH_PORT,
                );
                let listen_addr = &address.ip().to_string();
                let listen_port = &address.port().to_string();

                let config = PropertyGroupBuilder::new("config")
                    .add_property("datalink", "astring", datalink)
                    .add_property("gateway", "astring", gateway)
                    .add_property("listen_addr", "astring", listen_addr)
                    .add_property("listen_port", "astring", listen_port)
                    .add_property("store", "astring", "/data");

                let profile = ProfileBuilder::new("omicron").add_service(
                    ServiceBuilder::new("oxide/cockroachdb").add_instance(
                        ServiceInstanceBuilder::new("default")
                            .add_property_group(config),
                    ),
                );
                profile
                    .add_to_zone(&self.inner.log, &installed_zone)
                    .await
                    .map_err(|err| {
                        Error::io("Failed to setup CRDB profile", err)
                    })?;
                let running_zone = RunningZone::boot(installed_zone).await?;

                // TODO: The following lines are necessary to initialize CRDB
                // in a single-node environment. They're bad! They're wrong!
                // We definitely shouldn't be wiping the database every time
                // we want to boot this zone.
                //
                // But they're also necessary to prevent the build from
                // regressing.
                //
                // NOTE: In the (very short-term) future, this will be
                // replaced by the following:
                // 1. CRDB will simply "start", rather than "start-single-node".
                // 2. The Sled Agent will expose an explicit API to "init" the
                // Cockroach cluster, and populate it with the expected
                // contents.
                let format_crdb = || async {
                    info!(self.inner.log, "Formatting CRDB");
                    running_zone
                        .run_cmd(&[
                            "/opt/oxide/cockroachdb/bin/cockroach",
                            "sql",
                            "--insecure",
                            "--host",
                            &address.to_string(),
                            "--file",
                            "/opt/oxide/cockroachdb/sql/dbwipe.sql",
                        ])
                        .map_err(BackoffError::transient)?;
                    running_zone
                        .run_cmd(&[
                            "/opt/oxide/cockroachdb/bin/cockroach",
                            "sql",
                            "--insecure",
                            "--host",
                            &address.to_string(),
                            "--file",
                            "/opt/oxide/cockroachdb/sql/dbinit.sql",
                        ])
                        .map_err(BackoffError::transient)?;
                    info!(self.inner.log, "Formatting CRDB - Completed");
                    Ok::<
                        (),
                        BackoffError<
                            illumos_utils::running_zone::RunCommandError,
                        >,
                    >(())
                };
                let log_failure = |error, _| {
                    warn!(
                        self.inner.log, "failed to format CRDB";
                        "error" => ?error,
                    );
                };
                retry_notify(retry_policy_local(), format_crdb, log_failure)
                    .await
                    .expect("expected an infinite retry loop waiting for crdb");
                return Ok(running_zone);
            }
            ZoneType::Crucible => {
                let Some(info) = self.inner.sled_info.get() else {
                    return Err(Error::SledAgentNotReady);
                };
                let datalink = installed_zone.get_control_vnic_name();
                let gateway = &info.underlay_address.to_string();
                assert_eq!(request.zone.addresses.len(), 1);
                let listen_addr = &request.zone.addresses[0].to_string();
                let listen_port = &CRUCIBLE_PORT.to_string();

                let dataset = request
                    .zone
                    .dataset
                    .as_ref()
                    .expect("Crucible requires dataset");
                let uuid = &Uuid::new_v4().to_string();
                let config = PropertyGroupBuilder::new("config")
                    .add_property("datalink", "astring", datalink)
                    .add_property("gateway", "astring", gateway)
                    .add_property("dataset", "astring", &dataset.full())
                    .add_property("listen_addr", "astring", listen_addr)
                    .add_property("listen_port", "astring", listen_port)
                    .add_property("uuid", "astring", uuid)
                    .add_property("store", "astring", "/data");

                let profile = ProfileBuilder::new("omicron").add_service(
                    ServiceBuilder::new("oxide/crucible/agent").add_instance(
                        ServiceInstanceBuilder::new("default")
                            .add_property_group(config),
                    ),
                );
                profile
                    .add_to_zone(&self.inner.log, &installed_zone)
                    .await
                    .map_err(|err| {
                        Error::io("Failed to setup crucible profile", err)
                    })?;
                return Ok(RunningZone::boot(installed_zone).await?);
            }
            ZoneType::CruciblePantry => {
                let Some(info) = self.inner.sled_info.get() else {
                    return Err(Error::SledAgentNotReady);
                };

                let datalink = installed_zone.get_control_vnic_name();
                let gateway = &info.underlay_address.to_string();
                assert_eq!(request.zone.addresses.len(), 1);
                let listen_addr = &request.zone.addresses[0].to_string();
                let listen_port = &CRUCIBLE_PANTRY_PORT.to_string();

                let config = PropertyGroupBuilder::new("config")
                    .add_property("datalink", "astring", datalink)
                    .add_property("gateway", "astring", gateway)
                    .add_property("listen_addr", "astring", listen_addr)
                    .add_property("listen_port", "astring", listen_port);

                let profile = ProfileBuilder::new("omicron").add_service(
                    ServiceBuilder::new("oxide/crucible/pantry").add_instance(
                        ServiceInstanceBuilder::new("default")
                            .add_property_group(config),
                    ),
                );
                profile
                    .add_to_zone(&self.inner.log, &installed_zone)
                    .await
                    .map_err(|err| Error::io("crucible pantry profile", err))?;
                let running_zone = RunningZone::boot(installed_zone).await?;
                return Ok(running_zone);
            }
            _ => {}
        }

        let running_zone = RunningZone::boot(installed_zone).await?;

        for (link, needs_link_local) in
            running_zone.links().iter().zip(links_need_link_local)
        {
            if needs_link_local {
                info!(
                    self.inner.log,
                    "Ensuring {}/{} exists in zone",
                    link.name(),
                    IPV6_LINK_LOCAL_NAME
                );
                Zones::ensure_has_link_local_v6_address(
                    Some(running_zone.name()),
                    &AddrObject::new(link.name(), IPV6_LINK_LOCAL_NAME)
                        .unwrap(),
                )?;
            }
        }

        if let Some((bootstrap_name, bootstrap_address)) =
            bootstrap_name_and_address.as_ref()
        {
            info!(
                self.inner.log,
                "Ensuring bootstrap address {} exists in {} zone",
                bootstrap_address.to_string(),
                request.zone.zone_type.to_string()
            );
            running_zone.ensure_bootstrap_address(*bootstrap_address).await?;
            info!(
                self.inner.log,
                "Forwarding bootstrap traffic via {} to {}",
                bootstrap_name,
                self.inner.global_zone_bootstrap_link_local_address,
            );
            running_zone
                .add_bootstrap_route(
                    BOOTSTRAP_PREFIX,
                    self.inner.global_zone_bootstrap_link_local_address,
                    bootstrap_name,
                )
                .map_err(|err| Error::ZoneCommand {
                    intent: "add bootstrap network route".to_string(),
                    err,
                })?;
        }

        for addr in &request.zone.addresses {
            if *addr == Ipv6Addr::LOCALHOST {
                continue;
            }
            info!(
                self.inner.log,
                "Ensuring address {} exists",
                addr.to_string()
            );
            let addr_request =
                AddressRequest::new_static(IpAddr::V6(*addr), None);
            running_zone.ensure_address(addr_request).await?;
            info!(
                self.inner.log,
                "Ensuring address {} exists - OK",
                addr.to_string()
            );
        }

        info!(self.inner.log, "GZ addresses: {:#?}", request.zone.gz_addresses);
        for &addr in &request.zone.gz_addresses {
            info!(
                self.inner.log,
                "Ensuring GZ address {} exists",
                addr.to_string()
            );

            let addr_name =
                request.zone.zone_type.to_string().replace(&['-', '_'][..], "");
            Zones::ensure_has_global_zone_v6_address(
                self.inner.underlay_vnic.clone(),
                addr,
                &addr_name,
            )
            .map_err(|err| Error::GzAddress {
                message: format!(
                    "adding address on behalf of service zone '{}'",
                    request.zone.zone_type
                ),
                err,
            })?;

            // If this address is in a new ipv6 prefix, notify maghemite so
            // it can advertise it to other sleds.
            self.advertise_prefix_of_address(addr).await;
        }

        let maybe_gateway = if !request.zone.gz_addresses.is_empty() {
            // If this service supplies its own GZ address, add a route.
            //
            // This is currently being used for the DNS service.
            //
            // TODO: consider limiting the number of GZ addresses which
            // can be supplied - now that we're actively using it, we
            // aren't really handling the "many GZ addresses" case, and it
            // doesn't seem necessary now.
            Some(request.zone.gz_addresses[0])
        } else if let Some(info) = self.inner.sled_info.get() {
            // If the service has not supplied a GZ address, simply add
            // a route to the sled's underlay address.
            Some(info.underlay_address)
        } else {
            // If the underlay doesn't exist, no routing occurs.
            None
        };

        if let Some(gateway) = maybe_gateway {
            running_zone.add_default_route(gateway).map_err(|err| {
                Error::ZoneCommand { intent: "Adding Route".to_string(), err }
            })?;
        }

        for service in &request.zone.services {
            // TODO: Related to
            // https://github.com/oxidecomputer/omicron/pull/1124 , should we
            // avoid importing this manifest?
            debug!(self.inner.log, "importing manifest");

            let smfh = SmfHelper::new(&running_zone, &service.details);
            smfh.import_manifest()?;

            match &service.details {
                ServiceType::Nexus { internal_ip, .. } => {
                    info!(self.inner.log, "Setting up Nexus service");

                    let sled_info = self
                        .inner
                        .sled_info
                        .get()
                        .ok_or(Error::SledAgentNotReady)?;

                    // While Nexus will be reachable via `external_ip`, it communicates
                    // atop an OPTE port which operates on a VPC private IP. OPTE will
                    // map the private IP to the external IP automatically.
                    let port_ip = running_zone
                        .ensure_address_for_port("public", 0)
                        .await?
                        .ip();

                    // Nexus takes a separate config file for parameters which
                    // cannot be known at packaging time.
                    let deployment_config = NexusDeploymentConfig {
                        id: request.zone.id,
                        rack_id: sled_info.rack_id,

                        dropshot_external: dropshot::ConfigDropshot {
                            bind_address: SocketAddr::new(port_ip, 80),
                            // This has to be large enough to support:
                            // - bulk writes to disks
                            request_body_max_bytes: 8192 * 1024,
                            ..Default::default()
                        },
                        dropshot_internal: dropshot::ConfigDropshot {
                            bind_address: SocketAddr::new(
                                IpAddr::V6(*internal_ip),
                                NEXUS_INTERNAL_PORT,
                            ),
                            request_body_max_bytes: 1048576,
                            ..Default::default()
                        },
                        subnet: Ipv6Subnet::<RACK_PREFIX>::new(
                            sled_info.underlay_address,
                        ),
                        database: nexus_config::Database::FromDns,
                    };

                    // Copy the partial config file to the expected location.
                    let config_dir = PathBuf::from(format!(
                        "{}/var/svc/manifest/site/nexus",
                        running_zone.root()
                    ));
                    // The filename of a half-completed config, in need of parameters supplied at
                    // runtime.
                    const PARTIAL_LEDGER_FILENAME: &str = "config-partial.toml";
                    // The filename of a completed config, merging the partial config with
                    // additional appended parameters known at runtime.
                    const COMPLETE_LEDGER_FILENAME: &str = "config.toml";
                    let partial_config_path =
                        config_dir.join(PARTIAL_LEDGER_FILENAME);
                    let config_path = config_dir.join(COMPLETE_LEDGER_FILENAME);
                    tokio::fs::copy(partial_config_path, &config_path)
                        .await
                        .map_err(|err| Error::io_path(&config_path, err))?;

                    // Serialize the configuration and append it into the file.
                    let serialized_cfg =
                        toml::Value::try_from(&deployment_config)
                            .expect("Cannot serialize config");
                    let mut map = toml::map::Map::new();
                    map.insert("deployment".to_string(), serialized_cfg);
                    let config_str = toml::to_string(&map).map_err(|err| {
                        Error::TomlSerialize { path: config_path.clone(), err }
                    })?;
                    let mut file = tokio::fs::OpenOptions::new()
                        .append(true)
                        .open(&config_path)
                        .await
                        .map_err(|err| Error::io_path(&config_path, err))?;
                    file.write_all(config_str.as_bytes())
                        .await
                        .map_err(|err| Error::io_path(&config_path, err))?;
                }
                ServiceType::ExternalDns {
                    http_address, dns_address, ..
                } => {
                    info!(self.inner.log, "Setting up external-dns service");

                    // Like Nexus, we need to be reachable externally via
                    // `dns_address` but we don't listen on that address
                    // directly but instead on a VPC private IP. OPTE will
                    // en/decapsulate as appropriate.
                    let port_ip = running_zone
                        .ensure_address_for_port("public", 0)
                        .await?
                        .ip();
                    let dns_address =
                        SocketAddr::new(port_ip, dns_address.port());

                    smfh.setprop(
                        "config/http_address",
                        format!(
                            "[{}]:{}",
                            http_address.ip(),
                            http_address.port(),
                        ),
                    )?;
                    smfh.setprop(
                        "config/dns_address",
                        dns_address.to_string(),
                    )?;

                    // Refresh the manifest with the new properties we set, so
                    // they become "effective" properties when the service is
                    // enabled.
                    smfh.refresh()?;
                }
                ServiceType::InternalDns { http_address, dns_address } => {
                    info!(self.inner.log, "Setting up internal-dns service");
                    smfh.setprop(
                        "config/http_address",
                        format!(
                            "[{}]:{}",
                            http_address.ip(),
                            http_address.port(),
                        ),
                    )?;
                    smfh.setprop(
                        "config/dns_address",
                        &format!(
                            "[{}]:{}",
                            dns_address.ip(),
                            dns_address.port(),
                        ),
                    )?;

                    // Refresh the manifest with the new properties we set, so
                    // they become "effective" properties when the service is
                    // enabled.
                    smfh.refresh()?;
                }
                ServiceType::Oximeter => {
                    info!(self.inner.log, "Setting up oximeter service");

                    let address = request.zone.addresses[0];
                    smfh.setprop("config/id", request.zone.id)?;
                    smfh.setprop(
                        "config/address",
                        &format!("[{}]:{}", address, OXIMETER_PORT),
                    )?;
                    smfh.refresh()?;
                }
                ServiceType::ManagementGatewayService => {
                    info!(self.inner.log, "Setting up MGS service");
                    smfh.setprop("config/id", request.zone.id)?;

                    // Always tell MGS to listen on localhost so wicketd can
                    // contact it even before we have an underlay network.
                    smfh.addpropvalue(
                        "config/address",
                        &format!("[::1]:{MGS_PORT}"),
                    )?;

                    if let Some(address) = request.zone.addresses.get(0) {
                        // Don't use localhost twice
                        if *address != Ipv6Addr::LOCALHOST {
                            smfh.addpropvalue(
                                "config/address",
                                &format!("[{address}]:{MGS_PORT}"),
                            )?;
                        }
                    }

                    smfh.refresh()?;
                }
                ServiceType::Wicketd => {
                    info!(self.inner.log, "Setting up wicketd service");

                    smfh.setprop(
                        "config/address",
                        &format!("[::1]:{WICKETD_PORT}"),
                    )?;

                    // If we're launching the switch zone, we'll have a
                    // bootstrap_address based on our call to
                    // `self.bootstrap_address_needed` (which always gives us an
                    // address for the switch zone. If we _don't_ have a
                    // bootstrap address, someone has requested wicketd in a
                    // non-switch zone; return an error.
                    let Some((_, bootstrap_address))
                        = bootstrap_name_and_address
                    else {
                        return Err(Error::BadServiceRequest {
                            service: "wicketd".to_string(),
                            message: concat!(
                                "missing bootstrap address: ",
                                "wicketd can only be started in the ",
                                "switch zone",
                            ).to_string() });
                    };
                    smfh.setprop(
                        "config/artifact-address",
                        &format!(
                            "[{bootstrap_address}]:{BOOTSTRAP_ARTIFACT_PORT}"
                        ),
                    )?;

                    smfh.setprop(
                        "config/mgs-address",
                        &format!("[::1]:{MGS_PORT}"),
                    )?;
                    smfh.refresh()?;
                }
                ServiceType::Dendrite { asic } => {
                    info!(self.inner.log, "Setting up dendrite service");

                    if let Some(info) = self.inner.sled_info.get() {
                        smfh.setprop("config/rack_id", info.rack_id)?;
                        smfh.setprop("config/sled_id", info.config.sled_id)?;
                    } else {
                        info!(
                            self.inner.log,
                            "no rack_id/sled_id available yet"
                        );
                    }

                    smfh.delpropvalue("config/address", "*")?;
                    smfh.delpropvalue("config/dns_server", "*")?;
                    for address in &request.zone.addresses {
                        smfh.addpropvalue(
                            "config/address",
                            &format!("[{}]:{}", address, DENDRITE_PORT),
                        )?;
                        if *address != Ipv6Addr::LOCALHOST {
                            let az_prefix =
                                Ipv6Subnet::<AZ_PREFIX>::new(*address);
                            for addr in Resolver::servers_from_subnet(az_prefix)
                            {
                                smfh.addpropvalue(
                                    "config/dns_server",
                                    &format!("{addr}"),
                                )?;
                            }
                        }
                    }
                    match asic {
                        DendriteAsic::TofinoAsic => {
                            // There should be exactly one device_name
                            // associated with this zone: the /dev path for
                            // the tofino ASIC.
                            let dev_cnt = device_names.len();
                            if dev_cnt == 1 {
                                smfh.setprop(
                                    "config/dev_path",
                                    device_names[0].clone(),
                                )?;
                            } else {
                                return Err(Error::SledLocalZone(
                                    anyhow::anyhow!(
                                    "{dev_cnt} devices needed for tofino asic"
                                ),
                                ));
                            }
                            smfh.setprop(
                                "config/port_config",
                                "/opt/oxide/dendrite/misc/sidecar_config.toml",
                            )?;
                            smfh.setprop(
                                "config/board_rev",
                                &self.inner.sidecar_revision,
                            )?;
                        }
                        DendriteAsic::TofinoStub => smfh.setprop(
                            "config/port_config",
                            "/opt/oxide/dendrite/misc/model_config.toml",
                        )?,
                        DendriteAsic::SoftNpu => {
                            smfh.setprop("config/mgmt", "uds")?;
                            smfh.setprop(
                                "config/uds_path",
                                "/opt/softnpu/stuff",
                            )?;
                        }
                    };
                    smfh.refresh()?;
                }
                ServiceType::Tfport { pkt_source } => {
                    info!(self.inner.log, "Setting up tfport service");

                    smfh.setprop("config/pkt_source", pkt_source)?;
                    smfh.setprop(
                        "config/host",
                        &format!("[{}]", Ipv6Addr::LOCALHOST),
                    )?;
                    smfh.setprop("config/port", &format!("{}", DENDRITE_PORT))?;
                    smfh.refresh()?;
                }
                ServiceType::BoundaryNtp {
                    ntp_servers,
                    dns_servers,
                    domain,
                    ..
                }
                | ServiceType::InternalNtp {
                    ntp_servers,
                    dns_servers,
                    domain,
                } => {
                    let boundary = matches!(
                        service.details,
                        ServiceType::BoundaryNtp { .. }
                    );
                    info!(
                        self.inner.log,
                        "Set up NTP service boundary={}, Servers={:?}",
                        boundary,
                        ntp_servers
                    );

                    let sled_info =
                        if let Some(info) = self.inner.sled_info.get() {
                            info
                        } else {
                            return Err(Error::SledAgentNotReady);
                        };

                    let rack_net = Ipv6Subnet::<RACK_PREFIX>::new(
                        sled_info.underlay_address,
                    )
                    .net();

                    smfh.setprop("config/allow", &format!("{}", rack_net))?;
                    smfh.setprop(
                        "config/boundary",
                        if boundary { "true" } else { "false" },
                    )?;

                    if boundary {
                        // Configure OPTE port for boundary NTP
                        running_zone
                            .ensure_address_for_port("public", 0)
                            .await?;
                    }

                    smfh.delpropvalue("config/server", "*")?;
                    for server in ntp_servers {
                        smfh.addpropvalue("config/server", server)?;
                    }
                    self.configure_dns_client(
                        &running_zone,
                        &dns_servers,
                        &domain,
                    )
                    .await?;

                    smfh.refresh()?;
                }
                ServiceType::Maghemite { mode } => {
                    info!(self.inner.log, "Setting up Maghemite service");

                    smfh.setprop("config/mode", &mode)?;
                    smfh.setprop("config/admin_host", "::")?;

                    let is_gimlet = is_gimlet().map_err(|e| {
                        Error::Underlay(underlay::Error::SystemDetection(e))
                    })?;

                    let maghemite_interfaces: Vec<AddrObject> = if is_gimlet {
                        (0..32)
                            .map(|i| {
                                // See the `tfport_name` function for how
                                // tfportd names the addrconf it creates.
                                // Right now, that's `tfportrear[0-31]_0`
                                // for all rear ports, which is what we're
                                // directing ddmd to listen for
                                // advertisements on.
                                //
                                // This may grow in a multi-rack future to
                                // include a subset of "front" ports too,
                                // when racks are cabled together.
                                AddrObject::new(
                                    &format!("tfportrear{}_0", i),
                                    IPV6_LINK_LOCAL_NAME,
                                )
                                .unwrap()
                            })
                            .collect()
                    } else {
                        self.inner
                            .switch_zone_maghemite_links
                            .iter()
                            .map(|i| {
                                AddrObject::new(
                                    &i.to_string(),
                                    IPV6_LINK_LOCAL_NAME,
                                )
                                .unwrap()
                            })
                            .collect()
                    };

                    smfh.setprop(
                        "config/interfaces",
                        format!(
                            "\'({})\'",
                            maghemite_interfaces
                                .iter()
                                .map(|interface| format!(r#""{}""#, interface))
                                .join(" "),
                        ),
                    )?;

                    if is_gimlet {
                        // Maghemite for a scrimlet needs to be configured to
                        // talk to dendrite
                        smfh.setprop("config/dendrite", "true")?;
                        smfh.setprop("config/dpd_host", "[::1]")?;
                        smfh.setprop("config/dpd_port", DENDRITE_PORT)?;
                    }

                    smfh.refresh()?;
                }
                ServiceType::Crucible
                | ServiceType::CruciblePantry
                | ServiceType::CockroachDb
                | ServiceType::Clickhouse => {
                    panic!(
                        "{} is a service which exists as part of a self-assembling zone",
                        service.details,
                    )
                }
            }

            debug!(self.inner.log, "enabling service");
            smfh.enable()?;
        }

        Ok(running_zone)
    }

    // Populates `existing_zones` according to the requests in `services`.
    //
    // At the point this function is invoked, IP addresses have already been
    // allocated (by either RSS or Nexus). However, this function explicitly
    // assigns such addresses to interfaces within zones.
    async fn initialize_services_locked(
        &self,
        existing_zones: &mut Vec<RunningZone>,
        requests: &Vec<ZoneRequest>,
    ) -> Result<(), Error> {
        // TODO(https://github.com/oxidecomputer/omicron/issues/726):
        // As long as we ensure the requests don't overlap, we could
        // parallelize this request.
        for req in requests {
            info!(
                self.inner.log,
                "Ensuring service zone is initialized: {:?}",
                req.zone.zone_type
            );
            // Before we bother allocating anything for this request, check if
            // this service has already been created.
            let expected_zone_name = req.zone.zone_name();
            if existing_zones.iter().any(|z| z.name() == expected_zone_name) {
                info!(
                    self.inner.log,
                    "Service zone {} already exists", req.zone.zone_type
                );
                continue;
            } else {
                info!(
                    self.inner.log,
                    "Service zone {} does not yet exist", req.zone.zone_type
                );
            }

            let running_zone = self
                .initialize_zone(
                    req,
                    // filesystems=
                    &[],
                )
                .await?;
            existing_zones.push(running_zone);
        }
        Ok(())
    }

    /// Ensures that particular services should be initialized.
    ///
    /// These services will be instantiated by this function, and will be
    /// recorded to a local file to ensure they start automatically on next
    /// boot.
    pub async fn ensure_all_services(
        &self,
        request: ServiceEnsureBody,
    ) -> Result<(), Error> {
        let log = &self.inner.log;
        let mut existing_zones = self.inner.zones.lock().await;

        // Read the existing set of services from the ledger.
        let mut ledger = Ledger::<AllZoneRequests>::new(
            log,
            self.all_service_ledgers().await,
        )
        .await?;
        let ledger_zone_requests = ledger.data_mut();

        let new_zone_requests: Vec<ServiceZoneRequest> = {
            let known_set: HashSet<&ServiceZoneRequest> = HashSet::from_iter(
                ledger_zone_requests.requests.iter().map(|r| &r.zone),
            );
            let requested_set = HashSet::from_iter(request.services.iter());

            // TODO: We probably want to handle this case.
            if !requested_set.is_superset(&known_set) {
                // The caller may only request services additively.
                //
                // We may want to use a different mechanism for zone removal, in
                // the case of changing configurations, rather than just doing
                // that removal implicitly.
                warn!(
                    log,
                    "Cannot request services on this sled, differing configurations: {:#?}",
                    known_set.symmetric_difference(&requested_set)
                );
                return Err(Error::ServicesAlreadyConfigured);
            }
            requested_set
                .difference(&known_set)
                .map(|s| (*s).clone())
                .collect::<Vec<ServiceZoneRequest>>()
        };

        let mut zone_requests = AllZoneRequests::default();
        for zone in new_zone_requests.into_iter() {
            let root = PathBuf::from(ZONE_ZFS_RAMDISK_DATASET_MOUNTPOINT);
            zone_requests.requests.push(ZoneRequest { zone, root });
        }

        self.initialize_services_locked(
            &mut existing_zones,
            &zone_requests.requests,
        )
        .await?;

        // Update the services in the ledger and write it back to both M.2s
        ledger_zone_requests.requests.append(&mut zone_requests.requests);
        ledger.commit().await?;

        Ok(())
    }

    /// Ensures that a storage zone be initialized.
    ///
    /// These services will be instantiated by this function, and will be
    /// recorded to a local file to ensure they start automatically on next
    /// boot.
    pub async fn ensure_storage_service(
        &self,
        request: ServiceZoneRequest,
    ) -> Result<(), Error> {
        let log = &self.inner.log;
        let mut existing_zones = self.inner.dataset_zones.lock().await;

        // Read the existing set of services from the ledger.
        let mut ledger = Ledger::<AllZoneRequests>::new(
            log,
            self.all_storage_service_ledgers().await,
        )
        .await?;
        let ledger_zone_requests = ledger.data_mut();

        if !ledger_zone_requests
            .requests
            .iter()
            .any(|zone_request| zone_request.zone.id == request.id)
        {
            // If this is a new request, provision a zone filesystem on the same
            // disk as the dataset.
            let dataset = request
                .dataset
                .as_ref()
                .expect("Storage services should have a dataset");
            let root = dataset
                .pool()
                .dataset_mountpoint(sled_hardware::disk::ZONE_DATASET);
            ledger_zone_requests
                .requests
                .push(ZoneRequest { zone: request, root });
        }

        self.initialize_services_locked(
            &mut existing_zones,
            &ledger_zone_requests.requests,
        )
        .await?;

        ledger.commit().await?;

        Ok(())
    }

    pub fn boottime_rewrite(&self, zones: &Vec<RunningZone>) {
        if self
            .inner
            .time_synced
            .compare_exchange(false, true, Ordering::Acquire, Ordering::Relaxed)
            .is_err()
        {
            // Already done.
            return;
        }

        let now = SystemTime::now()
            .duration_since(UNIX_EPOCH)
            .expect("SystemTime before UNIX EPOCH");

        info!(self.inner.log, "Setting boot time to {:?}", now);

        let files: Vec<String> = zones
            .iter()
            .map(|z| z.root())
            .chain(iter::once("".to_string()))
            .flat_map(|r| {
                [format!("{r}/var/adm/utmpx"), format!("{r}/var/adm/wtmpx")]
            })
            .collect();

        for file in files {
            let mut command = std::process::Command::new(PFEXEC);
            let cmd = command.args(&[
                "/usr/platform/oxide/bin/tmpx",
                &format!("{}", now.as_secs()),
                &file,
            ]);
            match execute(cmd) {
                Err(e) => {
                    warn!(self.inner.log, "Updating {} failed: {}", &file, e);
                }
                Ok(_) => {
                    info!(self.inner.log, "Updated {}", &file);
                }
            }
        }
    }

    pub async fn timesync_get(&self) -> Result<TimeSync, Error> {
        let existing_zones = self.inner.zones.lock().await;

        if let Some(true) = self.inner.skip_timesync {
            info!(self.inner.log, "Configured to skip timesync checks");
            self.boottime_rewrite(&existing_zones);
            return Ok(TimeSync { sync: true, skew: 0.00, correction: 0.00 });
        };

        let ntp_zone_name =
            InstalledZone::get_zone_name(&ZoneType::Ntp.to_string(), None);

        let ntp_zone = existing_zones
            .iter()
            .find(|z| z.name() == ntp_zone_name)
            .ok_or_else(|| Error::NtpZoneNotReady)?;

        // XXXNTP - This could be replaced with a direct connection to the
        // daemon using a patched version of the chrony_candm crate to allow
        // a custom server socket path. From the GZ, it should be possible to
        // connect to the UNIX socket at
        // format!("{}/var/run/chrony/chronyd.sock", ntp_zone.root())

        match ntp_zone.run_cmd(&["/usr/bin/chronyc", "-c", "tracking"]) {
            Ok(stdout) => {
                let v: Vec<&str> = stdout.split(',').collect();

                if v.len() > 9 {
                    let correction = f64::from_str(v[4])
                        .map_err(|_| Error::NtpZoneNotReady)?;
                    let skew = f64::from_str(v[9])
                        .map_err(|_| Error::NtpZoneNotReady)?;

                    let sync = (skew != 0.0 || correction != 0.0)
                        && correction.abs() <= 0.05;

                    if sync {
                        self.boottime_rewrite(&existing_zones);
                    }

                    Ok(TimeSync { sync, skew, correction })
                } else {
                    Err(Error::NtpZoneNotReady)
                }
            }
            Err(e) => {
                info!(self.inner.log, "chronyc command failed: {}", e);
                Err(Error::NtpZoneNotReady)
            }
        }
    }

    /// Ensures that a switch zone exists with the provided IP adddress.
    pub async fn activate_switch(
        &self,
        switch_zone_ip: Option<Ipv6Addr>,
    ) -> Result<(), Error> {
        info!(self.inner.log, "Ensuring scrimlet services (enabling services)");
        let mut filesystems: Vec<zone::Fs> = vec![];

        let services = match self.inner.sled_mode {
            // A pure gimlet sled should not be trying to activate a switch zone.
            SledMode::Gimlet => {
                return Err(Error::SledLocalZone(anyhow::anyhow!(
                    "attempted to activate switch zone on non-scrimlet sled"
                )))
            }

            // Sled is a scrimlet and the real tofino driver has been loaded.
            SledMode::Auto
            | SledMode::Scrimlet { asic: DendriteAsic::TofinoAsic } => {
                vec![
                    ServiceType::Dendrite { asic: DendriteAsic::TofinoAsic },
                    ServiceType::ManagementGatewayService,
                    ServiceType::Tfport { pkt_source: "tfpkt0".to_string() },
                    ServiceType::Wicketd,
                    ServiceType::Maghemite { mode: "transit".to_string() },
                ]
            }

            // Sled is a scrimlet but is not running the real tofino driver.
            SledMode::Scrimlet {
                asic: asic @ (DendriteAsic::TofinoStub | DendriteAsic::SoftNpu),
            } => {
                if let DendriteAsic::SoftNpu = asic {
                    let softnpu_filesystem = zone::Fs {
                        ty: "lofs".to_string(),
                        dir: "/opt/softnpu/stuff".to_string(),
                        special: "/opt/oxide/softnpu/stuff".to_string(),
                        ..Default::default()
                    };
                    filesystems.push(softnpu_filesystem);
                }

                vec![
                    ServiceType::Dendrite { asic },
                    ServiceType::ManagementGatewayService,
                    ServiceType::Wicketd,
                    ServiceType::Maghemite { mode: "transit".to_string() },
                ]
            }
        };

        let mut addresses =
            if let Some(ip) = switch_zone_ip { vec![ip] } else { vec![] };
        addresses.push(Ipv6Addr::LOCALHOST);

        let request = ServiceZoneRequest {
            id: Uuid::new_v4(),
            zone_type: ZoneType::Switch,
            addresses,
            dataset: None,
            gz_addresses: vec![],
            services: services
                .into_iter()
                .map(|s| ServiceZoneService { id: Uuid::new_v4(), details: s })
                .collect(),
        };

        self.ensure_zone(
            ZoneType::Switch,
            // request=
            Some(request),
            // filesystems=
            filesystems,
        )
        .await
    }

    /// Ensures that no switch zone is active.
    pub async fn deactivate_switch(&self) -> Result<(), Error> {
        self.ensure_zone(
            ZoneType::Switch,
            // request=
            None,
            // filesystems=
            vec![],
        )
        .await
    }

    // Forcefully initialize a sled-local zone.
    //
    // This is a helper function for "ensure_zone".
    fn start_zone(
        self,
        zone: &mut SledLocalZone,
        request: ServiceZoneRequest,
        filesystems: Vec<zone::Fs>,
    ) {
        let (exit_tx, exit_rx) = oneshot::channel();
        let zone_type = request.zone_type.clone();
        *zone = SledLocalZone::Initializing {
            request,
            filesystems,
            worker: Some(Task {
                exit_tx,
                initializer: tokio::task::spawn(async move {
                    self.initialize_zone_loop(zone_type, exit_rx).await
                }),
            }),
        };
    }

    // Moves the current state to align with the "request".
    async fn ensure_zone(
        &self,
        zone_type: ZoneType,
        request: Option<ServiceZoneRequest>,
        filesystems: Vec<zone::Fs>,
    ) -> Result<(), Error> {
        let log = &self.inner.log;

        let mut sled_zone;
        match zone_type {
            ZoneType::Switch => {
                sled_zone = self.inner.switch_zone.lock().await;
            }
            _ => panic!("Unhandled zone type"),
        }
        let zone_typestr = zone_type.to_string();

        match (&mut *sled_zone, request) {
            (SledLocalZone::Disabled, Some(request)) => {
                info!(log, "Enabling {zone_typestr} zone (new)");
                self.clone().start_zone(&mut sled_zone, request, filesystems);
            }
            (
                SledLocalZone::Initializing { request, .. },
                Some(new_request),
            ) => {
                info!(log, "Enabling {zone_typestr} zone (already underway)");
                // The zone has not started yet -- we can simply replace
                // the next request with our new request.
                *request = new_request;
            }
            (SledLocalZone::Running { request, zone }, Some(new_request))
                if request.addresses != new_request.addresses =>
            {
                // If the switch zone is running but we have new addresses, it
                // means we're moving from the bootstrap to the underlay
                // network.  We need to add an underlay address and route in the
                // switch zone, so dendrite can communicate with nexus.
                info!(log,
                    "Re-enabling running {zone_typestr} zone (new address)";
                    "old" => format!("{:?}", request.addresses),
                    "new" => format!("{:?}", new_request.addresses),
                );
                *request = new_request;

                let address = request
                    .addresses
                    .get(0)
                    .map(|addr| addr.to_string())
                    .unwrap_or_else(|| "".to_string());

                for addr in &request.addresses {
                    if *addr == Ipv6Addr::LOCALHOST {
                        continue;
                    }
                    info!(
                        self.inner.log,
                        "Ensuring address {} exists",
                        addr.to_string()
                    );
                    let addr_request =
                        AddressRequest::new_static(IpAddr::V6(*addr), None);
                    zone.ensure_address(addr_request).await?;
                    info!(
                        self.inner.log,
                        "Ensuring address {} exists - OK",
                        addr.to_string()
                    );
                }

                if let Some(info) = self.inner.sled_info.get() {
                    zone.add_default_route(info.underlay_address).map_err(
                        |err| Error::ZoneCommand {
                            intent: "Adding Route".to_string(),
                            err,
                        },
                    )?;
                }

                for service in &request.services {
                    let smfh = SmfHelper::new(&zone, &service.details);

                    match &service.details {
                        ServiceType::ManagementGatewayService => {
                            // Remove any existing `config/address` values
                            // without deleting the property itself.
                            smfh.delpropvalue("config/address", "*")?;

                            // Restore the localhost address that we always add
                            // when setting up MGS.
                            smfh.addpropvalue(
                                "config/address",
                                &format!("[::1]:{MGS_PORT}"),
                            )?;

                            // Add the underlay address.
                            smfh.setprop(
                                "config/address",
                                &format!("[{address}]:{MGS_PORT}"),
                            )?;

                            smfh.refresh()?;
                        }
                        ServiceType::Dendrite { .. } => {
                            info!(self.inner.log, "configuring dendrite zone");
                            if let Some(info) = self.inner.sled_info.get() {
                                smfh.setprop("config/rack_id", info.rack_id)?;
                                smfh.setprop(
                                    "config/sled_id",
                                    info.config.sled_id,
                                )?;
                            } else {
                                info!(
                                    self.inner.log,
                                    "no rack_id/sled_id available yet"
                                );
                            }
                            smfh.delpropvalue("config/address", "*")?;
                            smfh.delpropvalue("config/dns_server", "*")?;
                            for address in &request.addresses {
                                smfh.addpropvalue(
                                    "config/address",
                                    &format!("[{}]:{}", address, DENDRITE_PORT),
                                )?;
                                if *address != Ipv6Addr::LOCALHOST {
                                    let az_prefix =
                                        Ipv6Subnet::<AZ_PREFIX>::new(*address);
                                    for addr in
                                        Resolver::servers_from_subnet(az_prefix)
                                    {
                                        smfh.addpropvalue(
                                            "config/dns_server",
                                            &format!("{addr}"),
                                        )?;
                                    }
                                }
                            }
                            smfh.refresh()?;
                        }
                        ServiceType::Tfport { .. } => {
                            // Since tfport and dpd communicate using localhost,
                            // the tfport service shouldn't need to be restarted.
                        }
                        ServiceType::Maghemite { mode } => {
                            smfh.delpropvalue("config/mode", "*")?;
                            smfh.addpropvalue("config/mode", &mode)?;
                            smfh.refresh()?;
                        }
                        _ => (),
                    }
                }
            }
            (SledLocalZone::Running { .. }, Some(_)) => {
                info!(log, "Enabling {zone_typestr} zone (already complete)");
            }
            (SledLocalZone::Disabled, None) => {
                info!(log, "Disabling {zone_typestr} zone (already complete)");
            }
            (SledLocalZone::Initializing { worker, .. }, None) => {
                info!(log, "Disabling {zone_typestr} zone (was initializing)");
                worker.take().unwrap().stop().await;
                *sled_zone = SledLocalZone::Disabled;
            }
            (SledLocalZone::Running { zone, .. }, None) => {
                info!(log, "Disabling {zone_typestr} zone (was running)");
                let _ = zone.stop().await;
                *sled_zone = SledLocalZone::Disabled;
            }
        }
        Ok(())
    }

    async fn try_initialize_sled_local_zone(
        &self,
        sled_zone: &mut SledLocalZone,
    ) -> Result<(), Error> {
        let SledLocalZone::Initializing { request, filesystems, .. } = &*sled_zone else {
            return Ok(())
        };
        let root = PathBuf::from(ZONE_ZFS_RAMDISK_DATASET_MOUNTPOINT);
        let request = ZoneRequest { zone: request.clone(), root };
        let zone = self.initialize_zone(&request, filesystems).await?;
        *sled_zone =
            SledLocalZone::Running { request: request.zone.clone(), zone };
        Ok(())
    }

    // Body of a tokio task responsible for running until the switch zone is
    // inititalized, or it has been told to stop.
    async fn initialize_zone_loop(
        &self,
        zone_type: ZoneType,
        mut exit_rx: oneshot::Receiver<()>,
    ) {
        loop {
            {
                let mut sled_zone;
                match zone_type {
                    ZoneType::Switch => {
                        sled_zone = self.inner.switch_zone.lock().await;
                    }
                    _ => panic!("Unhandled zone type"),
                }
                match self.try_initialize_sled_local_zone(&mut sled_zone).await
                {
                    Ok(()) => return,
                    Err(e) => warn!(
                        self.inner.log,
                        "Failed to initialize {zone_type}: {e}"
                    ),
                }
            }

            tokio::select! {
                // If we've been told to stop trying, bail.
                _ = &mut exit_rx => return,

                // Poll for the device every second - this timeout is somewhat
                // arbitrary, but we probably don't want to use backoff here.
                _ = tokio::time::sleep(tokio::time::Duration::from_secs(1)) => (),
            };
        }
    }
}

#[cfg(test)]
mod test {
    use super::*;
    use crate::params::{ServiceZoneService, ZoneType};
    use illumos_utils::{
        dladm::{
            Etherstub, MockDladm, BOOTSTRAP_ETHERSTUB_NAME,
            UNDERLAY_ETHERSTUB_NAME, UNDERLAY_ETHERSTUB_VNIC_NAME,
        },
        svc,
        zone::MockZones,
    };
    use macaddr::MacAddr6;
    use std::net::Ipv6Addr;
    use std::os::unix::process::ExitStatusExt;
    use uuid::Uuid;

    // Just placeholders. Not used.
    const GLOBAL_ZONE_BOOTSTRAP_IP: Ipv6Addr = Ipv6Addr::LOCALHOST;
    const SWITCH_ZONE_BOOTSTRAP_IP: Ipv6Addr = Ipv6Addr::LOCALHOST;

    const EXPECTED_ZONE_NAME: &str = "oxz_oximeter";

    // Returns the expectations for a new service to be created.
    fn expect_new_service() -> Vec<Box<dyn std::any::Any>> {
        // Create a VNIC
        let create_vnic_ctx = MockDladm::create_vnic_context();
        create_vnic_ctx.expect().return_once(
            |physical_link: &Etherstub, _, _, _| {
                assert_eq!(&physical_link.0, &UNDERLAY_ETHERSTUB_NAME);
                Ok(())
            },
        );
        // Install the Omicron Zone
        let install_ctx = MockZones::install_omicron_zone_context();
        install_ctx.expect().return_once(|_, _, name, _, _, _, _, _, _| {
            assert_eq!(name, EXPECTED_ZONE_NAME);
            Ok(())
        });
        // Boot the zone
        let boot_ctx = MockZones::boot_context();
        boot_ctx.expect().return_once(|name| {
            assert_eq!(name, EXPECTED_ZONE_NAME);
            Ok(())
        });

        // Ensure the address exists
        let ensure_address_ctx = MockZones::ensure_address_context();
        ensure_address_ctx.expect().return_once(|_, _, _| {
            Ok(ipnetwork::IpNetwork::new(IpAddr::V6(Ipv6Addr::LOCALHOST), 64)
                .unwrap())
        });

        // Wait for the networking service.
        let wait_ctx = svc::wait_for_service_context();
        wait_ctx.expect().return_once(|_, _| Ok(()));
        // Import the manifest, enable the service
        let execute_ctx = illumos_utils::execute_context();
        execute_ctx.expect().times(..).returning(|_| {
            Ok(std::process::Output {
                status: std::process::ExitStatus::from_raw(0),
                stdout: vec![],
                stderr: vec![],
            })
        });

        vec![
            Box::new(create_vnic_ctx),
            Box::new(install_ctx),
            Box::new(boot_ctx),
            Box::new(ensure_address_ctx),
            Box::new(wait_ctx),
            Box::new(execute_ctx),
        ]
    }

    // Prepare to call "ensure" for a new service, then actually call "ensure".
    async fn ensure_new_service(mgr: &ServiceManager, id: Uuid) {
        let _expectations = expect_new_service();

        mgr.ensure_all_services(ServiceEnsureBody {
            services: vec![ServiceZoneRequest {
                id,
                zone_type: ZoneType::Oximeter,
                addresses: vec![Ipv6Addr::LOCALHOST],
                dataset: None,
                gz_addresses: vec![],
                services: vec![ServiceZoneService {
                    id,
                    details: ServiceType::Oximeter,
                }],
            }],
        })
        .await
        .unwrap();
    }

    // Prepare to call "ensure" for a service which already exists. We should
    // return the service without actually installing a new zone.
    async fn ensure_existing_service(mgr: &ServiceManager, id: Uuid) {
        mgr.ensure_all_services(ServiceEnsureBody {
            services: vec![ServiceZoneRequest {
                id,
                zone_type: ZoneType::Oximeter,
                addresses: vec![Ipv6Addr::LOCALHOST],
                dataset: None,
                gz_addresses: vec![],
                services: vec![ServiceZoneService {
                    id,
                    details: ServiceType::Oximeter,
                }],
            }],
        })
        .await
        .unwrap();
    }

    // Prepare to drop the service manager.
    //
    // This will shut down all allocated zones, and delete their
    // associated VNICs.
    fn drop_service_manager(mgr: ServiceManager) {
        let halt_ctx = MockZones::halt_and_remove_logged_context();
        halt_ctx.expect().returning(|_, name| {
            assert_eq!(name, EXPECTED_ZONE_NAME);
            Ok(())
        });
        let delete_vnic_ctx = MockDladm::delete_vnic_context();
        delete_vnic_ctx.expect().returning(|_| Ok(()));

        // Explicitly drop the service manager
        drop(mgr);
    }

    struct TestConfig {
        config_dir: tempfile::TempDir,
    }

    impl TestConfig {
        async fn new() -> Self {
            let config_dir = tempfile::TempDir::new().unwrap();
            Self { config_dir }
        }

        fn make_config(&self) -> Config {
<<<<<<< HEAD
=======
            let all_svcs_ledger_path =
                self.config_dir.path().join(SERVICES_LEDGER_FILENAME);
            let storage_svcs_ledger_path =
                self.config_dir.path().join(STORAGE_SERVICES_LEDGER_FILENAME);
>>>>>>> afc03bd4
            Config {
                sled_id: Uuid::new_v4(),
                sidecar_revision: "rev_whatever_its_a_test".to_string(),
                gateway_address: None,
            }
        }
    }

    #[tokio::test]
    #[serial_test::serial]
    async fn test_ensure_service() {
        let logctx =
            omicron_test_utils::dev::test_setup_log("test_ensure_service");
        let log = logctx.log.clone();
        let test_config = TestConfig::new().await;

        let mgr = ServiceManager::new(
            log.clone(),
            GLOBAL_ZONE_BOOTSTRAP_IP,
            Etherstub(UNDERLAY_ETHERSTUB_NAME.to_string()),
            EtherstubVnic(UNDERLAY_ETHERSTUB_VNIC_NAME.to_string()),
            Etherstub(BOOTSTRAP_ETHERSTUB_NAME.to_string()),
            SledMode::Auto,
            None, // skip_timesync
            "rev-test".to_string(),
            SWITCH_ZONE_BOOTSTRAP_IP,
            vec![],
            StorageManager::new(&log).await,
        )
        .await
        .unwrap();
        mgr.override_ledger_directory(
            test_config.config_dir.path().to_path_buf(),
        )
        .await;

        let port_manager = PortManager::new(
            logctx.log.new(o!("component" => "PortManager")),
            Ipv6Addr::new(0xfd00, 0x1de, 0x00, 0x00, 0x00, 0x00, 0x00, 0x01),
            Some(MacAddr6::from([0u8; 6])),
        );
        mgr.sled_agent_started(
            test_config.make_config(),
            port_manager,
            Ipv6Addr::LOCALHOST,
            Uuid::new_v4(),
        )
        .await
        .unwrap();

        let id = Uuid::new_v4();
        ensure_new_service(&mgr, id).await;
        drop_service_manager(mgr);

        logctx.cleanup_successful();
    }

    #[tokio::test]
    #[serial_test::serial]
    async fn test_ensure_service_which_already_exists() {
        let logctx = omicron_test_utils::dev::test_setup_log(
            "test_ensure_service_which_already_exists",
        );
        let log = logctx.log.clone();
        let test_config = TestConfig::new().await;

        let mgr = ServiceManager::new(
            log.clone(),
            GLOBAL_ZONE_BOOTSTRAP_IP,
            Etherstub(UNDERLAY_ETHERSTUB_NAME.to_string()),
            EtherstubVnic(UNDERLAY_ETHERSTUB_VNIC_NAME.to_string()),
            Etherstub(BOOTSTRAP_ETHERSTUB_NAME.to_string()),
            SledMode::Auto,
            None, // skip_timesync
            "rev-test".to_string(),
            SWITCH_ZONE_BOOTSTRAP_IP,
            vec![],
            StorageManager::new(&log).await,
        )
        .await
        .unwrap();
        mgr.override_ledger_directory(
            test_config.config_dir.path().to_path_buf(),
        )
        .await;

        let port_manager = PortManager::new(
            logctx.log.new(o!("component" => "PortManager")),
            Ipv6Addr::new(0xfd00, 0x1de, 0x00, 0x00, 0x00, 0x00, 0x00, 0x01),
            Some(MacAddr6::from([0u8; 6])),
        );
        mgr.sled_agent_started(
            test_config.make_config(),
            port_manager,
            Ipv6Addr::LOCALHOST,
            Uuid::new_v4(),
        )
        .await
        .unwrap();

        let id = Uuid::new_v4();
        ensure_new_service(&mgr, id).await;
        ensure_existing_service(&mgr, id).await;
        drop_service_manager(mgr);

        logctx.cleanup_successful();
    }

    #[tokio::test]
    #[serial_test::serial]
    async fn test_services_are_recreated_on_reboot() {
        let logctx = omicron_test_utils::dev::test_setup_log(
            "test_services_are_recreated_on_reboot",
        );
        let log = logctx.log.clone();
        let test_config = TestConfig::new().await;

        // First, spin up a ServiceManager, create a new service, and tear it
        // down.
        let mgr = ServiceManager::new(
            logctx.log.clone(),
            GLOBAL_ZONE_BOOTSTRAP_IP,
            Etherstub(UNDERLAY_ETHERSTUB_NAME.to_string()),
            EtherstubVnic(UNDERLAY_ETHERSTUB_VNIC_NAME.to_string()),
            Etherstub(BOOTSTRAP_ETHERSTUB_NAME.to_string()),
            SledMode::Auto,
            Some(true),
            "rev-test".to_string(),
            SWITCH_ZONE_BOOTSTRAP_IP,
            vec![],
            StorageManager::new(&log).await,
        )
        .await
        .unwrap();
        mgr.override_ledger_directory(
            test_config.config_dir.path().to_path_buf(),
        )
        .await;

        let port_manager = PortManager::new(
            logctx.log.new(o!("component" => "PortManager")),
            Ipv6Addr::new(0xfd00, 0x1de, 0x00, 0x00, 0x00, 0x00, 0x00, 0x01),
            Some(MacAddr6::from([0u8; 6])),
        );
        mgr.sled_agent_started(
            test_config.make_config(),
            port_manager,
            Ipv6Addr::LOCALHOST,
            Uuid::new_v4(),
        )
        .await
        .unwrap();

        let id = Uuid::new_v4();
        ensure_new_service(&mgr, id).await;
        drop_service_manager(mgr);

        // Before we re-create the service manager - notably, using the same
        // config file! - expect that a service gets initialized.
        let _expectations = expect_new_service();
        let mgr = ServiceManager::new(
            logctx.log.clone(),
            GLOBAL_ZONE_BOOTSTRAP_IP,
            Etherstub(UNDERLAY_ETHERSTUB_NAME.to_string()),
            EtherstubVnic(UNDERLAY_ETHERSTUB_VNIC_NAME.to_string()),
            Etherstub(BOOTSTRAP_ETHERSTUB_NAME.to_string()),
            SledMode::Auto,
            Some(true),
            "rev-test".to_string(),
            SWITCH_ZONE_BOOTSTRAP_IP,
            vec![],
            StorageManager::new(&log).await,
        )
        .await
        .unwrap();
        mgr.override_ledger_directory(
            test_config.config_dir.path().to_path_buf(),
        )
        .await;

        let port_manager = PortManager::new(
            logctx.log.new(o!("component" => "PortManager")),
            Ipv6Addr::new(0xfd00, 0x1de, 0x00, 0x00, 0x00, 0x00, 0x00, 0x01),
            Some(MacAddr6::from([0u8; 6])),
        );
        mgr.sled_agent_started(
            test_config.make_config(),
            port_manager,
            Ipv6Addr::LOCALHOST,
            Uuid::new_v4(),
        )
        .await
        .unwrap();

        drop_service_manager(mgr);

        logctx.cleanup_successful();
    }

    #[tokio::test]
    #[serial_test::serial]
    async fn test_services_do_not_persist_without_config() {
        let logctx = omicron_test_utils::dev::test_setup_log(
            "test_services_do_not_persist_without_config",
        );
        let log = logctx.log.clone();
        let test_config = TestConfig::new().await;

        // First, spin up a ServiceManager, create a new service, and tear it
        // down.
        let mgr = ServiceManager::new(
            logctx.log.clone(),
            GLOBAL_ZONE_BOOTSTRAP_IP,
            Etherstub(UNDERLAY_ETHERSTUB_NAME.to_string()),
            EtherstubVnic(UNDERLAY_ETHERSTUB_VNIC_NAME.to_string()),
            Etherstub(BOOTSTRAP_ETHERSTUB_NAME.to_string()),
            SledMode::Auto,
            Some(true),
            "rev-test".to_string(),
            SWITCH_ZONE_BOOTSTRAP_IP,
            vec![],
            StorageManager::new(&log).await,
        )
        .await
        .unwrap();
        mgr.override_ledger_directory(
            test_config.config_dir.path().to_path_buf(),
        )
        .await;
        let port_manager = PortManager::new(
            logctx.log.new(o!("component" => "PortManager")),
            Ipv6Addr::new(0xfd00, 0x1de, 0x00, 0x00, 0x00, 0x00, 0x00, 0x01),
            Some(MacAddr6::from([0u8; 6])),
        );
        mgr.sled_agent_started(
            test_config.make_config(),
            port_manager,
            Ipv6Addr::LOCALHOST,
            Uuid::new_v4(),
        )
        .await
        .unwrap();

        let id = Uuid::new_v4();
        ensure_new_service(&mgr, id).await;
        drop_service_manager(mgr);

        // Next, delete the config. This means the service we just created will
        // not be remembered on the next initialization.
        std::fs::remove_file(
            test_config.config_dir.path().join(SERVICES_CONFIG_FILENAME),
        )
        .unwrap();

        // Observe that the old service is not re-initialized.
        let mgr = ServiceManager::new(
            logctx.log.clone(),
            GLOBAL_ZONE_BOOTSTRAP_IP,
            Etherstub(UNDERLAY_ETHERSTUB_NAME.to_string()),
            EtherstubVnic(UNDERLAY_ETHERSTUB_VNIC_NAME.to_string()),
            Etherstub(BOOTSTRAP_ETHERSTUB_NAME.to_string()),
            SledMode::Auto,
            Some(true),
            "rev-test".to_string(),
            SWITCH_ZONE_BOOTSTRAP_IP,
            vec![],
            StorageManager::new(&log).await,
        )
        .await
        .unwrap();
        mgr.override_ledger_directory(
            test_config.config_dir.path().to_path_buf(),
        )
        .await;

        let port_manager = PortManager::new(
            logctx.log.new(o!("component" => "PortManager")),
            Ipv6Addr::new(0xfd00, 0x1de, 0x00, 0x00, 0x00, 0x00, 0x00, 0x01),
            Some(MacAddr6::from([0u8; 6])),
        );
        mgr.sled_agent_started(
            test_config.make_config(),
            port_manager,
            Ipv6Addr::LOCALHOST,
            Uuid::new_v4(),
        )
        .await
        .unwrap();

        drop_service_manager(mgr);

        logctx.cleanup_successful();
    }
}<|MERGE_RESOLUTION|>--- conflicted
+++ resolved
@@ -215,29 +215,10 @@
     }
 }
 
-<<<<<<< HEAD
 // The filename of the ledger, within the provided directory.
-const SERVICES_CONFIG_FILENAME: &str = "services.toml";
-const STORAGE_SERVICES_CONFIG_FILENAME: &str = "storage-services.toml";
-
-=======
-// The filename of ServiceManager's internal storage.
 const SERVICES_LEDGER_FILENAME: &str = "services.toml";
 const STORAGE_SERVICES_LEDGER_FILENAME: &str = "storage-services.toml";
 
-// The default path to service configuration
-fn default_services_ledger_path() -> PathBuf {
-    Path::new(omicron_common::OMICRON_CONFIG_PATH)
-        .join(SERVICES_LEDGER_FILENAME)
-}
-
-// The default path to storage service configuration
-fn default_storage_services_ledger_path() -> PathBuf {
-    Path::new(omicron_common::OMICRON_CONFIG_PATH)
-        .join(STORAGE_SERVICES_LEDGER_FILENAME)
-}
-
->>>>>>> afc03bd4
 // A wrapper around `ZoneRequest`, which allows it to be serialized
 // to a toml file.
 #[derive(Clone, serde::Serialize, serde::Deserialize)]
@@ -430,7 +411,7 @@
 
     async fn all_service_ledgers(&self) -> Vec<PathBuf> {
         if let Some(dir) = self.inner.ledger_directory_override.get() {
-            return vec![dir.join(SERVICES_CONFIG_FILENAME)];
+            return vec![dir.join(SERVICES_LEDGER_FILENAME)];
         }
         self.inner
             .storage
@@ -438,13 +419,13 @@
             .all_m2_mountpoints(sled_hardware::disk::CONFIG_DATASET)
             .await
             .into_iter()
-            .map(|p| p.join(SERVICES_CONFIG_FILENAME))
+            .map(|p| p.join(SERVICES_LEDGER_FILENAME))
             .collect()
     }
 
     async fn all_storage_service_ledgers(&self) -> Vec<PathBuf> {
         if let Some(dir) = self.inner.ledger_directory_override.get() {
-            return vec![dir.join(STORAGE_SERVICES_CONFIG_FILENAME)];
+            return vec![dir.join(STORAGE_SERVICES_LEDGER_FILENAME)];
         }
 
         self.inner
@@ -453,7 +434,7 @@
             .all_m2_mountpoints(sled_hardware::disk::CONFIG_DATASET)
             .await
             .into_iter()
-            .map(|p| p.join(STORAGE_SERVICES_CONFIG_FILENAME))
+            .map(|p| p.join(STORAGE_SERVICES_LEDGER_FILENAME))
             .collect()
     }
 
@@ -2483,13 +2464,6 @@
         }
 
         fn make_config(&self) -> Config {
-<<<<<<< HEAD
-=======
-            let all_svcs_ledger_path =
-                self.config_dir.path().join(SERVICES_LEDGER_FILENAME);
-            let storage_svcs_ledger_path =
-                self.config_dir.path().join(STORAGE_SERVICES_LEDGER_FILENAME);
->>>>>>> afc03bd4
             Config {
                 sled_id: Uuid::new_v4(),
                 sidecar_revision: "rev_whatever_its_a_test".to_string(),
@@ -2737,10 +2711,10 @@
         ensure_new_service(&mgr, id).await;
         drop_service_manager(mgr);
 
-        // Next, delete the config. This means the service we just created will
+        // Next, delete the ledger. This means the service we just created will
         // not be remembered on the next initialization.
         std::fs::remove_file(
-            test_config.config_dir.path().join(SERVICES_CONFIG_FILENAME),
+            test_config.config_dir.path().join(SERVICES_LEDGER_FILENAME),
         )
         .unwrap();
 
