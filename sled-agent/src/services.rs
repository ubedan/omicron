--- conflicted
+++ resolved
@@ -3138,7 +3138,6 @@
         let log = logctx.log.clone();
         let test_config = TestConfig::new().await;
 
-<<<<<<< HEAD
         let storage = StorageResources::new_for_test();
         let u2_mountpoints = storage.all_u2_mountpoints(ZONE_DATASET).await;
         assert_eq!(u2_mountpoints.len(), 1);
@@ -3151,14 +3150,8 @@
         handler.register(&executor);
         let executor = executor.as_executor();
 
-=======
-        let resources = StorageResources::new_for_test();
-        let zone_bundler = ZoneBundler::new(
-            log.clone(),
-            resources.clone(),
-            Default::default(),
-        );
->>>>>>> 7b528b4e
+        let zone_bundler =
+            ZoneBundler::new(log.clone(), storage.clone(), Default::default());
         let mgr = ServiceManager::new(
             &log,
             &executor,
@@ -3168,12 +3161,8 @@
             Some(true),
             SidecarRevision::Physical("rev-test".to_string()),
             vec![],
-<<<<<<< HEAD
             storage,
-=======
-            resources,
             zone_bundler,
->>>>>>> 7b528b4e
         );
         test_config.override_paths(&mgr);
 
@@ -3205,7 +3194,6 @@
         let log = logctx.log.clone();
         let test_config = TestConfig::new().await;
 
-<<<<<<< HEAD
         let storage = StorageResources::new_for_test();
         let u2_mountpoints = storage.all_u2_mountpoints(ZONE_DATASET).await;
         assert_eq!(u2_mountpoints.len(), 1);
@@ -3218,14 +3206,8 @@
         handler.register(&executor);
         let executor = executor.as_executor();
 
-=======
-        let resources = StorageResources::new_for_test();
-        let zone_bundler = ZoneBundler::new(
-            log.clone(),
-            resources.clone(),
-            Default::default(),
-        );
->>>>>>> 7b528b4e
+        let zone_bundler =
+            ZoneBundler::new(log.clone(), storage.clone(), Default::default());
         let mgr = ServiceManager::new(
             &log,
             &executor,
@@ -3235,12 +3217,8 @@
             Some(true),
             SidecarRevision::Physical("rev-test".to_string()),
             vec![],
-<<<<<<< HEAD
             storage,
-=======
-            resources,
             zone_bundler,
->>>>>>> 7b528b4e
         );
         test_config.override_paths(&mgr);
 
@@ -3289,12 +3267,8 @@
 
         // First, spin up a ServiceManager, create a new service, and tear it
         // down.
-        let resources = StorageResources::new_for_test();
-        let zone_bundler = ZoneBundler::new(
-            log.clone(),
-            resources.clone(),
-            Default::default(),
-        );
+        let zone_bundler =
+            ZoneBundler::new(log.clone(), storage.clone(), Default::default());
         let mgr = ServiceManager::new(
             &log,
             &executor,
@@ -3304,12 +3278,8 @@
             Some(true),
             SidecarRevision::Physical("rev-test".to_string()),
             vec![],
-<<<<<<< HEAD
             storage.clone(),
-=======
-            resources.clone(),
             zone_bundler.clone(),
->>>>>>> 7b528b4e
         );
         test_config.override_paths(&mgr);
 
@@ -3362,12 +3332,8 @@
             Some(true),
             SidecarRevision::Physical("rev-test".to_string()),
             vec![],
-<<<<<<< HEAD
-            storage,
-=======
-            resources.clone(),
+            storage.clone(),
             zone_bundler.clone(),
->>>>>>> 7b528b4e
         );
         test_config.override_paths(&mgr);
 
@@ -3415,12 +3381,8 @@
 
         // First, spin up a ServiceManager, create a new service, and tear it
         // down.
-        let resources = StorageResources::new_for_test();
-        let zone_bundler = ZoneBundler::new(
-            log.clone(),
-            resources.clone(),
-            Default::default(),
-        );
+        let zone_bundler =
+            ZoneBundler::new(log.clone(), storage.clone(), Default::default());
         let mgr = ServiceManager::new(
             &log,
             &executor,
@@ -3430,12 +3392,8 @@
             Some(true),
             SidecarRevision::Physical("rev-test".to_string()),
             vec![],
-<<<<<<< HEAD
             storage.clone(),
-=======
-            resources.clone(),
             zone_bundler.clone(),
->>>>>>> 7b528b4e
         );
         test_config.override_paths(&mgr);
 
@@ -3473,12 +3431,8 @@
             Some(true),
             SidecarRevision::Physical("rev-test".to_string()),
             vec![],
-<<<<<<< HEAD
             storage,
-=======
-            resources.clone(),
             zone_bundler.clone(),
->>>>>>> 7b528b4e
         );
         test_config.override_paths(&mgr);
 
