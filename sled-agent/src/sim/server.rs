// This Source Code Form is subject to the terms of the Mozilla Public
// License, v. 2.0. If a copy of the MPL was not distributed with this
// file, You can obtain one at https://mozilla.org/MPL/2.0/.

//! Library interface to the sled agent

use super::config::Config;
use super::http_entrypoints::api as http_api;
use super::sled_agent::SledAgent;
use super::storage::PantryServer;
use crate::nexus::d2n_params;
use crate::nexus::NexusClient;
use anyhow::Context;
use crucible_agent_client::types::State as RegionState;
use internal_dns::ServiceName;
use nexus_client::types as NexusTypes;
use omicron_common::backoff::{
    retry_notify, retry_policy_internal_service_aggressive, BackoffError,
};
use slog::{info, Drain, Logger};
use std::net::SocketAddr;
use std::sync::Arc;
use uuid::Uuid;

/// Packages up a [`SledAgent`], running the sled agent API under a Dropshot
/// server wired up to the sled agent
pub struct Server {
    /// underlying sled agent
    pub sled_agent: Arc<SledAgent>,
    /// dropshot server for the API
    pub http_server: dropshot::HttpServer<Arc<SledAgent>>,
    /// simulated pantry server
    pub pantry_server: PantryServer,
    /// real internal dns server storage dir
    pub dns_server_storage_dir: tempfile::TempDir,
    /// real internal dns server
    pub dns_server: dns_server::dns_server::ServerHandle,
    /// real internal dns dropshot server
    pub dns_dropshot_server:
        dropshot::HttpServer<dns_server::http_server::Context>,
}

impl Server {
    /// Start a SledAgent server
    pub async fn start(
        config: &Config,
        log: &Logger,
    ) -> Result<(Server, NexusTypes::RackInitializationRequest), String> {
        info!(log, "setting up sled agent server");

        let client_log = log.new(o!("component" => "NexusClient"));
        let nexus_client = Arc::new(NexusClient::new(
            &format!("http://{}", config.nexus_address),
            client_log,
        ));

        let sa_log = log.new(o!(
            "component" => "SledAgent",
            "server" => config.id.clone().to_string()
        ));
        let sled_agent = SledAgent::new_simulated_with_id(
            &config,
            sa_log,
            config.nexus_address,
            Arc::clone(&nexus_client),
        )
        .await;

        let dropshot_log = log.new(o!("component" => "dropshot"));
        let http_server = dropshot::HttpServerStarter::new(
            &config.dropshot,
            http_api(),
            sled_agent.clone(),
            &dropshot_log,
        )
        .map_err(|error| format!("initializing server: {}", error))?
        .start();

        // Notify the control plane that we're up, and continue trying this
        // until it succeeds. We retry with an randomized, capped exponential
        // backoff.
        //
        // TODO-robustness if this returns a 400 error, we probably want to
        // return a permanent error from the `notify_nexus` closure.
        let sa_address = http_server.local_addr();
        let notify_nexus = || async {
            debug!(log, "contacting server nexus");
            (nexus_client
                .sled_agent_put(
                    &config.id,
                    &NexusTypes::SledAgentStartupInfo {
                        sa_address: sa_address.to_string(),
                        role: NexusTypes::SledRole::Gimlet,
                        baseboard: NexusTypes::Baseboard {
                            identifier: String::from("Unknown"),
                            model: String::from("Unknown"),
                            revision: 0,
                        },
<<<<<<< HEAD
                        usable_hardware_threads: 4,
                        usable_physical_ram: NexusTypes::ByteCount(1 << 30),
                        reservoir_size: NexusTypes::ByteCount(1 << 29),
=======
                        usable_hardware_threads: config
                            .hardware
                            .hardware_threads,
                        usable_physical_ram: NexusTypes::ByteCount::try_from(
                            config.hardware.physical_ram,
                        )
                        .unwrap(),
>>>>>>> f1830d7d
                    },
                )
                .await)
                .map_err(BackoffError::transient)
        };
        let log_notification_failure = |error, delay| {
            warn!(log, "failed to contact nexus, will retry in {:?}", delay;
                "error" => ?error);
        };
        retry_notify(
            retry_policy_internal_service_aggressive(),
            notify_nexus,
            log_notification_failure,
        )
        .await
        .expect("Expected an infinite retry loop contacting Nexus");

        let mut datasets = vec![];
        // Create all the Zpools requested by the config, and allocate a single
        // Crucible dataset for each. This emulates the setup we expect to have
        // on the physical rack.
        for zpool in &config.storage.zpools {
            let zpool_id = uuid::Uuid::new_v4();
            sled_agent.create_zpool(zpool_id, zpool.size).await;
            let dataset_id = uuid::Uuid::new_v4();
            let address =
                sled_agent.create_crucible_dataset(zpool_id, dataset_id).await;

            datasets.push(NexusTypes::DatasetCreateRequest {
                zpool_id,
                dataset_id,
                request: NexusTypes::DatasetPutRequest {
                    address: address.to_string(),
                    kind: NexusTypes::DatasetKind::Crucible,
                },
            });

            // Whenever Nexus tries to allocate a region, it should complete
            // immediately. What efficiency!
            let crucible =
                sled_agent.get_crucible_dataset(zpool_id, dataset_id).await;
            crucible
                .set_create_callback(Box::new(|_| RegionState::Created))
                .await;
        }

        // Create the simulated Pantry
        let pantry_server = PantryServer::new(
            log.new(o!("kind" => "pantry")),
            config.storage.ip,
            sled_agent.clone(),
        )
        .await;

        // Start the internal DNS server, insert the simulated Pantry DNS
        // record
        let dns_server_storage_dir =
            tempfile::tempdir().map_err(|e| e.to_string())?;

        let dns_log = log.new(o!("kind" => "dns"));

        let store = dns_server::storage::Store::new(
            log.new(o!("component" => "store")),
            &dns_server::storage::Config {
                keep_old_generations: 3,
                storage_path: dns_server_storage_dir
                    .path()
                    .to_string_lossy()
                    .to_string()
                    .into(),
            },
        )
        .context("initializing DNS storage")
        .map_err(|e| e.to_string())?;

        let (dns_server, dns_dropshot_server) = dns_server::start_servers(
            dns_log,
            store,
            &dns_server::dns_server::Config {
                bind_address: "[::1]:0".parse().unwrap(),
            },
            &dropshot::ConfigDropshot {
                bind_address: "[::1]:0".parse().unwrap(),
                ..Default::default()
            },
        )
        .await
        .map_err(|e| e.to_string())?;

        // Insert SRV and AAAA record for Crucible Pantry
        let mut dns = internal_dns::DnsConfigBuilder::new();
        let pantry_zone_id = pantry_server.server.app_private().id;
        let pantry_addr = match pantry_server.addr() {
            SocketAddr::V6(v6) => v6,
            SocketAddr::V4(_) => {
                panic!("pantry address must be IPv6");
            }
        };
        let pantry_zone = dns
            .host_zone(pantry_zone_id, *pantry_addr.ip())
            .expect("failed to set up DNS");
        dns.service_backend_zone(
            ServiceName::CruciblePantry,
            &pantry_zone,
            pantry_addr.port(),
        )
        .expect("failed to set up DNS");

        let dns_config = dns.build();
        let dns_config_client = dns_service_client::Client::new(
            &format!("http://{}", dns_dropshot_server.local_addr()),
            log.clone(),
        );
        dns_config_client
            .dns_config_put(&dns_config)
            .await
            .context("initializing DNS")
            .map_err(|e| e.to_string())?;

        // Record the internal DNS server as though RSS had provisioned it so
        // that Nexus knows about it.
        let dns_bound = match dns_server.local_address() {
            SocketAddr::V4(_) => panic!("did not expect v4 address"),
            SocketAddr::V6(a) => *a,
        };
        let http_bound = match dns_dropshot_server.local_addr() {
            SocketAddr::V4(_) => panic!("did not expect v4 address"),
            SocketAddr::V6(a) => a,
        };
        let services = vec![
            NexusTypes::ServicePutRequest {
                address: dns_bound.to_string(),
                kind: NexusTypes::ServiceKind::InternalDNS,
                service_id: Uuid::new_v4(),
                sled_id: config.id,
            },
            NexusTypes::ServicePutRequest {
                address: http_bound.to_string(),
                kind: NexusTypes::ServiceKind::InternalDNSConfig,
                service_id: Uuid::new_v4(),
                sled_id: config.id,
            },
        ];

        let rack_init_request = NexusTypes::RackInitializationRequest {
            services,
            datasets,
            internal_services_ip_pool_ranges: vec![],
            certs: vec![],
            internal_dns_zone_config: d2n_params(&dns_config),
        };

        Ok((
            Server {
                sled_agent,
                http_server,
                pantry_server,
                dns_server_storage_dir,
                dns_server,
                dns_dropshot_server,
            },
            rack_init_request,
        ))
    }

    /// Wait for the given server to shut down
    ///
    /// Note that this doesn't initiate a graceful shutdown, so if you call this
    /// immediately after calling `start()`, the program will block indefinitely
    /// or until something else initiates a graceful shutdown.
    pub async fn wait_for_finish(self) -> Result<(), String> {
        self.http_server.await
    }
}

async fn handoff_to_nexus(
    log: &Logger,
    config: &Config,
    request: &NexusTypes::RackInitializationRequest,
) -> Result<(), String> {
    let nexus_client = NexusClient::new(
        &format!("http://{}", config.nexus_address),
        log.new(o!("component" => "NexusClient")),
    );
    let rack_id = uuid::uuid!("c19a698f-c6f9-4a17-ae30-20d711b8f7dc");

    let notify_nexus = || async {
        nexus_client
            .rack_initialization_complete(&rack_id, &request)
            .await
            .map_err(BackoffError::transient)
    };
    let log_failure = |err, _| {
        info!(log, "Failed to handoff to nexus: {err}");
    };
    retry_notify(
        retry_policy_internal_service_aggressive(),
        notify_nexus,
        log_failure,
    )
    .await
    .map_err(|e| e.to_string())?;
    Ok(())
}

/// Run an instance of the `Server`
pub async fn run_server(config: &Config) -> Result<(), String> {
    let (drain, registration) = slog_dtrace::with_drain(
        config
            .log
            .to_logger("sled-agent")
            .map_err(|message| format!("initializing logger: {}", message))?,
    );
    let log = slog::Logger::root(drain.fuse(), slog::o!());
    if let slog_dtrace::ProbeRegistration::Failed(e) = registration {
        let msg = format!("failed to register DTrace probes: {}", e);
        error!(log, "{}", msg);
        return Err(msg);
    } else {
        debug!(log, "registered DTrace probes");
    }

    let (server, rack_init_request) = Server::start(config, &log).await?;
    info!(log, "sled agent started successfully");

    handoff_to_nexus(&log, &config, &rack_init_request).await?;
    info!(log, "Handoff to Nexus is complete");

    server.wait_for_finish().await
}<|MERGE_RESOLUTION|>--- conflicted
+++ resolved
@@ -96,11 +96,6 @@
                             model: String::from("Unknown"),
                             revision: 0,
                         },
-<<<<<<< HEAD
-                        usable_hardware_threads: 4,
-                        usable_physical_ram: NexusTypes::ByteCount(1 << 30),
-                        reservoir_size: NexusTypes::ByteCount(1 << 29),
-=======
                         usable_hardware_threads: config
                             .hardware
                             .hardware_threads,
@@ -108,7 +103,10 @@
                             config.hardware.physical_ram,
                         )
                         .unwrap(),
->>>>>>> f1830d7d
+                        reservoir_size: NexusTypes::ByteCount::try_from(
+                            config.hardware.reservoir_ram,
+                        )
+                        .unwrap(),
                     },
                 )
                 .await)
