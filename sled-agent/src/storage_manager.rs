// This Source Code Form is subject to the terms of the Mozilla Public
// License, v. 2.0. If a copy of the MPL was not distributed with this
// file, You can obtain one at https://mozilla.org/MPL/2.0/.

//! Management of sled-local storage.

use crate::illumos::running_zone::{
    Error as RunningZoneError, InstalledZone, RunningZone,
};
<<<<<<< HEAD
use crate::nexus::NexusClient;
use crate::running_zone::RunningZone;
use crate::vnic::{IdAllocator, Vnic};
=======
use crate::illumos::vnic::VnicAllocator;
use crate::illumos::zone::AddressRequest;
use crate::illumos::{zfs::Mountpoint, zone::ZONE_PREFIX, zpool::ZpoolInfo};
>>>>>>> f1923552
use futures::stream::FuturesOrdered;
use futures::FutureExt;
use futures::StreamExt;
use nexus_client::types::{DatasetPutRequest, ZpoolPutRequest};
use omicron_common::api::external::{ByteCount, ByteCountRangeError};
use omicron_common::api::internal::nexus::DatasetKind as NexusDatasetKind;
use omicron_common::api::internal::sled_agent::DatasetKind;
use omicron_common::backoff;
use schemars::JsonSchema;
use serde::{Deserialize, Serialize};
use slog::Logger;
use std::collections::HashMap;
use std::convert::TryFrom;
use std::net::SocketAddr;
use std::path::PathBuf;
use std::pin::Pin;
use std::sync::Arc;
use tokio::fs::{create_dir_all, File};
use tokio::io::AsyncWriteExt;
use tokio::sync::{mpsc, oneshot, Mutex};
use tokio::task::JoinHandle;
use uuid::Uuid;

#[cfg(test)]
use crate::illumos::{zfs::MockZfs as Zfs, zpool::MockZpool as Zpool};
#[cfg(not(test))]
use crate::illumos::{zfs::Zfs, zpool::Zpool};

#[derive(thiserror::Error, Debug)]
pub enum Error {
    #[error(transparent)]
    Datalink(#[from] crate::illumos::dladm::Error),

    #[error(transparent)]
    Zfs(#[from] crate::illumos::zfs::Error),

    #[error(transparent)]
    Zpool(#[from] crate::illumos::zpool::Error),

    #[error("Failed to configure a zone: {0}")]
    ZoneConfiguration(crate::illumos::zone::Error),

    #[error("Failed to manage a running zone: {0}")]
    ZoneManagement(#[from] crate::illumos::running_zone::Error),

    #[error("Error parsing pool size: {0}")]
    BadPoolSize(#[from] ByteCountRangeError),

    #[error("Failed to parse as UUID: {0}")]
    Parse(#[from] uuid::Error),

    #[error("Timed out waiting for service: {0}")]
    Timeout(String),

    #[error("Object Not Found: {0}")]
    NotFound(String),

    #[error("Failed to serialize toml: {0}")]
    Serialize(#[from] toml::ser::Error),

    #[error("Failed to deserialize toml: {0}")]
    Deserialize(#[from] toml::de::Error),

    #[error("Failed to perform I/O: {0}")]
    Io(#[from] std::io::Error),
}

/// A ZFS storage pool.
struct Pool {
    id: Uuid,
    info: ZpoolInfo,
    // ZFS filesytem UUID -> Zone.
    zones: HashMap<Uuid, RunningZone>,
}

impl Pool {
    /// Queries for an existing Zpool by name.
    ///
    /// Returns Ok if the pool exists.
    fn new(name: &str) -> Result<Pool, Error> {
        let info = Zpool::get_info(name)?;

        // NOTE: This relies on the name being a UUID exactly.
        // We could be more flexible...
        let id: Uuid = info.name().parse().map_err(|e| Error::Parse(e))?;
        Ok(Pool { id, info, zones: HashMap::new() })
    }

    /// Associate an already running zone with this pool object.
    ///
    /// Typically this is used when a dataset within the zone (identified
    /// by ID) has a running zone (e.g. Crucible, Cockroach) operating on
    /// behalf of that data.
    fn add_zone(&mut self, id: Uuid, zone: RunningZone) {
        self.zones.insert(id, zone);
    }

    /// Access a zone managing data within this pool.
    fn get_zone(&self, id: Uuid) -> Option<&RunningZone> {
        self.zones.get(&id)
    }

    /// Returns the ID of the pool itself.
    fn id(&self) -> Uuid {
        self.id
    }

    /// Returns the path for the configuration of a particular
    /// dataset within the pool. This configuration file provides
    /// the necessary information for zones to "launch themselves"
    /// after a reboot.
    async fn dataset_config_path(
        &self,
        dataset_id: Uuid,
    ) -> Result<PathBuf, Error> {
        let path = std::path::Path::new(crate::OMICRON_CONFIG_PATH)
            .join(self.id.to_string());
        create_dir_all(&path).await?;
        let mut path = path.join(dataset_id.to_string());
        path.set_extension("toml");
        Ok(path)
    }
}

#[derive(Debug, Serialize, Deserialize, JsonSchema, Clone)]
struct DatasetName {
    // A unique identifier for the Zpool on which the dataset is stored.
    pool_name: String,
    // A name for the dataset within the Zpool.
    dataset_name: String,
}

impl DatasetName {
    fn new(pool_name: &str, dataset_name: &str) -> Self {
        Self {
            pool_name: pool_name.to_string(),
            dataset_name: dataset_name.to_string(),
        }
    }

    fn full(&self) -> String {
        format!("{}/{}", self.pool_name, self.dataset_name)
    }
}

// Description of a dataset within a ZFS pool, which should be created
// by the Sled Agent.
#[derive(Clone, Debug, Deserialize, Serialize, JsonSchema)]
struct DatasetInfo {
    // TODO: Is this always "/data"?
    data_directory: String,
    address: SocketAddr,
    kind: DatasetKind,
    name: DatasetName,
}

impl DatasetInfo {
    fn new(pool: &str, kind: DatasetKind, address: SocketAddr) -> DatasetInfo {
        match kind {
            DatasetKind::CockroachDb { .. } => DatasetInfo {
                name: DatasetName::new(pool, "cockroachdb"),
                data_directory: "/data".to_string(),
                address,
                kind,
            },
            DatasetKind::Clickhouse { .. } => DatasetInfo {
                name: DatasetName::new(pool, "clickhouse"),
                data_directory: "/data".to_string(),
                address,
                kind,
            },
            DatasetKind::Crucible { .. } => DatasetInfo {
                name: DatasetName::new(pool, "crucible"),
                data_directory: "/data".to_string(),
                address,
                kind,
            },
        }
    }

    fn zone_prefix(&self) -> String {
        format!("{}{}_", ZONE_PREFIX, self.name.full())
    }

    async fn start_zone(
        &self,
        log: &Logger,
        zone: &RunningZone,
        address: SocketAddr,
        do_format: bool,
    ) -> Result<(), Error> {
        match self.kind {
            DatasetKind::CockroachDb { .. } => {
                // Load the CRDB manifest.
                zone.run_cmd(&[
                    crate::illumos::zone::SVCCFG,
                    "import",
                    "/var/svc/manifest/site/cockroachdb/manifest.xml",
                ])?;

                // Set parameters which are passed to the CRDB binary.
                zone.run_cmd(&[
                    crate::illumos::zone::SVCCFG,
                    "-s",
                    "svc:system/illumos/cockroachdb",
                    "setprop",
                    &format!("config/listen_addr={}", address),
                ])?;
                zone.run_cmd(&[
                    crate::illumos::zone::SVCCFG,
                    "-s",
                    "svc:system/illumos/cockroachdb",
                    "setprop",
                    &format!("config/store={}", self.data_directory),
                ])?;
                // TODO: Set these addresses, use "start" instead of
                // "start-single-node".
                zone.run_cmd(&[
                    crate::illumos::zone::SVCCFG,
                    "-s",
                    "svc:system/illumos/cockroachdb",
                    "setprop",
                    &format!("config/join_addrs={}", "unknown"),
                ])?;

                // Refresh the manifest with the new properties we set,
                // so they become "effective" properties when the service is enabled.
                zone.run_cmd(&[
                    crate::illumos::zone::SVCCFG,
                    "-s",
                    "svc:system/illumos/cockroachdb:default",
                    "refresh",
                ])?;

                zone.run_cmd(&[
                    crate::illumos::zone::SVCADM,
                    "enable",
                    "-t",
                    "svc:/system/illumos/cockroachdb:default",
                ])?;

                // Await liveness of the cluster.
                let check_health = || async {
                    let http_addr = SocketAddr::new(address.ip(), 8080);
                    reqwest::get(format!("http://{}/health?ready=1", http_addr))
                        .await
                        .map_err(backoff::BackoffError::Transient)
                };
                let log_failure = |_, _| {
                    warn!(log, "cockroachdb not yet alive");
                };
                backoff::retry_notify(
                    backoff::internal_service_policy(),
                    check_health,
                    log_failure,
                )
                .await
                .expect("expected an infinite retry loop waiting for crdb");

                info!(log, "CRDB is online");
                // If requested, format the cluster with the initial tables.
                if do_format {
                    info!(log, "Formatting CRDB");
                    zone.run_cmd(&[
                        "/opt/oxide/cockroachdb/bin/cockroach",
                        "sql",
                        "--insecure",
                        "--host",
                        &address.to_string(),
                        "--file",
                        "/opt/oxide/cockroachdb/sql/dbwipe.sql",
                    ])?;
                    zone.run_cmd(&[
                        "/opt/oxide/cockroachdb/bin/cockroach",
                        "sql",
                        "--insecure",
                        "--host",
                        &address.to_string(),
                        "--file",
                        "/opt/oxide/cockroachdb/sql/dbinit.sql",
                    ])?;
                    info!(log, "Formatting CRDB - Completed");
                }

                Ok(())
            }
            DatasetKind::Clickhouse { .. } => {
                info!(log, "Initialiting Clickhouse");
                zone.run_cmd(&[
                    crate::illumos::zone::SVCCFG,
                    "import",
                    "/var/svc/manifest/site/clickhouse/manifest.xml",
                ])?;

                zone.run_cmd(&[
                    crate::illumos::zone::SVCCFG,
                    "-s",
                    "svc:system/illumos/clickhouse",
                    "setprop",
                    &format!("config/listen_host={}", address.ip()),
                ])?;
                zone.run_cmd(&[
                    crate::illumos::zone::SVCCFG,
                    "-s",
                    "svc:system/illumos/clickhouse",
                    "setprop",
                    &format!("config/store={}", self.data_directory),
                ])?;

                // Refresh the manifest with the new properties we set,
                // so they become "effective" properties when the service is enabled.
                zone.run_cmd(&[
                    crate::illumos::zone::SVCCFG,
                    "-s",
                    "svc:system/illumos/clickhouse:default",
                    "refresh",
                ])?;

                zone.run_cmd(&[
                    crate::illumos::zone::SVCADM,
                    "enable",
                    "-t",
                    "svc:/system/illumos/clickhouse:default",
                ])?;

                Ok(())
            }
            DatasetKind::Crucible { .. } => {
                info!(log, "Initializing Crucible");

                zone.run_cmd(&[
                    crate::illumos::zone::SVCCFG,
                    "import",
                    "/var/svc/manifest/site/crucible/agent.xml",
                ])?;

                zone.run_cmd(&[
                    crate::illumos::zone::SVCCFG,
                    "import",
                    "/var/svc/manifest/site/crucible/downstairs.xml",
                ])?;

                zone.run_cmd(&[
                    crate::illumos::zone::SVCCFG,
                    "-s",
                    "svc:oxide/crucible/agent",
                    "setprop",
                    &format!("config/listen={}", address.to_string()),
                ])?;

                zone.run_cmd(&[
                    crate::illumos::zone::SVCCFG,
                    "-s",
                    "svc:oxide/crucible/agent",
                    "setprop",
                    &format!("config/dataset={}", self.name.full()),
                ])?;

                zone.run_cmd(&[
                    crate::illumos::zone::SVCCFG,
                    "-s",
                    "svc:oxide/crucible/agent",
                    "setprop",
                    &format!("config/uuid={}", Uuid::new_v4()),
                ])?;

                // Refresh the manifest with the new properties we set,
                // so they become "effective" properties when the service is enabled.
                zone.run_cmd(&[
                    crate::illumos::zone::SVCCFG,
                    "-s",
                    "svc:oxide/crucible/agent:default",
                    "refresh",
                ])?;

                zone.run_cmd(&[
                    crate::illumos::zone::SVCADM,
                    "enable",
                    "-t",
                    "svc:/oxide/crucible/agent:default",
                ])?;

                Ok(())

            },
        }
    }
}

// Ensures that a zone backing a particular dataset is running.
async fn ensure_running_zone(
    log: &Logger,
    vnic_allocator: &VnicAllocator,
    dataset_info: &DatasetInfo,
    dataset_name: &DatasetName,
    do_format: bool,
) -> Result<RunningZone, Error> {
    let address_request =
        AddressRequest::new_static(dataset_info.address.ip(), None);

    match RunningZone::get(log, &dataset_info.zone_prefix(), address_request)
        .await
    {
        Ok(zone) => {
            info!(log, "Zone for {} is already running", dataset_name.full());
            return Ok(zone);
        }
        Err(RunningZoneError::NotFound) => {
            info!(log, "Zone for {} was not found", dataset_name.full());

            let installed_zone = InstalledZone::install(
                log,
                vnic_allocator,
                &dataset_info.name.dataset_name,
                Some(&dataset_name.pool_name),
                &[zone::Dataset { name: dataset_name.full() }],
                &[],
                vec![],
            )
            .await?;

            let zone = RunningZone::boot(installed_zone).await?;

            zone.ensure_address(address_request).await?;
            dataset_info
                .start_zone(log, &zone, dataset_info.address, do_format)
                .await?;

            Ok(zone)
        }
        Err(RunningZoneError::NotRunning(_state)) => {
            // TODO:
            unimplemented!("Handle a zone which exists, but is not running");
        }
        Err(_) => {
            // TODO:
            unimplemented!(
                "Handle a zone which exists, has some other problem"
            );
        }
    }
}

type NotifyFut =
    dyn futures::Future<Output = Result<(), nexus_client::Error<()>>> + Send;

#[derive(Debug)]
struct NewFilesystemRequest {
    zpool_id: Uuid,
    dataset_kind: DatasetKind,
    address: SocketAddr,
    responder: oneshot::Sender<Result<(), Error>>,
}

// A worker that starts zones for pools as they are received.
struct StorageWorker {
    log: Logger,
    sled_id: Uuid,
    nexus_client: Arc<NexusClient>,
    pools: Arc<Mutex<HashMap<String, Pool>>>,
    new_pools_rx: mpsc::Receiver<String>,
    new_filesystems_rx: mpsc::Receiver<NewFilesystemRequest>,
    vnic_allocator: VnicAllocator,
}

impl StorageWorker {
    // Ensures the named dataset exists as a filesystem with a UUID, optionally
    // creating it if `do_format` is true.
    //
    // Returns the UUID attached to the ZFS filesystem.
    fn ensure_dataset_with_id(
        dataset_name: &DatasetName,
        do_format: bool,
    ) -> Result<Uuid, Error> {
        let fs_name = &dataset_name.full();
        Zfs::ensure_filesystem(
            &fs_name,
            Mountpoint::Path(PathBuf::from("/data")),
            do_format,
        )?;
        // Ensure the dataset has a usable UUID.
        if let Ok(id_str) = Zfs::get_oxide_value(&fs_name, "uuid") {
            if let Ok(id) = id_str.parse::<Uuid>() {
                return Ok(id);
            }
        }
        let id = Uuid::new_v4();
        Zfs::set_oxide_value(&fs_name, "uuid", &id.to_string())?;
        Ok(id)
    }

    // Starts the zone for a dataset within a particular zpool.
    //
    // If requested via the `do_format` parameter, may also initialize
    // these resources.
    //
    // Returns the UUID attached to the underlying ZFS partition.
    // Returns (was_inserted, Uuid).
    async fn initialize_dataset_and_zone(
        &self,
        pool: &mut Pool,
        dataset_info: &DatasetInfo,
        do_format: bool,
    ) -> Result<(bool, Uuid), Error> {
        // Ensure the underlying dataset exists before trying to poke at zones.
        let dataset_name = &dataset_info.name;
        info!(&self.log, "Ensuring dataset {} exists", dataset_name.full());
        let id =
            StorageWorker::ensure_dataset_with_id(&dataset_name, do_format)?;

        // If this zone has already been processed by us, return immediately.
        if let Some(_) = pool.get_zone(id) {
            return Ok((false, id));
        }
        // Otherwise, the zone may or may not exit.
        // We need to either look up or create the zone.
        info!(
            &self.log,
            "Ensuring zone for {} is running",
            dataset_name.full()
        );
        let zone = ensure_running_zone(
            &self.log,
            &self.vnic_allocator,
            dataset_info,
            &dataset_name,
            do_format,
        )
        .await?;

        info!(
            &self.log,
            "Zone {} with address {} is running",
            zone.name(),
            dataset_info.address,
        );
        pool.add_zone(id, zone);
        Ok((true, id))
    }

    // Adds a "notification to nexus" to `nexus_notifications`,
    // informing it about the addition of `pool_id` to this sled.
    fn add_zpool_notify(
        &self,
        nexus_notifications: &mut FuturesOrdered<Pin<Box<NotifyFut>>>,
        pool_id: Uuid,
        size: ByteCount,
    ) {
        let sled_id = self.sled_id;
        let nexus = self.nexus_client.clone();
        let notify_nexus = move || {
            let zpool_request = ZpoolPutRequest { size: size.into() };
            let nexus = nexus.clone();
            async move {
                nexus
                    .zpool_put(&sled_id, &pool_id, &zpool_request)
                    .await
                    .map_err(backoff::BackoffError::Transient)?;
                Ok::<(), backoff::BackoffError<nexus_client::Error<()>>>(())
            }
        };
        let log = self.log.clone();
        let log_post_failure = move |_, delay| {
            warn!(
                log,
                "failed to notify nexus, will retry in {:?}", delay;
            );
        };
        nexus_notifications.push(
            backoff::retry_notify(
                backoff::internal_service_policy(),
                notify_nexus,
                log_post_failure,
            )
            .boxed(),
        );
    }

    // Adds a "notification to nexus" to `nexus_notifications`,
    // informing it about the addition of `datasets` to `pool_id`.
    fn add_datasets_notify(
        &self,
        nexus_notifications: &mut FuturesOrdered<Pin<Box<NotifyFut>>>,
        datasets: Vec<(Uuid, SocketAddr, NexusDatasetKind)>,
        pool_id: Uuid,
    ) {
        let nexus = self.nexus_client.clone();
        let notify_nexus = move || {
            let nexus = nexus.clone();
            let datasets = datasets.clone();
            async move {
                for (id, address, kind) in datasets {
                    let request = DatasetPutRequest {
                        address: address.to_string(),
                        kind: kind.into(),
                    };
                    nexus
                        .dataset_put(&pool_id, &id, &request)
                        .await
                        .map_err(backoff::BackoffError::Transient)?;
                }

                Ok::<(), backoff::BackoffError<nexus_client::Error<()>>>(())
            }
        };
        let log = self.log.clone();
        let log_post_failure = move |_, delay| {
            warn!(
                log,
                "failed to notify nexus about datasets, will retry in {:?}", delay;
            );
        };
        nexus_notifications.push(
            backoff::retry_notify(
                backoff::internal_service_policy(),
                notify_nexus,
                log_post_failure,
            )
            .boxed(),
        );
    }

    // TODO: a lot of these functions act on the `FuturesOrdered` - should
    // that just be a part of the "worker" struct?

    // Attempts to add a dataset within a zpool, according to `request`.
    async fn add_dataset(
        &self,
        nexus_notifications: &mut FuturesOrdered<Pin<Box<NotifyFut>>>,
        request: &NewFilesystemRequest,
    ) -> Result<(), Error> {
        let mut pools = self.pools.lock().await;
        let pool =
            pools.get_mut(&request.zpool_id.to_string()).ok_or_else(|| {
                Error::NotFound(format!("zpool: {}", request.zpool_id))
            })?;

        let dataset_info =
            DatasetInfo::new(pool.info.name(), request.dataset_kind.clone(), request.address);
        let (is_new_dataset, id) = self
            .initialize_dataset_and_zone(
                pool,
                &dataset_info,
                /* do_format= */ true,
            )
            .await?;

        if !is_new_dataset {
            return Ok(());
        }

        // Now that the dataset has been initialized, record the configuration
        // so it can re-initialize itself after a reboot.
        let info_str = toml::to_string(&dataset_info)?;
        let path = pool.dataset_config_path(id).await?;
        let mut file = File::create(path).await?;
        file.write_all(info_str.as_bytes()).await?;

        self.add_datasets_notify(
            nexus_notifications,
            vec![(id, dataset_info.address, dataset_info.kind.into())],
            pool.id(),
        );

        Ok(())
    }

    async fn load_dataset(
        &self,
        pool: &mut Pool,
        dataset_name: &DatasetName,
    ) -> Result<(Uuid, SocketAddr, NexusDatasetKind), Error> {
        let id = Zfs::get_oxide_value(&dataset_name.full(), "uuid")?
            .parse::<Uuid>()?;
        let config_path = pool.dataset_config_path(id).await?;
        info!(
            self.log,
            "Loading Dataset from {}",
            config_path.to_string_lossy()
        );
        let dataset_info: DatasetInfo =
            toml::from_slice(&tokio::fs::read(config_path).await?)?;
        self.initialize_dataset_and_zone(
            pool,
            &dataset_info,
            /* do_format= */ false,
        )
        .await?;

        Ok((id, dataset_info.address, dataset_info.kind.into()))
    }

    // Small wrapper around `Self::do_work_internal` that ensures we always
    // emit info to the log when we exit.
    async fn do_work(&mut self) -> Result<(), Error> {
        self.do_work_internal()
            .await
            .map(|()| {
                info!(self.log, "StorageWorker exited successfully");
            })
            .map_err(|e| {
                warn!(self.log, "StorageWorker exited unexpectedly: {}", e);
                e
            })
    }

    async fn do_work_internal(&mut self) -> Result<(), Error> {
        let mut nexus_notifications = FuturesOrdered::new();

        loop {
            tokio::select! {
                _ = nexus_notifications.next(), if !nexus_notifications.is_empty() => {},
                Some(pool_name) = self.new_pools_rx.recv() => {
                    let mut pools = self.pools.lock().await;
                    let pool = pools.get_mut(&pool_name).unwrap();

                    info!(
                        &self.log,
                        "Storage manager processing zpool: {:#?}", pool.info
                    );

                    let size = ByteCount::try_from(pool.info.size())?;

                    // If we find filesystems within our datasets, ensure their
                    // zones are up-and-running.
                    let mut datasets = vec![];
                    let existing_filesystems = Zfs::list_filesystems(&pool_name)?;
                    for fs_name in existing_filesystems {
                        info!(&self.log, "StorageWorker loading fs {} on zpool {}", fs_name, pool_name);
                        // We intentionally do not exit on error here -
                        // otherwise, the failure of a single dataset would
                        // stop the storage manager from processing all storage.
                        //
                        // Instead, we opt to log the failure.
                        let dataset_name = DatasetName::new(&pool_name, &fs_name);
                        let result = self.load_dataset(pool, &dataset_name).await;
                        match result {
                            Ok(dataset) => datasets.push(dataset),
                            Err(e) => warn!(&self.log, "StorageWorker Failed to load dataset: {}", e),
                        }
                    }

                    // Notify Nexus of the zpool and all datasets within.
                    self.add_zpool_notify(
                        &mut nexus_notifications,
                        pool.id(),
                        size,
                    );

                    self.add_datasets_notify(
                        &mut nexus_notifications,
                        datasets,
                        pool.id(),
                    );
                },
                Some(request) = self.new_filesystems_rx.recv() => {
                    let result = self.add_dataset(&mut nexus_notifications, &request).await;
                    let _ = request.responder.send(result);
                }
            }
        }
    }
}

/// A sled-local view of all attached storage.
pub struct StorageManager {
    // A map of "zpool name" to "pool".
    pools: Arc<Mutex<HashMap<String, Pool>>>,
    new_pools_tx: mpsc::Sender<String>,
    new_filesystems_tx: mpsc::Sender<NewFilesystemRequest>,

    // A handle to a worker which updates "pools".
    task: JoinHandle<Result<(), Error>>,
}

impl StorageManager {
    /// Creates a new [`StorageManager`] which should manage local storage.
    pub async fn new(
        log: &Logger,
        sled_id: Uuid,
        nexus_client: Arc<NexusClient>,
    ) -> Result<Self, Error> {
        let log = log.new(o!("component" => "sled agent storage manager"));
        let pools = Arc::new(Mutex::new(HashMap::new()));
        let (new_pools_tx, new_pools_rx) = mpsc::channel(10);
        let (new_filesystems_tx, new_filesystems_rx) = mpsc::channel(10);
        let mut worker = StorageWorker {
            log,
            sled_id,
            nexus_client,
            pools: pools.clone(),
            new_pools_rx,
            new_filesystems_rx,
            vnic_allocator: VnicAllocator::new("Storage"),
        };
        Ok(StorageManager {
            pools,
            new_pools_tx,
            new_filesystems_tx,
            task: tokio::task::spawn(async move { worker.do_work().await }),
        })
    }

    /// Adds a zpool to the storage manager.
    pub async fn upsert_zpool(&self, name: &str) -> Result<(), Error> {
        let zpool = Pool::new(name)?;

        let is_new = {
            let mut pools = self.pools.lock().await;
            let entry = pools.entry(name.to_string());
            let is_new =
                matches!(entry, std::collections::hash_map::Entry::Vacant(_));

            // Ensure that the pool info is up-to-date.
            entry
                .and_modify(|e| {
                    e.info = zpool.info.clone();
                })
                .or_insert_with(|| zpool);
            is_new
        };

        // If we hadn't previously been handling this zpool, hand it off to the
        // worker for management (zone creation).
        if is_new {
            self.new_pools_tx.send(name.to_string()).await.unwrap();
        }
        Ok(())
    }

    pub async fn upsert_filesystem(
        &self,
        zpool_id: Uuid,
        dataset_kind: DatasetKind,
        address: SocketAddr,
    ) -> Result<(), Error> {
        let (tx, rx) = oneshot::channel();
        let request = NewFilesystemRequest {
            zpool_id,
            dataset_kind,
            address,
            responder: tx,
        };

        self.new_filesystems_tx
            .send(request)
            .await
            .expect("Storage worker bug (not alive)");
        rx.await.expect(
            "Storage worker bug (dropped responder without responding)",
        )?;

        Ok(())
    }
}

impl Drop for StorageManager {
    fn drop(&mut self) {
        // NOTE: Ideally, with async drop, we'd await completion of the worker
        // somehow.
        //
        // Without that option, we instead opt to simply cancel the worker
        // task to ensure it does not remain alive beyond the StorageManager
        // itself.
        self.task.abort();
    }
}

#[cfg(test)]
mod test {
    use super::*;

    #[test]
    fn serialize_dataset_info() {
        let dataset_info = DatasetInfo {
            data_directory: "/here/is/my/path".to_string(),
            address: "127.0.0.1:8080".parse().unwrap(),
            kind: DatasetKind::Crucible,
            name: DatasetName::new("pool", "dataset"),
        };

        toml::to_string(&dataset_info).unwrap();
    }
}<|MERGE_RESOLUTION|>--- conflicted
+++ resolved
@@ -7,15 +7,10 @@
 use crate::illumos::running_zone::{
     Error as RunningZoneError, InstalledZone, RunningZone,
 };
-<<<<<<< HEAD
-use crate::nexus::NexusClient;
-use crate::running_zone::RunningZone;
-use crate::vnic::{IdAllocator, Vnic};
-=======
 use crate::illumos::vnic::VnicAllocator;
 use crate::illumos::zone::AddressRequest;
 use crate::illumos::{zfs::Mountpoint, zone::ZONE_PREFIX, zpool::ZpoolInfo};
->>>>>>> f1923552
+use crate::nexus::NexusClient;
 use futures::stream::FuturesOrdered;
 use futures::FutureExt;
 use futures::StreamExt;
@@ -399,8 +394,7 @@
                 ])?;
 
                 Ok(())
-
-            },
+            }
         }
     }
 }
@@ -653,8 +647,11 @@
                 Error::NotFound(format!("zpool: {}", request.zpool_id))
             })?;
 
-        let dataset_info =
-            DatasetInfo::new(pool.info.name(), request.dataset_kind.clone(), request.address);
+        let dataset_info = DatasetInfo::new(
+            pool.info.name(),
+            request.dataset_kind.clone(),
+            request.address,
+        );
         let (is_new_dataset, id) = self
             .initialize_dataset_and_zone(
                 pool,
