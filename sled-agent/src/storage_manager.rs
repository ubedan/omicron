// This Source Code Form is subject to the terms of the Mozilla Public
// License, v. 2.0. If a copy of the MPL was not distributed with this
// file, You can obtain one at https://mozilla.org/MPL/2.0/.

//! Management of sled-local storage.

use crate::hardware::{Disk, DiskIdentity, DiskVariant, UnparsedDisk};
use crate::illumos::dladm::Etherstub;
use crate::illumos::link::VnicAllocator;
use crate::illumos::running_zone::{InstalledZone, RunningZone};
use crate::illumos::zone::AddressRequest;
use crate::illumos::zpool::ZpoolName;
use crate::illumos::{zfs::Mountpoint, zone::ZONE_PREFIX, zpool::ZpoolInfo};
use crate::nexus::LazyNexusClient;
use crate::params::DatasetKind;
use futures::stream::FuturesOrdered;
use futures::FutureExt;
use futures::StreamExt;
use nexus_client::types::PhysicalDiskKind;
use nexus_client::types::PhysicalDiskPutRequest;
use nexus_client::types::PhysicalDiskDeleteRequest;
use nexus_client::types::ZpoolPutRequest;
use omicron_common::api::external::{ByteCount, ByteCountRangeError};
use omicron_common::backoff;
use schemars::JsonSchema;
use serde::{Deserialize, Serialize};
use slog::Logger;
use std::collections::HashMap;
use std::collections::hash_map;
use std::convert::TryFrom;
use std::net::{IpAddr, Ipv6Addr, SocketAddrV6};
use std::path::PathBuf;
use std::pin::Pin;
use std::sync::Arc;
use tokio::fs::{create_dir_all, File};
use tokio::io::AsyncWriteExt;
use tokio::sync::{mpsc, oneshot, Mutex};
use tokio::task::JoinHandle;
use uuid::Uuid;

#[cfg(test)]
use crate::illumos::{zfs::MockZfs as Zfs, zpool::MockZpool as Zpool};
#[cfg(not(test))]
use crate::illumos::{zfs::Zfs, zpool::Zpool};

const COCKROACH_SVC: &str = "svc:/system/illumos/cockroachdb";
const COCKROACH_DEFAULT_SVC: &str = "svc:/system/illumos/cockroachdb:default";

const CLICKHOUSE_SVC: &str = "svc:/system/illumos/clickhouse";
const CLICKHOUSE_DEFAULT_SVC: &str = "svc:/system/illumos/clickhouse:default";

const CRUCIBLE_AGENT_SVC: &str = "svc:/oxide/crucible/agent";
const CRUCIBLE_AGENT_DEFAULT_SVC: &str = "svc:/oxide/crucible/agent:default";

#[derive(thiserror::Error, Debug)]
pub enum Error {
    #[error(transparent)]
    DiskError(#[from] crate::hardware::DiskError),

    // TODO: We could add the context of "why are we doint this op", maybe?
    #[error(transparent)]
    ZfsListDataset(#[from] crate::illumos::zfs::ListDatasetsError),

    #[error(transparent)]
    ZfsEnsureFilesystem(#[from] crate::illumos::zfs::EnsureFilesystemError),

    #[error(transparent)]
    ZfsSetValue(#[from] crate::illumos::zfs::SetValueError),

    #[error(transparent)]
    ZfsGetValue(#[from] crate::illumos::zfs::GetValueError),

    #[error(transparent)]
    GetZpoolInfo(#[from] crate::illumos::zpool::GetInfoError),

    #[error(transparent)]
    Fstyp(#[from] crate::illumos::fstyp::Error),

    #[error(transparent)]
    ZoneCommand(#[from] crate::illumos::running_zone::RunCommandError),

    #[error(transparent)]
    ZoneBoot(#[from] crate::illumos::running_zone::BootError),

    #[error(transparent)]
    ZoneEnsureAddress(#[from] crate::illumos::running_zone::EnsureAddressError),

    #[error(transparent)]
    ZoneInstall(#[from] crate::illumos::running_zone::InstallZoneError),

    #[error("Error parsing pool {name}'s size: {err}")]
    BadPoolSize {
        name: String,
        #[source]
        err: ByteCountRangeError,
    },

    #[error("Failed to parse the dataset {name}'s UUID: {err}")]
    ParseDatasetUuid {
        name: String,
        #[source]
        err: uuid::Error,
    },

    #[error("Zpool Not Found: {0}")]
    ZpoolNotFound(String),

    #[error("Failed to serialize toml (intended for {path:?}): {err}")]
    Serialize {
        path: PathBuf,
        #[source]
        err: toml::ser::Error,
    },

    #[error("Failed to deserialize toml from {path:?}: {err}")]
    Deserialize {
        path: PathBuf,
        #[source]
        err: toml::de::Error,
    },

    #[error("Failed to perform I/O: {message}: {err}")]
    Io {
        message: String,
        #[source]
        err: std::io::Error,
    },
}

/// A ZFS storage pool.
struct Pool {
    id: Uuid,
    info: ZpoolInfo,
    // ZFS filesytem UUID -> Zone.
    zones: HashMap<Uuid, RunningZone>,
}

impl Pool {
    /// Queries for an existing Zpool by name.
    ///
    /// Returns Ok if the pool exists.
    fn new(name: &ZpoolName) -> Result<Pool, Error> {
        let info = Zpool::get_info(&name.to_string())?;

        // NOTE: This relies on the name being a UUID exactly.
        // We could be more flexible...
        Ok(Pool { id: name.id(), info, zones: HashMap::new() })
    }

    /// Associate an already running zone with this pool object.
    ///
    /// Typically this is used when a dataset within the zone (identified
    /// by ID) has a running zone (e.g. Crucible, Cockroach) operating on
    /// behalf of that data.
    fn add_zone(&mut self, id: Uuid, zone: RunningZone) {
        self.zones.insert(id, zone);
    }

    /// Access a zone managing data within this pool.
    fn get_zone(&self, id: Uuid) -> Option<&RunningZone> {
        self.zones.get(&id)
    }

    /// Returns the ID of the pool itself.
    fn id(&self) -> Uuid {
        self.id
    }

    /// Returns the path for the configuration of a particular
    /// dataset within the pool. This configuration file provides
    /// the necessary information for zones to "launch themselves"
    /// after a reboot.
    async fn dataset_config_path(
        &self,
        dataset_id: Uuid,
    ) -> Result<PathBuf, Error> {
        let path = std::path::Path::new(omicron_common::OMICRON_CONFIG_PATH)
            .join(self.id.to_string());
        create_dir_all(&path).await.map_err(|err| Error::Io {
            message: format!("creating config dir {path:?}, which would contain config for {dataset_id}"),
            err,
        })?;
        let mut path = path.join(dataset_id.to_string());
        path.set_extension("toml");
        Ok(path)
    }
}

#[derive(Debug, Serialize, Deserialize, JsonSchema, Clone)]
struct DatasetName {
    // A unique identifier for the Zpool on which the dataset is stored.
    pool_name: String,
    // A name for the dataset within the Zpool.
    dataset_name: String,
}

impl DatasetName {
    fn new(pool_name: &str, dataset_name: &str) -> Self {
        Self {
            pool_name: pool_name.to_string(),
            dataset_name: dataset_name.to_string(),
        }
    }

    fn full(&self) -> String {
        format!("{}/{}", self.pool_name, self.dataset_name)
    }
}

// Description of a dataset within a ZFS pool, which should be created
// by the Sled Agent.
#[derive(Clone, Debug, Deserialize, Serialize, JsonSchema)]
struct DatasetInfo {
    address: SocketAddrV6,
    kind: DatasetKind,
    name: DatasetName,
}

impl DatasetInfo {
    fn new(
        pool: &str,
        kind: DatasetKind,
        address: SocketAddrV6,
    ) -> DatasetInfo {
        match kind {
            DatasetKind::CockroachDb { .. } => DatasetInfo {
                name: DatasetName::new(pool, "cockroachdb"),
                address,
                kind,
            },
            DatasetKind::Clickhouse { .. } => DatasetInfo {
                name: DatasetName::new(pool, "clickhouse"),
                address,
                kind,
            },
            DatasetKind::Crucible { .. } => DatasetInfo {
                name: DatasetName::new(pool, "crucible"),
                address,
                kind,
            },
        }
    }

    fn zone_prefix(&self) -> String {
        format!("{}{}_", ZONE_PREFIX, self.name.full())
    }

    async fn start_zone(
        &self,
        log: &Logger,
        zone: &RunningZone,
        address: SocketAddrV6,
        do_format: bool,
    ) -> Result<(), Error> {
        match self.kind {
            DatasetKind::CockroachDb { .. } => {
                info!(log, "start_zone: Loading CRDB manifest");
                // Load the CRDB manifest.
                zone.run_cmd(&[
                    crate::illumos::zone::SVCCFG,
                    "import",
                    "/var/svc/manifest/site/cockroachdb/manifest.xml",
                ])?;

                // Set parameters which are passed to the CRDB binary.
                info!(
                    log,
                    "start_zone: setting CRDB's config/listen_addr: {}",
                    address
                );
                zone.run_cmd(&[
                    crate::illumos::zone::SVCCFG,
                    "-s",
                    COCKROACH_SVC,
                    "setprop",
                    &format!("config/listen_addr={}", address),
                ])?;

                info!(log, "start_zone: setting CRDB's config/store");
                zone.run_cmd(&[
                    crate::illumos::zone::SVCCFG,
                    "-s",
                    COCKROACH_SVC,
                    "setprop",
                    "config/store=/data",
                ])?;
                // TODO(https://github.com/oxidecomputer/omicron/issues/727)
                //
                // Set these addresses, use "start" instead of
                // "start-single-node".
                info!(log, "start_zone: setting CRDB's config/join_addrs");
                zone.run_cmd(&[
                    crate::illumos::zone::SVCCFG,
                    "-s",
                    COCKROACH_SVC,
                    "setprop",
                    &format!("config/join_addrs={}", "unknown"),
                ])?;

                // Refresh the manifest with the new properties we set,
                // so they become "effective" properties when the service is enabled.
                info!(log, "start_zone: refreshing manifest");
                zone.run_cmd(&[
                    crate::illumos::zone::SVCCFG,
                    "-s",
                    COCKROACH_DEFAULT_SVC,
                    "refresh",
                ])?;

                info!(log, "start_zone: enabling CRDB service");
                zone.run_cmd(&[
                    crate::illumos::zone::SVCADM,
                    "enable",
                    "-t",
                    COCKROACH_DEFAULT_SVC,
                ])?;

                // Await liveness of the cluster.
                info!(log, "start_zone: awaiting liveness of CRDB");
                let check_health = || async {
                    let http_addr =
                        SocketAddrV6::new(*address.ip(), 8080, 0, 0);
                    reqwest::get(format!("http://{}/health?ready=1", http_addr))
                        .await
                        .map_err(backoff::BackoffError::transient)
                };
                let log_failure = |_, _| {
                    warn!(log, "cockroachdb not yet alive");
                };
                backoff::retry_notify(
                    backoff::retry_policy_local(),
                    check_health,
                    log_failure,
                )
                .await
                .expect("expected an infinite retry loop waiting for crdb");

                info!(log, "CRDB is online");
                // If requested, format the cluster with the initial tables.
                if do_format {
                    info!(log, "Formatting CRDB");
                    zone.run_cmd(&[
                        "/opt/oxide/cockroachdb/bin/cockroach",
                        "sql",
                        "--insecure",
                        "--host",
                        &address.to_string(),
                        "--file",
                        "/opt/oxide/cockroachdb/sql/dbwipe.sql",
                    ])?;
                    zone.run_cmd(&[
                        "/opt/oxide/cockroachdb/bin/cockroach",
                        "sql",
                        "--insecure",
                        "--host",
                        &address.to_string(),
                        "--file",
                        "/opt/oxide/cockroachdb/sql/dbinit.sql",
                    ])?;
                    info!(log, "Formatting CRDB - Completed");
                }

                Ok(())
            }
            DatasetKind::Clickhouse { .. } => {
                info!(log, "Initialiting Clickhouse");
                zone.run_cmd(&[
                    crate::illumos::zone::SVCCFG,
                    "import",
                    "/var/svc/manifest/site/clickhouse/manifest.xml",
                ])?;

                zone.run_cmd(&[
                    crate::illumos::zone::SVCCFG,
                    "-s",
                    CLICKHOUSE_SVC,
                    "setprop",
                    &format!("config/listen_host={}", address.ip()),
                ])?;
                zone.run_cmd(&[
                    crate::illumos::zone::SVCCFG,
                    "-s",
                    CLICKHOUSE_SVC,
                    "setprop",
                    "config/store=/data",
                ])?;

                // Refresh the manifest with the new properties we set,
                // so they become "effective" properties when the service is enabled.
                zone.run_cmd(&[
                    crate::illumos::zone::SVCCFG,
                    "-s",
                    CLICKHOUSE_DEFAULT_SVC,
                    "refresh",
                ])?;

                zone.run_cmd(&[
                    crate::illumos::zone::SVCADM,
                    "enable",
                    "-t",
                    CLICKHOUSE_DEFAULT_SVC,
                ])?;

                Ok(())
            }
            DatasetKind::Crucible { .. } => {
                info!(log, "Initializing Crucible");

                zone.run_cmd(&[
                    crate::illumos::zone::SVCCFG,
                    "import",
                    "/var/svc/manifest/site/crucible/agent.xml",
                ])?;

                zone.run_cmd(&[
                    crate::illumos::zone::SVCCFG,
                    "import",
                    "/var/svc/manifest/site/crucible/downstairs.xml",
                ])?;

                zone.run_cmd(&[
                    crate::illumos::zone::SVCCFG,
                    "-s",
                    CRUCIBLE_AGENT_SVC,
                    "setprop",
                    &format!("config/listen={}", address),
                ])?;

                zone.run_cmd(&[
                    crate::illumos::zone::SVCCFG,
                    "-s",
                    CRUCIBLE_AGENT_SVC,
                    "setprop",
                    &format!("config/dataset={}", self.name.full()),
                ])?;

                zone.run_cmd(&[
                    crate::illumos::zone::SVCCFG,
                    "-s",
                    CRUCIBLE_AGENT_SVC,
                    "setprop",
                    &format!("config/uuid={}", Uuid::new_v4()),
                ])?;

                // Refresh the manifest with the new properties we set,
                // so they become "effective" properties when the service is enabled.
                zone.run_cmd(&[
                    crate::illumos::zone::SVCCFG,
                    "-s",
                    CRUCIBLE_AGENT_DEFAULT_SVC,
                    "refresh",
                ])?;

                zone.run_cmd(&[
                    crate::illumos::zone::SVCADM,
                    "enable",
                    "-t",
                    CRUCIBLE_AGENT_DEFAULT_SVC,
                ])?;

                Ok(())
            }
        }
    }
}

// Ensures that a zone backing a particular dataset is running.
async fn ensure_running_zone(
    log: &Logger,
    vnic_allocator: &VnicAllocator<Etherstub>,
    dataset_info: &DatasetInfo,
    dataset_name: &DatasetName,
    do_format: bool,
    underlay_address: Ipv6Addr,
) -> Result<RunningZone, Error> {
    let address_request = AddressRequest::new_static(
        IpAddr::V6(*dataset_info.address.ip()),
        None,
    );

    let err =
        RunningZone::get(log, &dataset_info.zone_prefix(), address_request)
            .await;
    match err {
        Ok(zone) => {
            info!(log, "Zone for {} is already running", dataset_name.full());
            return Ok(zone);
        }
        Err(crate::illumos::running_zone::GetZoneError::NotFound {
            ..
        }) => {
            info!(log, "Zone for {} was not found", dataset_name.full());

            let installed_zone = InstalledZone::install(
                log,
                vnic_allocator,
                &dataset_info.name.dataset_name,
                Some(&dataset_name.pool_name),
                &[zone::Dataset { name: dataset_name.full() }],
                &[],
                vec![],
                None,
                vec![],
            )
            .await?;

            let zone = RunningZone::boot(installed_zone).await?;

            zone.ensure_address(address_request).await?;

            let gateway = underlay_address;
            zone.add_default_route(gateway)
                .await
                .map_err(Error::ZoneCommand)?;

            dataset_info
                .start_zone(log, &zone, dataset_info.address, do_format)
                .await?;

            Ok(zone)
        }
        Err(crate::illumos::running_zone::GetZoneError::NotRunning {
            name,
            state,
        }) => {
            // TODO(https://github.com/oxidecomputer/omicron/issues/725):
            unimplemented!("Handle a zone which exists, but is not running: {name}, in {state:?}");
        }
        Err(err) => {
            // TODO(https://github.com/oxidecomputer/omicron/issues/725):
            unimplemented!(
                "Handle a zone which exists, has some other problem: {err}"
            );
        }
    }
}

// The type of a future which is used to send a notification to Nexus.
type NotifyFut = Pin<Box<dyn futures::Future<Output = Result<(), String>> + Send>>;

#[derive(Debug)]
struct NewFilesystemRequest {
    zpool_id: Uuid,
    dataset_kind: DatasetKind,
    address: SocketAddrV6,
    responder: oneshot::Sender<Result<(), Error>>,
}

#[derive(Clone)]
struct StorageResources {
    // A map of "devfs path" to "Disk" attached to this Sled.
    //
    // Note that we're keying off of devfs path, rather than device ID.
    // This should allow us to identify when a U.2 has been removed from
    // one slot and placed into another one.
    disks: Arc<Mutex<HashMap<PathBuf, Disk>>>,
    // A map of "zpool name" to "pool".
    pools: Arc<Mutex<HashMap<ZpoolName, Pool>>>,
}

// A worker that starts zones for pools as they are received.
struct StorageWorker {
    log: Logger,
    sled_id: Uuid,
    lazy_nexus_client: LazyNexusClient,
    rx: mpsc::Receiver<StorageWorkerRequest>,
    vnic_allocator: VnicAllocator<Etherstub>,
    underlay_address: Ipv6Addr,
}

#[derive(Clone, Debug)]
enum NotifyDiskRequest {
    Add(Disk),
    Remove(DiskIdentity),
}

impl StorageWorker {
    // Ensures the named dataset exists as a filesystem with a UUID, optionally
    // creating it if `do_format` is true.
    //
    // Returns the UUID attached to the ZFS filesystem.
    fn ensure_dataset_with_id(
        dataset_name: &DatasetName,
        do_format: bool,
    ) -> Result<Uuid, Error> {
        let fs_name = &dataset_name.full();
        Zfs::ensure_zoned_filesystem(
            &fs_name,
            Mountpoint::Path(PathBuf::from("/data")),
            do_format,
        )?;
        // Ensure the dataset has a usable UUID.
        if let Ok(id_str) = Zfs::get_oxide_value(&fs_name, "uuid") {
            if let Ok(id) = id_str.parse::<Uuid>() {
                return Ok(id);
            }
        }
        let id = Uuid::new_v4();
        Zfs::set_oxide_value(&fs_name, "uuid", &id.to_string())?;
        Ok(id)
    }

    // Starts the zone for a dataset within a particular zpool.
    //
    // If requested via the `do_format` parameter, may also initialize
    // these resources.
    //
    // Returns the UUID attached to the underlying ZFS dataset.
    // Returns (was_inserted, Uuid).
    async fn initialize_dataset_and_zone(
        &self,
        pool: &mut Pool,
        dataset_info: &DatasetInfo,
        do_format: bool,
    ) -> Result<(bool, Uuid), Error> {
        // Ensure the underlying dataset exists before trying to poke at zones.
        let dataset_name = &dataset_info.name;
        info!(&self.log, "Ensuring dataset {} exists", dataset_name.full());
        let id =
            StorageWorker::ensure_dataset_with_id(&dataset_name, do_format)?;

        // If this zone has already been processed by us, return immediately.
        if let Some(_) = pool.get_zone(id) {
            return Ok((false, id));
        }
        // Otherwise, the zone may or may not exist.
        // We need to either look up or create the zone.
        info!(
            &self.log,
            "Ensuring zone for {} is running",
            dataset_name.full()
        );
        let zone = ensure_running_zone(
            &self.log,
            &self.vnic_allocator,
            dataset_info,
            &dataset_name,
            do_format,
            self.underlay_address,
        )
        .await?;

        info!(
            &self.log,
            "Zone {} with address {} is running",
            zone.name(),
            dataset_info.address,
        );
        pool.add_zone(id, zone);
        Ok((true, id))
    }

    // Adds a "notification to nexus" to `nexus_notifications`,
    // informing it about the addition of `pool_id` to this sled.
    fn add_zpool_notify(
        &mut self,
        nexus_notifications: &mut FuturesOrdered<NotifyFut>,
        pool_id: Uuid,
        size: ByteCount,
    ) {
        let sled_id = self.sled_id;
        let lazy_nexus_client = self.lazy_nexus_client.clone();
        let notify_nexus = move || {
            let zpool_request = ZpoolPutRequest { size: size.into() };
            let lazy_nexus_client = lazy_nexus_client.clone();
            async move {
                lazy_nexus_client
                    .get()
                    .await
                    .map_err(|e| {
                        backoff::BackoffError::transient(e.to_string())
                    })?
                    .zpool_put(&sled_id, &pool_id, &zpool_request)
                    .await
                    .map_err(|e| {
                        backoff::BackoffError::transient(e.to_string())
                    })?;
                Ok(())
            }
        };
        let log = self.log.clone();
        let log_post_failure = move |_, delay| {
            warn!(
                log,
                "failed to notify nexus, will retry in {:?}", delay;
            );
        };
        nexus_notifications.push_back(
            backoff::retry_notify(
                backoff::retry_policy_internal_service_aggressive(),
                notify_nexus,
                log_post_failure,
            )
            .boxed(),
        );
    }

    async fn ensure_using_exactly_these_disks(
        &mut self,
        nexus_notifications: &mut FuturesOrdered<NotifyFut>,
        resources: &StorageResources,
        unparsed_disks: Vec<UnparsedDisk>,
    ) -> Result<(), Error> {
        let mut new_disks = HashMap::new();

        // We may encounter errors while parsing any of the disks; keep track of
        // any errors that occur and return any of them if something goes wrong.
        //
        // That being said, we should not prevent access to the other disks if
        // only one failure occurs.
        let mut err: Option<Error> = None;

        // Ensure all disks conform to the expected partition layout.
        for disk in unparsed_disks.into_iter() {
            match crate::hardware::Disk::new(&self.log, disk).map_err(|err| {
                warn!(self.log, "Could not ensure partitions: {err}");
                err
            }) {
                Ok(disk) => {
                    let devfs_path = disk.devfs_path().clone();
                    new_disks.insert(devfs_path, disk);
                }
                Err(e) => {
                    warn!(self.log, "Cannot parse disk: {e}");
                    err = Some(e.into());
                }
            };
        }

        let mut disks = resources.disks.lock().await;

        // Steal the old contents of `disks`; we'll rebuild it below by
        // inserting an entry for every element of `new_disks`, so replace it
        // with a hash map that's already appropriately sized. If we return
        // before completing the loop over `new_disks` below, we will leave
        // `resources.disks` empty or incomplete.
        let mut old_disks = HashMap::with_capacity(new_disks.len());
        std::mem::swap(&mut *disks, &mut old_disks);

        // Remove disks that don't appear in the "new_disks" set.
        //
        // This also accounts for zpools and notifies Nexus.
        let disks_to_be_removed = old_disks
            .iter()
            .filter(|(key, old_disk)| {
                // If this disk appears in the "new" and "old" set, it should
                // only be removed if it has changed.
                //
                // This treats a disk changing in an unexpected way as a
                // "removal and re-insertion".
                if let Some(new_disk) = new_disks.get(*key) {
                    // Changed Disk -> Disk should be removed.
                    new_disk != *old_disk
                } else {
                    // Not in the new set -> Disk should be removed.
                    true
                }
            })
            .map(|(_key, disk)| disk);
        for disk in disks_to_be_removed {
            if let Err(e) = self.delete_disk_locked(nexus_notifications, &resources, &mut disks, disk.devfs_path()).await {
                warn!(self.log, "Failed to delete disk: {e}");
                err = Some(e);
            }
        }

        // Rebuild `resources.disks`, adding new disks that appear in the "new_disks"
        // set.
        //
        // This also accounts for zpools and notifies Nexus.
        for (key, new_disk) in new_disks {
            if let Some(old_disk) = old_disks.remove(&key) {
                // In this case, the disk should be unchanged.
                //
                // This assertion should be upheld by the filter above, which
                // should remove disks that changed.
                assert!(old_disk == new_disk);
                disks.insert(key, new_disk);
            } else {
                if let Err(e) =
                    self.upsert_disk_locked(nexus_notifications, &resources, &mut disks, new_disk).await
                {
                    warn!(self.log, "Failed to upsert disk: {e}");
                    err = Some(e);
                }
            }
        }

        if let Some(err) = err {
            Err(err)
        } else {
            Ok(())
        }
    }

    async fn upsert_disk(
        &mut self,
        nexus_notifications: &mut FuturesOrdered<NotifyFut>,
        resources: &StorageResources,
        disk: UnparsedDisk,
    ) -> Result<(), Error> {
        info!(self.log, "Upserting disk: {disk:?}");

        // Ensure the disk conforms to an expected partition layout.
        let disk =
            crate::hardware::Disk::new(&self.log, disk).map_err(|err| {
                warn!(self.log, "Could not ensure partitions: {err}");
                err
            })?;

        let mut disks = resources.disks.lock().await;
        self.upsert_disk_locked(
            nexus_notifications,
            resources,
            &mut disks,
            disk
        ).await
    }

    async fn upsert_disk_locked(
        &mut self,
        nexus_notifications: &mut FuturesOrdered<NotifyFut>,
        resources: &StorageResources,
        disks: &mut tokio::sync::MutexGuard<'_, HashMap<PathBuf, Disk>>,
        disk: Disk,
    ) -> Result<(), Error> {
        let zpool_name = disk.zpool_name().clone();
        disks.insert(disk.devfs_path().to_path_buf(), disk.clone());
        self.upsert_zpool(nexus_notifications, &resources, &zpool_name).await?;
        self.physical_disk_notify(
            nexus_notifications,
            NotifyDiskRequest::Add(disk),
        );

        Ok(())
   }

    async fn delete_disk(
        &mut self,
        nexus_notifications: &mut FuturesOrdered<NotifyFut>,
        resources: &StorageResources,
        disk: UnparsedDisk,
    ) -> Result<(), Error> {
        info!(self.log, "Deleting disk: {disk:?}");

        let mut disks = resources.disks.lock().await;
        self.delete_disk_locked(
            nexus_notifications,
            resources,
            &mut disks,
            disk.devfs_path(),
        ).await
    }

    async fn delete_disk_locked(
        &mut self,
        nexus_notifications: &mut FuturesOrdered<NotifyFut>,
        resources: &StorageResources,
        disks: &mut tokio::sync::MutexGuard<'_, HashMap<PathBuf, Disk>>,
        key: &PathBuf,
    ) -> Result<(), Error> {
        if let Some(parsed_disk) = disks.remove(key) {
            resources.pools.lock().await.remove(&parsed_disk.zpool_name());
            self.physical_disk_notify(
                nexus_notifications,
                NotifyDiskRequest::Remove(parsed_disk.identity().clone()),
            );
        }
        Ok(())
    }

    // Adds a "notification to nexus" to `nexus_notifications`, informing it
    // about the addition/removal of a physical disk to this sled.
    fn physical_disk_notify(
        &mut self,
        nexus_notifications: &mut FuturesOrdered<NotifyFut>,
        disk: NotifyDiskRequest,
    ) {
        let sled_id = self.sled_id;
        let lazy_nexus_client = self.lazy_nexus_client.clone();
        let notify_nexus = move || {
            let disk = disk.clone();
            let lazy_nexus_client = lazy_nexus_client.clone();
            async move {
                let nexus = lazy_nexus_client
                    .get()
                    .await
                    .map_err(|e| {
                        backoff::BackoffError::transient(e.to_string())
                    })?;

                match disk {
                    NotifyDiskRequest::Add(disk) => {
                        let request = PhysicalDiskPutRequest {
                            model: disk.identity().model.clone(),
                            serial: disk.identity().serial.clone(),
                            vendor: disk.identity().vendor.clone(),
                            variant: match disk.variant() {
                                DiskVariant::U2 => PhysicalDiskKind::U2,
                                DiskVariant::M2 => PhysicalDiskKind::M2,
                            },
                            sled_id,
                            // TODO TODO TODO: ??? Maybe remove?
                            total_size: 0,
                        };
                        nexus.physical_disk_put(&request)
                            .await
                            .map_err(|e| {
                                backoff::BackoffError::transient(e.to_string())
                            })?;
                    },
                    NotifyDiskRequest::Remove(disk_identity) => {
                        let request = PhysicalDiskDeleteRequest {
                            model: disk_identity.model.clone(),
                            serial: disk_identity.serial.clone(),
                            vendor: disk_identity.vendor.clone(),
                        };
                        nexus.physical_disk_delete(&request)
                            .await
                            .map_err(|e| {
                                backoff::BackoffError::transient(e.to_string())
                            })?;
                    },
                }
                Ok(())
            }
        };
        let log = self.log.clone();
        let log_post_failure = move |_, delay| {
            warn!(
                log,
                "failed to notify nexus, will retry in {:?}", delay;
            );
        };
        nexus_notifications.push_back(
            backoff::retry_notify(
                backoff::retry_policy_internal_service_aggressive(),
                notify_nexus,
                log_post_failure,
            )
            .boxed(),
        );
    }

    async fn upsert_zpool(
        &mut self,
        nexus_notifications: &mut FuturesOrdered<NotifyFut>,
        resources: &StorageResources,
        pool_name: &ZpoolName,
    ) -> Result<(), Error> {
        let mut pools = resources.pools.lock().await;
        let zpool = Pool::new(pool_name)?;

        let pool = match pools.entry(pool_name.clone()) {
            hash_map::Entry::Occupied(mut entry) => {
                // The pool already exists.
                entry.get_mut().info = zpool.info.clone();
                return Ok(());
            },
            hash_map::Entry::Vacant(entry) => {
                entry.insert(zpool)
            },
        };

        info!(
            &self.log,
            "Storage manager processing zpool: {:#?}", pool.info
        );

        let size = ByteCount::try_from(pool.info.size())
            .map_err(|err| Error::BadPoolSize { name: pool_name.to_string(), err })?;

        // If we find filesystems within our datasets, ensure their
        // zones are up-and-running.
        let mut datasets = vec![];
        let existing_filesystems = Zfs::list_datasets(&pool_name.to_string())?;
        for fs_name in existing_filesystems {
            info!(&self.log, "StorageWorker loading fs {} on zpool {}", fs_name, pool_name.to_string());
            // We intentionally do not exit on error here -
            // otherwise, the failure of a single dataset would
            // stop the storage manager from processing all storage.
            //
            // Instead, we opt to log the failure.
            let dataset_name = DatasetName::new(&pool_name.to_string(), &fs_name);
            let result = self.load_dataset(pool, &dataset_name).await;
            match result {
                Ok(dataset) => datasets.push(dataset),
                Err(e) => warn!(&self.log, "StorageWorker Failed to load dataset: {}", e),
            }
        }

        // Notify Nexus of the zpool.
        self.add_zpool_notify(
            nexus_notifications,
            pool.id(),
            size,
        );
        Ok(())
    }

    // Attempts to add a dataset within a zpool, according to `request`.
    async fn add_dataset(
        &self,
        resources: &StorageResources,
        request: &NewFilesystemRequest,
    ) -> Result<(), Error> {
        info!(self.log, "add_dataset: {:?}", request);
        let mut pools = resources.pools.lock().await;
        let name = ZpoolName::new(request.zpool_id);
        let pool = pools.get_mut(&name).ok_or_else(|| {
            Error::ZpoolNotFound(format!(
                "{}, looked up while trying to add dataset",
                request.zpool_id
            ))
        })?;

        let pool_name = pool.info.name();
        let dataset_info = DatasetInfo::new(
            pool_name,
            request.dataset_kind.clone(),
            request.address,
        );
        let (is_new_dataset, id) = self
            .initialize_dataset_and_zone(
                pool,
                &dataset_info,
                // do_format=
                true,
            )
            .await?;

        if !is_new_dataset {
            return Ok(());
        }

        // Now that the dataset has been initialized, record the configuration
        // so it can re-initialize itself after a reboot.
        let path = pool.dataset_config_path(id).await?;
        let info_str = toml::to_string(&dataset_info)
            .map_err(|err| Error::Serialize { path: path.clone(), err })?;
        let pool_name = pool.info.name();
        let mut file = File::create(&path).await.map_err(|err| Error::Io {
            message: format!("Failed creating config file at {path:?} for pool {pool_name}, dataset: {id}"),
            err,
        })?;
        file.write_all(info_str.as_bytes()).await.map_err(|err| Error::Io {
            message: format!("Failed writing config to {path:?} for pool {pool_name}, dataset: {id}"),
            err,
        })?;

        Ok(())
    }

    async fn load_dataset(
        &self,
        pool: &mut Pool,
        dataset_name: &DatasetName,
    ) -> Result<(Uuid, SocketAddrV6, DatasetKind), Error> {
        let name = dataset_name.full();
        let id = Zfs::get_oxide_value(&name, "uuid")?
            .parse::<Uuid>()
            .map_err(|err| Error::ParseDatasetUuid { name, err })?;
        let config_path = pool.dataset_config_path(id).await?;
        info!(
            self.log,
            "Loading Dataset from {}",
            config_path.to_string_lossy()
        );
        let pool_name = pool.info.name();
        let dataset_info: DatasetInfo =
            toml::from_slice(
                &tokio::fs::read(&config_path).await.map_err(|err| Error::Io {
                    message: format!("read config for pool {pool_name}, dataset {dataset_name:?} from {config_path:?}"),
                    err,
                })?
            ).map_err(|err| {
                Error::Deserialize {
                    path: config_path,
                    err,
                }
            })?;
        self.initialize_dataset_and_zone(
            pool,
            &dataset_info,
            // do_format=
            false,
        )
        .await?;

        Ok((id, dataset_info.address, dataset_info.kind))
    }

    // Small wrapper around `Self::do_work_internal` that ensures we always
    // emit info to the log when we exit.
    async fn do_work(&mut self, resources: StorageResources) -> Result<(), Error> {
        self.do_work_internal(resources)
            .await
            .map(|()| {
                info!(self.log, "StorageWorker exited successfully");
            })
            .map_err(|e| {
                warn!(self.log, "StorageWorker exited unexpectedly: {}", e);
                e
            })
    }

    async fn do_work_internal(&mut self, resources: StorageResources) -> Result<(), Error> {
        let mut nexus_notifications = FuturesOrdered::new();
        loop {
            tokio::select! {
                _ = nexus_notifications.next(), if !nexus_notifications.is_empty() => {},
                Some(request) = self.rx.recv() => {
                    use StorageWorkerRequest::*;
                    match request {
                        AddDisk(disk) => {
                            self.upsert_disk(&mut nexus_notifications, &resources, disk).await?;
                        },
                        RemoveDisk(disk) => {
                            self.delete_disk(&mut nexus_notifications, &resources, disk).await?;
                        },
                        NewPool(pool_name) => {
                            self.upsert_zpool(&mut nexus_notifications, &resources, &pool_name).await?;
                        },
                        NewFilesystem(request) => {
                            let result = self.add_dataset(&resources, &request).await;
                            let _ = request.responder.send(result);
                        },
                        DisksChanged(disks) => {
                            self.ensure_using_exactly_these_disks(&mut nexus_notifications, &resources, disks).await?;
                        },
                    }
                },
            }
        }
    }
}

#[derive(Debug)]
enum StorageWorkerRequest {
    AddDisk(UnparsedDisk),
    RemoveDisk(UnparsedDisk),
    DisksChanged(Vec<UnparsedDisk>),
    NewPool(ZpoolName),
    NewFilesystem(NewFilesystemRequest),
}

/// A sled-local view of all attached storage.
pub struct StorageManager {
    log: Logger,

    resources: StorageResources,

    tx: mpsc::Sender<StorageWorkerRequest>,

    // A handle to a worker which updates "pools".
    task: JoinHandle<Result<(), Error>>,
}

impl StorageManager {
    /// Creates a new [`StorageManager`] which should manage local storage.
    pub async fn new(
        log: &Logger,
        sled_id: Uuid,
        lazy_nexus_client: LazyNexusClient,
        etherstub: Etherstub,
        underlay_address: Ipv6Addr,
    ) -> Self {
        let log = log.new(o!("component" => "StorageManager"));
        let resources = StorageResources {
            disks: Arc::new(Mutex::new(HashMap::new())),
            pools: Arc::new(Mutex::new(HashMap::new())),
        };
        let (tx, rx) = mpsc::channel(30);
        let vnic_allocator = VnicAllocator::new("Storage", etherstub);

        StorageManager {
            log: log.clone(),
            resources: resources.clone(),
            tx,
            task: tokio::task::spawn(async move {
                let mut worker = StorageWorker {
                    log,
                    sled_id,
                    lazy_nexus_client,
                    rx,
                    vnic_allocator,
                    underlay_address,
                };

                worker.do_work(resources).await
            }),
        }
    }

    /// Ensures that the storage manager tracks exactly the provided disks.
    ///
    /// This acts similar to a batch [Self::upsert_disk] for all new disks, and
    /// [Self::delete_disk] for all removed disks.
    ///
    /// If errors occur, an arbitrary "one" of them will be returned, but a
    /// best-effort attempt to add all disks will still be attempted.
    // Receiver implemented by [StorageWorker::ensure_using_exactly_these_disks]
    pub async fn ensure_using_exactly_these_disks<I>(
        &self,
        unparsed_disks: I,
    )
    where
        I: IntoIterator<Item = UnparsedDisk>,
    {
<<<<<<< HEAD
        self.tx.send(StorageWorkerRequest::DisksChanged(unparsed_disks.into_iter().collect::<Vec<_>>())).await.unwrap();
=======
        let mut new_disks = HashMap::new();

        // We may encounter errors while parsing any of the disks; keep track of
        // any errors that occur and return any of them if something goes wrong.
        //
        // That being said, we should not prevent access to the other disks if
        // only one failure occurs.
        let mut err: Option<Error> = None;

        // Ensure all disks conform to the expected partition layout.
        for disk in unparsed_disks.into_iter() {
            match crate::hardware::Disk::new(&self.log, disk).map_err(|err| {
                warn!(self.log, "Could not ensure partitions: {err}");
                err
            }) {
                Ok(disk) => {
                    let devfs_path = disk.devfs_path().clone();
                    new_disks.insert(devfs_path, disk);
                }
                Err(e) => {
                    warn!(self.log, "Cannot parse disk: {e}");
                    err = Some(e.into());
                }
            };
        }

        let mut disks = self.disks.lock().await;

        // Remove disks that don't appear in the "new_disks" set.
        //
        // This also accounts for zpools and notifies Nexus.
        let keys_to_be_removed = disks
            .iter()
            .filter(|(key, old_disk)| {
                // If this disk appears in the "new" and "old" set, it should
                // only be removed if it has changed.
                //
                // This treats a disk changing in an unexpected way as a
                // "removal and re-insertion".
                if let Some(new_disk) = new_disks.get(*key) {
                    // Changed Disk -> Old disk should be removed.
                    new_disk != *old_disk
                } else {
                    // Not in the new set -> Disk should be removed.
                    true
                }
            })
            .map(|(key, _)| key.clone())
            .collect::<Vec<_>>();
        for key in keys_to_be_removed {
            if let Err(e) = self.delete_disk_locked(&mut disks, &key).await {
                warn!(self.log, "Failed to delete disk: {e}");
                err = Some(e);
            }
        }

        // Add new disks to `self.disks`.
        //
        // This also accounts for zpools and notifies Nexus.
        for (key, new_disk) in new_disks {
            if let Some(old_disk) = disks.get(&key) {
                // In this case, the disk should be unchanged.
                //
                // This assertion should be upheld by the filter above, which
                // should remove disks that changed.
                assert!(old_disk == &new_disk);
            } else {
                if let Err(e) =
                    self.upsert_disk_locked(&mut disks, new_disk).await
                {
                    warn!(self.log, "Failed to upsert disk: {e}");
                    err = Some(e);
                }
            }
        }

        if let Some(err) = err {
            Err(err)
        } else {
            Ok(())
        }
>>>>>>> 5f76b7c5
    }

    /// Adds a disk and associated zpool to the storage manager.
    // Receiver implemented by [StorageWorker::upsert_disk].
    pub async fn upsert_disk(
        &self,
        disk: UnparsedDisk,
    ) {
        info!(self.log, "Upserting disk: {disk:?}");
        self.tx.send(StorageWorkerRequest::AddDisk(disk)).await.unwrap();
    }

    /// Removes a disk, if it's tracked by the storage manager, as well
    /// as any associated zpools.
    // Receiver implemented by [StorageWorker::delete_disk].
    pub async fn delete_disk(
        &self,
        disk: UnparsedDisk,
    ) {
        info!(self.log, "Deleting disk: {disk:?}");
        self.tx.send(StorageWorkerRequest::RemoveDisk(disk)).await.unwrap();
    }

    /// Adds a zpool to the storage manager.
    // Receiver implemented by [StorageWorker::upsert_zpool].
    pub async fn upsert_zpool(&self, name: ZpoolName) {
        info!(self.log, "Inserting zpool: {name:?}");
        self.tx.send(StorageWorkerRequest::NewPool(name)).await.unwrap();
    }

    pub async fn get_zpools(&self) -> Result<Vec<crate::params::Zpool>, Error> {
        let pools = self.resources.pools.lock().await;
        Ok(pools
            .keys()
            .map(|zpool| crate::params::Zpool { id: zpool.id() })
            .collect())
    }

    pub async fn upsert_filesystem(
        &self,
        zpool_id: Uuid,
        dataset_kind: DatasetKind,
        address: SocketAddrV6,
    ) -> Result<(), Error> {
        let (tx, rx) = oneshot::channel();
        let request = NewFilesystemRequest {
            zpool_id,
            dataset_kind,
            address,
            responder: tx,
        };

        self.tx
            .send(StorageWorkerRequest::NewFilesystem(request))
            .await
            .expect("Storage worker bug (not alive)");
        rx.await.expect(
            "Storage worker bug (dropped responder without responding)",
        )?;

        Ok(())
    }
}

impl Drop for StorageManager {
    fn drop(&mut self) {
        // NOTE: Ideally, with async drop, we'd await completion of the worker
        // somehow.
        //
        // Without that option, we instead opt to simply cancel the worker
        // task to ensure it does not remain alive beyond the StorageManager
        // itself.
        self.task.abort();
    }
}

#[cfg(test)]
mod test {
    use super::*;

    #[test]
    fn serialize_dataset_info() {
        let dataset_info = DatasetInfo {
            address: "[::1]:8080".parse().unwrap(),
            kind: DatasetKind::Crucible,
            name: DatasetName::new("pool", "dataset"),
        };

        toml::to_string(&dataset_info).unwrap();
    }
}<|MERGE_RESOLUTION|>--- conflicted
+++ resolved
@@ -16,17 +16,17 @@
 use futures::stream::FuturesOrdered;
 use futures::FutureExt;
 use futures::StreamExt;
+use nexus_client::types::PhysicalDiskDeleteRequest;
 use nexus_client::types::PhysicalDiskKind;
 use nexus_client::types::PhysicalDiskPutRequest;
-use nexus_client::types::PhysicalDiskDeleteRequest;
 use nexus_client::types::ZpoolPutRequest;
 use omicron_common::api::external::{ByteCount, ByteCountRangeError};
 use omicron_common::backoff;
 use schemars::JsonSchema;
 use serde::{Deserialize, Serialize};
 use slog::Logger;
+use std::collections::hash_map;
 use std::collections::HashMap;
-use std::collections::hash_map;
 use std::convert::TryFrom;
 use std::net::{IpAddr, Ipv6Addr, SocketAddrV6};
 use std::path::PathBuf;
@@ -536,7 +536,8 @@
 }
 
 // The type of a future which is used to send a notification to Nexus.
-type NotifyFut = Pin<Box<dyn futures::Future<Output = Result<(), String>> + Send>>;
+type NotifyFut =
+    Pin<Box<dyn futures::Future<Output = Result<(), String>> + Send>>;
 
 #[derive(Debug)]
 struct NewFilesystemRequest {
@@ -563,6 +564,7 @@
     log: Logger,
     sled_id: Uuid,
     lazy_nexus_client: LazyNexusClient,
+    nexus_notifications: FuturesOrdered<NotifyFut>,
     rx: mpsc::Receiver<StorageWorkerRequest>,
     vnic_allocator: VnicAllocator<Etherstub>,
     underlay_address: Ipv6Addr,
@@ -608,7 +610,7 @@
     // Returns the UUID attached to the underlying ZFS dataset.
     // Returns (was_inserted, Uuid).
     async fn initialize_dataset_and_zone(
-        &self,
+        &mut self,
         pool: &mut Pool,
         dataset_info: &DatasetInfo,
         do_format: bool,
@@ -652,12 +654,7 @@
 
     // Adds a "notification to nexus" to `nexus_notifications`,
     // informing it about the addition of `pool_id` to this sled.
-    fn add_zpool_notify(
-        &mut self,
-        nexus_notifications: &mut FuturesOrdered<NotifyFut>,
-        pool_id: Uuid,
-        size: ByteCount,
-    ) {
+    fn add_zpool_notify(&mut self, pool_id: Uuid, size: ByteCount) {
         let sled_id = self.sled_id;
         let lazy_nexus_client = self.lazy_nexus_client.clone();
         let notify_nexus = move || {
@@ -685,7 +682,7 @@
                 "failed to notify nexus, will retry in {:?}", delay;
             );
         };
-        nexus_notifications.push_back(
+        self.nexus_notifications.push_back(
             backoff::retry_notify(
                 backoff::retry_policy_internal_service_aggressive(),
                 notify_nexus,
@@ -697,7 +694,6 @@
 
     async fn ensure_using_exactly_these_disks(
         &mut self,
-        nexus_notifications: &mut FuturesOrdered<NotifyFut>,
         resources: &StorageResources,
         unparsed_disks: Vec<UnparsedDisk>,
     ) -> Result<(), Error> {
@@ -729,18 +725,10 @@
 
         let mut disks = resources.disks.lock().await;
 
-        // Steal the old contents of `disks`; we'll rebuild it below by
-        // inserting an entry for every element of `new_disks`, so replace it
-        // with a hash map that's already appropriately sized. If we return
-        // before completing the loop over `new_disks` below, we will leave
-        // `resources.disks` empty or incomplete.
-        let mut old_disks = HashMap::with_capacity(new_disks.len());
-        std::mem::swap(&mut *disks, &mut old_disks);
-
         // Remove disks that don't appear in the "new_disks" set.
         //
         // This also accounts for zpools and notifies Nexus.
-        let disks_to_be_removed = old_disks
+        let disks_to_be_removed = disks
             .iter()
             .filter(|(key, old_disk)| {
                 // If this disk appears in the "new" and "old" set, it should
@@ -756,29 +744,32 @@
                     true
                 }
             })
-            .map(|(_key, disk)| disk);
+            .map(|(_key, disk)| disk.clone())
+            .collect::<Vec<_>>();
         for disk in disks_to_be_removed {
-            if let Err(e) = self.delete_disk_locked(nexus_notifications, &resources, &mut disks, disk.devfs_path()).await {
+            if let Err(e) = self
+                .delete_disk_locked(&resources, &mut disks, disk.devfs_path())
+                .await
+            {
                 warn!(self.log, "Failed to delete disk: {e}");
                 err = Some(e);
             }
         }
 
-        // Rebuild `resources.disks`, adding new disks that appear in the "new_disks"
-        // set.
+        // Add new disks to `resources.disks`.
         //
         // This also accounts for zpools and notifies Nexus.
         for (key, new_disk) in new_disks {
-            if let Some(old_disk) = old_disks.remove(&key) {
+            if let Some(old_disk) = disks.get(&key) {
                 // In this case, the disk should be unchanged.
                 //
                 // This assertion should be upheld by the filter above, which
                 // should remove disks that changed.
-                assert!(old_disk == new_disk);
-                disks.insert(key, new_disk);
+                assert!(old_disk == &new_disk);
             } else {
-                if let Err(e) =
-                    self.upsert_disk_locked(nexus_notifications, &resources, &mut disks, new_disk).await
+                if let Err(e) = self
+                    .upsert_disk_locked(&resources, &mut disks, new_disk)
+                    .await
                 {
                     warn!(self.log, "Failed to upsert disk: {e}");
                     err = Some(e);
@@ -795,7 +786,6 @@
 
     async fn upsert_disk(
         &mut self,
-        nexus_notifications: &mut FuturesOrdered<NotifyFut>,
         resources: &StorageResources,
         disk: UnparsedDisk,
     ) -> Result<(), Error> {
@@ -809,85 +799,61 @@
             })?;
 
         let mut disks = resources.disks.lock().await;
-        self.upsert_disk_locked(
-            nexus_notifications,
-            resources,
-            &mut disks,
-            disk
-        ).await
+        self.upsert_disk_locked(resources, &mut disks, disk).await
     }
 
     async fn upsert_disk_locked(
         &mut self,
-        nexus_notifications: &mut FuturesOrdered<NotifyFut>,
         resources: &StorageResources,
         disks: &mut tokio::sync::MutexGuard<'_, HashMap<PathBuf, Disk>>,
         disk: Disk,
     ) -> Result<(), Error> {
         let zpool_name = disk.zpool_name().clone();
         disks.insert(disk.devfs_path().to_path_buf(), disk.clone());
-        self.upsert_zpool(nexus_notifications, &resources, &zpool_name).await?;
-        self.physical_disk_notify(
-            nexus_notifications,
-            NotifyDiskRequest::Add(disk),
-        );
+        self.upsert_zpool(&resources, &zpool_name).await?;
+        self.physical_disk_notify(NotifyDiskRequest::Add(disk));
 
         Ok(())
-   }
+    }
 
     async fn delete_disk(
         &mut self,
-        nexus_notifications: &mut FuturesOrdered<NotifyFut>,
         resources: &StorageResources,
         disk: UnparsedDisk,
     ) -> Result<(), Error> {
         info!(self.log, "Deleting disk: {disk:?}");
 
         let mut disks = resources.disks.lock().await;
-        self.delete_disk_locked(
-            nexus_notifications,
-            resources,
-            &mut disks,
-            disk.devfs_path(),
-        ).await
+        self.delete_disk_locked(resources, &mut disks, disk.devfs_path()).await
     }
 
     async fn delete_disk_locked(
         &mut self,
-        nexus_notifications: &mut FuturesOrdered<NotifyFut>,
         resources: &StorageResources,
         disks: &mut tokio::sync::MutexGuard<'_, HashMap<PathBuf, Disk>>,
         key: &PathBuf,
     ) -> Result<(), Error> {
         if let Some(parsed_disk) = disks.remove(key) {
             resources.pools.lock().await.remove(&parsed_disk.zpool_name());
-            self.physical_disk_notify(
-                nexus_notifications,
-                NotifyDiskRequest::Remove(parsed_disk.identity().clone()),
-            );
+            self.physical_disk_notify(NotifyDiskRequest::Remove(
+                parsed_disk.identity().clone(),
+            ));
         }
         Ok(())
     }
 
-    // Adds a "notification to nexus" to `nexus_notifications`, informing it
+    // Adds a "notification to nexus" to `self.nexus_notifications`, informing it
     // about the addition/removal of a physical disk to this sled.
-    fn physical_disk_notify(
-        &mut self,
-        nexus_notifications: &mut FuturesOrdered<NotifyFut>,
-        disk: NotifyDiskRequest,
-    ) {
+    fn physical_disk_notify(&mut self, disk: NotifyDiskRequest) {
         let sled_id = self.sled_id;
         let lazy_nexus_client = self.lazy_nexus_client.clone();
         let notify_nexus = move || {
             let disk = disk.clone();
             let lazy_nexus_client = lazy_nexus_client.clone();
             async move {
-                let nexus = lazy_nexus_client
-                    .get()
-                    .await
-                    .map_err(|e| {
-                        backoff::BackoffError::transient(e.to_string())
-                    })?;
+                let nexus = lazy_nexus_client.get().await.map_err(|e| {
+                    backoff::BackoffError::transient(e.to_string())
+                })?;
 
                 match disk {
                     NotifyDiskRequest::Add(disk) => {
@@ -903,24 +869,20 @@
                             // TODO TODO TODO: ??? Maybe remove?
                             total_size: 0,
                         };
-                        nexus.physical_disk_put(&request)
-                            .await
-                            .map_err(|e| {
-                                backoff::BackoffError::transient(e.to_string())
-                            })?;
-                    },
+                        nexus.physical_disk_put(&request).await.map_err(
+                            |e| backoff::BackoffError::transient(e.to_string()),
+                        )?;
+                    }
                     NotifyDiskRequest::Remove(disk_identity) => {
                         let request = PhysicalDiskDeleteRequest {
                             model: disk_identity.model.clone(),
                             serial: disk_identity.serial.clone(),
                             vendor: disk_identity.vendor.clone(),
                         };
-                        nexus.physical_disk_delete(&request)
-                            .await
-                            .map_err(|e| {
-                                backoff::BackoffError::transient(e.to_string())
-                            })?;
-                    },
+                        nexus.physical_disk_delete(&request).await.map_err(
+                            |e| backoff::BackoffError::transient(e.to_string()),
+                        )?;
+                    }
                 }
                 Ok(())
             }
@@ -932,7 +894,7 @@
                 "failed to notify nexus, will retry in {:?}", delay;
             );
         };
-        nexus_notifications.push_back(
+        self.nexus_notifications.push_back(
             backoff::retry_notify(
                 backoff::retry_policy_internal_service_aggressive(),
                 notify_nexus,
@@ -944,7 +906,6 @@
 
     async fn upsert_zpool(
         &mut self,
-        nexus_notifications: &mut FuturesOrdered<NotifyFut>,
         resources: &StorageResources,
         pool_name: &ZpoolName,
     ) -> Result<(), Error> {
@@ -956,51 +917,52 @@
                 // The pool already exists.
                 entry.get_mut().info = zpool.info.clone();
                 return Ok(());
-            },
-            hash_map::Entry::Vacant(entry) => {
-                entry.insert(zpool)
-            },
+            }
+            hash_map::Entry::Vacant(entry) => entry.insert(zpool),
         };
 
-        info!(
-            &self.log,
-            "Storage manager processing zpool: {:#?}", pool.info
-        );
-
-        let size = ByteCount::try_from(pool.info.size())
-            .map_err(|err| Error::BadPoolSize { name: pool_name.to_string(), err })?;
+        info!(&self.log, "Storage manager processing zpool: {:#?}", pool.info);
+
+        let size = ByteCount::try_from(pool.info.size()).map_err(|err| {
+            Error::BadPoolSize { name: pool_name.to_string(), err }
+        })?;
 
         // If we find filesystems within our datasets, ensure their
         // zones are up-and-running.
         let mut datasets = vec![];
         let existing_filesystems = Zfs::list_datasets(&pool_name.to_string())?;
         for fs_name in existing_filesystems {
-            info!(&self.log, "StorageWorker loading fs {} on zpool {}", fs_name, pool_name.to_string());
+            info!(
+                &self.log,
+                "StorageWorker loading fs {} on zpool {}",
+                fs_name,
+                pool_name.to_string()
+            );
             // We intentionally do not exit on error here -
             // otherwise, the failure of a single dataset would
             // stop the storage manager from processing all storage.
             //
             // Instead, we opt to log the failure.
-            let dataset_name = DatasetName::new(&pool_name.to_string(), &fs_name);
+            let dataset_name =
+                DatasetName::new(&pool_name.to_string(), &fs_name);
             let result = self.load_dataset(pool, &dataset_name).await;
             match result {
                 Ok(dataset) => datasets.push(dataset),
-                Err(e) => warn!(&self.log, "StorageWorker Failed to load dataset: {}", e),
+                Err(e) => warn!(
+                    &self.log,
+                    "StorageWorker Failed to load dataset: {}", e
+                ),
             }
         }
 
         // Notify Nexus of the zpool.
-        self.add_zpool_notify(
-            nexus_notifications,
-            pool.id(),
-            size,
-        );
+        self.add_zpool_notify(pool.id(), size);
         Ok(())
     }
 
     // Attempts to add a dataset within a zpool, according to `request`.
     async fn add_dataset(
-        &self,
+        &mut self,
         resources: &StorageResources,
         request: &NewFilesystemRequest,
     ) -> Result<(), Error> {
@@ -1052,7 +1014,7 @@
     }
 
     async fn load_dataset(
-        &self,
+        &mut self,
         pool: &mut Pool,
         dataset_name: &DatasetName,
     ) -> Result<(Uuid, SocketAddrV6, DatasetKind), Error> {
@@ -1092,7 +1054,10 @@
 
     // Small wrapper around `Self::do_work_internal` that ensures we always
     // emit info to the log when we exit.
-    async fn do_work(&mut self, resources: StorageResources) -> Result<(), Error> {
+    async fn do_work(
+        &mut self,
+        resources: StorageResources,
+    ) -> Result<(), Error> {
         self.do_work_internal(resources)
             .await
             .map(|()| {
@@ -1104,29 +1069,31 @@
             })
     }
 
-    async fn do_work_internal(&mut self, resources: StorageResources) -> Result<(), Error> {
-        let mut nexus_notifications = FuturesOrdered::new();
+    async fn do_work_internal(
+        &mut self,
+        resources: StorageResources,
+    ) -> Result<(), Error> {
         loop {
             tokio::select! {
-                _ = nexus_notifications.next(), if !nexus_notifications.is_empty() => {},
+                _ = self.nexus_notifications.next(), if !self.nexus_notifications.is_empty() => {},
                 Some(request) = self.rx.recv() => {
                     use StorageWorkerRequest::*;
                     match request {
                         AddDisk(disk) => {
-                            self.upsert_disk(&mut nexus_notifications, &resources, disk).await?;
+                            self.upsert_disk(&resources, disk).await?;
                         },
                         RemoveDisk(disk) => {
-                            self.delete_disk(&mut nexus_notifications, &resources, disk).await?;
+                            self.delete_disk(&resources, disk).await?;
                         },
                         NewPool(pool_name) => {
-                            self.upsert_zpool(&mut nexus_notifications, &resources, &pool_name).await?;
+                            self.upsert_zpool(&resources, &pool_name).await?;
                         },
                         NewFilesystem(request) => {
                             let result = self.add_dataset(&resources, &request).await;
                             let _ = request.responder.send(result);
                         },
                         DisksChanged(disks) => {
-                            self.ensure_using_exactly_these_disks(&mut nexus_notifications, &resources, disks).await?;
+                            self.ensure_using_exactly_these_disks(&resources, disks).await?;
                         },
                     }
                 },
@@ -1182,6 +1149,7 @@
                     log,
                     sled_id,
                     lazy_nexus_client,
+                    nexus_notifications: FuturesOrdered::new(),
                     rx,
                     vnic_allocator,
                     underlay_address,
@@ -1200,106 +1168,21 @@
     /// If errors occur, an arbitrary "one" of them will be returned, but a
     /// best-effort attempt to add all disks will still be attempted.
     // Receiver implemented by [StorageWorker::ensure_using_exactly_these_disks]
-    pub async fn ensure_using_exactly_these_disks<I>(
-        &self,
-        unparsed_disks: I,
-    )
+    pub async fn ensure_using_exactly_these_disks<I>(&self, unparsed_disks: I)
     where
         I: IntoIterator<Item = UnparsedDisk>,
     {
-<<<<<<< HEAD
-        self.tx.send(StorageWorkerRequest::DisksChanged(unparsed_disks.into_iter().collect::<Vec<_>>())).await.unwrap();
-=======
-        let mut new_disks = HashMap::new();
-
-        // We may encounter errors while parsing any of the disks; keep track of
-        // any errors that occur and return any of them if something goes wrong.
-        //
-        // That being said, we should not prevent access to the other disks if
-        // only one failure occurs.
-        let mut err: Option<Error> = None;
-
-        // Ensure all disks conform to the expected partition layout.
-        for disk in unparsed_disks.into_iter() {
-            match crate::hardware::Disk::new(&self.log, disk).map_err(|err| {
-                warn!(self.log, "Could not ensure partitions: {err}");
-                err
-            }) {
-                Ok(disk) => {
-                    let devfs_path = disk.devfs_path().clone();
-                    new_disks.insert(devfs_path, disk);
-                }
-                Err(e) => {
-                    warn!(self.log, "Cannot parse disk: {e}");
-                    err = Some(e.into());
-                }
-            };
-        }
-
-        let mut disks = self.disks.lock().await;
-
-        // Remove disks that don't appear in the "new_disks" set.
-        //
-        // This also accounts for zpools and notifies Nexus.
-        let keys_to_be_removed = disks
-            .iter()
-            .filter(|(key, old_disk)| {
-                // If this disk appears in the "new" and "old" set, it should
-                // only be removed if it has changed.
-                //
-                // This treats a disk changing in an unexpected way as a
-                // "removal and re-insertion".
-                if let Some(new_disk) = new_disks.get(*key) {
-                    // Changed Disk -> Old disk should be removed.
-                    new_disk != *old_disk
-                } else {
-                    // Not in the new set -> Disk should be removed.
-                    true
-                }
-            })
-            .map(|(key, _)| key.clone())
-            .collect::<Vec<_>>();
-        for key in keys_to_be_removed {
-            if let Err(e) = self.delete_disk_locked(&mut disks, &key).await {
-                warn!(self.log, "Failed to delete disk: {e}");
-                err = Some(e);
-            }
-        }
-
-        // Add new disks to `self.disks`.
-        //
-        // This also accounts for zpools and notifies Nexus.
-        for (key, new_disk) in new_disks {
-            if let Some(old_disk) = disks.get(&key) {
-                // In this case, the disk should be unchanged.
-                //
-                // This assertion should be upheld by the filter above, which
-                // should remove disks that changed.
-                assert!(old_disk == &new_disk);
-            } else {
-                if let Err(e) =
-                    self.upsert_disk_locked(&mut disks, new_disk).await
-                {
-                    warn!(self.log, "Failed to upsert disk: {e}");
-                    err = Some(e);
-                }
-            }
-        }
-
-        if let Some(err) = err {
-            Err(err)
-        } else {
-            Ok(())
-        }
->>>>>>> 5f76b7c5
+        self.tx
+            .send(StorageWorkerRequest::DisksChanged(
+                unparsed_disks.into_iter().collect::<Vec<_>>(),
+            ))
+            .await
+            .unwrap();
     }
 
     /// Adds a disk and associated zpool to the storage manager.
     // Receiver implemented by [StorageWorker::upsert_disk].
-    pub async fn upsert_disk(
-        &self,
-        disk: UnparsedDisk,
-    ) {
+    pub async fn upsert_disk(&self, disk: UnparsedDisk) {
         info!(self.log, "Upserting disk: {disk:?}");
         self.tx.send(StorageWorkerRequest::AddDisk(disk)).await.unwrap();
     }
@@ -1307,10 +1190,7 @@
     /// Removes a disk, if it's tracked by the storage manager, as well
     /// as any associated zpools.
     // Receiver implemented by [StorageWorker::delete_disk].
-    pub async fn delete_disk(
-        &self,
-        disk: UnparsedDisk,
-    ) {
+    pub async fn delete_disk(&self, disk: UnparsedDisk) {
         info!(self.log, "Deleting disk: {disk:?}");
         self.tx.send(StorageWorkerRequest::RemoveDisk(disk)).await.unwrap();
     }
