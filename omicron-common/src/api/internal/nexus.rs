--- conflicted
+++ resolved
@@ -53,20 +53,9 @@
 }
 
 /// Sent by a Crucible agent on startup to Nexus to request further instruction
-<<<<<<< HEAD
-#[derive(Serialize, Deserialize, JsonSchema)]
-pub struct CrucibleAgentStartupInfo {
-    /// the address of the Crucible agent's API endpoint
-    pub address: SocketAddr,
-=======
-// TODO: if you see this when resolving a merge conflict, this is sean's
-// version. I copied the name from jclulow's branch, but changed the struct.
 #[derive(Clone, Debug, Serialize, Deserialize, JsonSchema)]
 pub struct CrucibleAgentStartupInfo {
-    pub address: Vec<SocketAddr>,
-    pub slot: u8,
-    pub read_only: bool,
->>>>>>> 83b0b06b
+    pub address: SocketAddr,
 }
 
 // Oximeter producer/collector objects.
