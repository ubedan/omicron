/*!
 * Data structures and related facilities for representing resources in the API
 *
 * This includes all representations over the wire for both the external and
 * internal APIs.  The contents here are all HTTP-agnostic.
 */

mod error;
pub mod http_pagination;
pub use error::*;

use anyhow::anyhow;
use anyhow::Context;
use api_identity::ObjectIdentity;
use chrono::DateTime;
use chrono::Utc;
use diesel::backend::{Backend, RawValue};
use diesel::deserialize::{self, FromSql};
use diesel::serialize::{self, ToSql};
use diesel::sql_types;
pub use dropshot::PaginationOrder;
use futures::future::ready;
use futures::stream::BoxStream;
use futures::stream::StreamExt;
use schemars::JsonSchema;
use serde::Deserialize;
use serde::Serialize;
use std::collections::BTreeMap;
use std::convert::TryFrom;
use std::fmt::Debug;
use std::fmt::Display;
use std::fmt::Formatter;
use std::fmt::Result as FormatResult;
use std::net::{IpAddr, SocketAddr};
use std::num::NonZeroU32;
use uuid::Uuid;

/*
 * The type aliases below exist primarily to ensure consistency among return
 * types for functions in the `nexus::Nexus` and `nexus::DataStore`.  The
 * type argument `T` generally implements `Object`.
 */

/** Result of a create operation for the specified type */
pub type CreateResult<T> = Result<T, Error>;
/** Result of a delete operation for the specified type */
pub type DeleteResult = Result<(), Error>;
/** Result of a list operation that returns an ObjectStream */
pub type ListResult<T> = Result<ObjectStream<T>, Error>;
/** Result of a list operation that returns a vector */
pub type ListResultVec<T> = Result<Vec<T>, Error>;
/** Result of a lookup operation for the specified type */
pub type LookupResult<T> = Result<T, Error>;
/** Result of an update operation for the specified type */
pub type UpdateResult<T> = Result<T, Error>;

/**
 * A stream of Results, each potentially representing an object in the API
 */
pub type ObjectStream<T> = BoxStream<'static, Result<T, Error>>;

/*
 * General-purpose types used for client request parameters and return values.
 */

/**
 * Describes an `Object` that has its own identity metadata.  This is
 * currently used only for pagination.
 */
pub trait ObjectIdentity {
    fn identity(&self) -> &IdentityMetadata;
}

/**
 * Parameters used to request a specific page of results when listing a
 * collection of objects
 *
 * This is logically analogous to Dropshot's `PageSelector` (plus the limit from
 * Dropshot's `PaginationParams).  However, this type is HTTP-agnostic.  More
 * importantly, by the time this struct is generated, we know the type of the
 * sort field and we can specialize `DataPageParams` to that type.  This makes
 * it considerably simpler to implement the backend for most of our paginated
 * APIs.
 *
 * `NameType` is the type of the field used to sort the returned values and it's
 * usually `Name`.
 */
#[derive(Debug)]
pub struct DataPageParams<'a, NameType> {
    /**
     * If present, this is the value of the sort field for the last object seen
     */
    pub marker: Option<&'a NameType>,

    /**
     * Whether the sort is in ascending order
     */
    pub direction: PaginationOrder,

    /**
     * This identifies how many results should be returned on this page.
     * Backend implementations must provide this many results unless we're at
     * the end of the scan.  Dropshot assumes that if we provide fewer results
     * than this number, then we're done with the scan.
     */
    pub limit: NonZeroU32,
}

/**
 * A name used in the API
 *
 * Names are generally user-provided unique identifiers, highly constrained as
 * described in RFD 4.  An `Name` can only be constructed with a string
 * that's valid as a name.
 */
#[derive(
    Clone, Debug, Deserialize, Eq, Ord, PartialEq, PartialOrd, Serialize,
)]
#[serde(try_from = "String")]
// Diesel-specific derives:
//
// - Types which implement "ToSql" should implement "AsExpression".
// - Types which implement "FromSql" should implement "FromSqlRow".
#[derive(AsExpression, FromSqlRow)]
#[sql_type = "sql_types::Text"]
pub struct Name(String);

// Serialize the "Name" object to SQL as TEXT.
impl<DB> ToSql<sql_types::Text, DB> for Name
where
    DB: Backend,
    String: ToSql<sql_types::Text, DB>,
{
    fn to_sql<W: std::io::Write>(
        &self,
        out: &mut serialize::Output<W, DB>,
    ) -> serialize::Result {
        (&self.0 as &String).to_sql(out)
    }
}

// Deserialize the "Name" object from SQL TEXT.
impl<DB> FromSql<sql_types::Text, DB> for Name
where
    DB: Backend,
    String: FromSql<sql_types::Text, DB>,
{
    fn from_sql(bytes: RawValue<DB>) -> deserialize::Result<Self> {
        Name::try_from(String::from_sql(bytes)?).map_err(|e| e.into())
    }
}

/**
 * `Name::try_from(String)` is the primary method for constructing an Name
 * from an input string.  This validates the string according to our
 * requirements for a name.
 * TODO-cleanup why shouldn't callers use TryFrom<&str>?
 */
impl TryFrom<String> for Name {
    type Error = String;
    fn try_from(value: String) -> Result<Self, Self::Error> {
        if value.len() > 63 {
            return Err(String::from("name may contain at most 63 characters"));
        }

        let mut iter = value.chars();

        let first = iter.next().ok_or_else(|| {
            String::from("name requires at least one character")
        })?;
        if !first.is_ascii_lowercase() {
            return Err(String::from(
                "name must begin with an ASCII lowercase character",
            ));
        }

        let mut last = first;
        for c in iter {
            last = c;

            if !c.is_ascii_lowercase() && !c.is_digit(10) && c != '-' {
                return Err(format!(
                    "name contains invalid character: \"{}\" (allowed \
                     characters are lowercase ASCII, digits, and \"-\")",
                    c
                ));
            }
        }

        if last == '-' {
            return Err(String::from("name cannot end with \"-\""));
        }

        Ok(Name(value))
    }
}

/**
 * Convenience parse function for literal strings, primarily for the test suite.
 */
impl TryFrom<&str> for Name {
    type Error = String;
    fn try_from(value: &str) -> Result<Self, Self::Error> {
        Name::try_from(String::from(value))
    }
}

impl<'a> From<&'a Name> for &'a str {
    fn from(n: &'a Name) -> Self {
        n.as_str()
    }
}

/**
 * `Name` instances are comparable like Strings, primarily so that they can
 * be used as keys in trees.
 */
impl<S> PartialEq<S> for Name
where
    S: AsRef<str>,
{
    fn eq(&self, other: &S) -> bool {
        self.0 == other.as_ref()
    }
}

/**
 * Custom JsonSchema implementation to encode the constraints on Name
 */
/*
 * TODO: 1. make this part of schemars w/ rename and maxlen annotations
 * TODO: 2. integrate the regex with `try_from`
 */
impl JsonSchema for Name {
    fn schema_name() -> String {
        "Name".to_string()
    }
    fn json_schema(
        _gen: &mut schemars::gen::SchemaGenerator,
    ) -> schemars::schema::Schema {
        schemars::schema::Schema::Object(schemars::schema::SchemaObject {
            metadata: Some(Box::new(schemars::schema::Metadata {
                id: None,
                title: Some("A name used in the API".to_string()),
                description: Some(
                    "Names must begin with a lower case ASCII letter, be \
                     composed exclusively of lowercase ASCII, uppercase \
                     ASCII, numbers, and '-', and may not end with a '-'."
                        .to_string(),
                ),
                default: None,
                deprecated: false,
                read_only: false,
                write_only: false,
                examples: vec![],
            })),
            instance_type: Some(schemars::schema::SingleOrVec::Single(
                Box::new(schemars::schema::InstanceType::String),
            )),
            format: None,
            enum_values: None,
            const_value: None,
            subschemas: None,
            number: None,
            string: Some(Box::new(schemars::schema::StringValidation {
                max_length: Some(63),
                min_length: None,
                pattern: Some("[a-z](|[a-zA-Z0-9-]*[a-zA-Z0-9])".to_string()),
            })),
            array: None,
            object: None,
            reference: None,
            extensions: BTreeMap::new(),
        })
    }
}

impl Name {
    /**
     * Parse an `Name`.  This is a convenience wrapper around
     * `Name::try_from(String)` that marshals any error into an appropriate
     * `Error`.
     */
    pub fn from_param(value: String, label: &str) -> Result<Name, Error> {
        Name::try_from(value).map_err(|e| Error::InvalidValue {
            label: String::from(label),
            message: e,
        })
    }

    /**
     * Return the `&str` representing the actual name.
     */
    pub fn as_str(&self) -> &str {
        self.0.as_str()
    }
}

/**
 * A count of bytes, typically used either for memory or storage capacity
 *
 * The maximum supported byte count is [`i64::MAX`].  This makes it somewhat
 * inconvenient to define constructors: a u32 constructor can be infallible, but
 * an i64 constructor can fail (if the value is negative) and a u64 constructor
 * can fail (if the value is larger than i64::MAX).  We provide all of these for
 * consumers' convenience.
 */
/*
 * TODO-cleanup This could benefit from a more complete implementation.
 * TODO-correctness RFD 4 requires that this be a multiple of 256 MiB.  We'll
 * need to write a validator for that.
 */
/*
 * The maximum byte count of i64::MAX comes from the fact that this is stored in
 * the database as an i64.  Constraining it here ensures that we can't fail to
 * serialize the value.
 */
#[derive(
    Copy,
    Clone,
    Debug,
    Deserialize,
    Serialize,
    JsonSchema,
    AsExpression,
    FromSqlRow,
)]
#[sql_type = "sql_types::BigInt"]
pub struct ByteCount(u64);

impl<DB> ToSql<sql_types::BigInt, DB> for ByteCount
where
    DB: Backend,
    i64: ToSql<sql_types::BigInt, DB>,
{
    fn to_sql<W: std::io::Write>(
        &self,
        out: &mut serialize::Output<W, DB>,
    ) -> serialize::Result {
        i64::from(self).to_sql(out)
    }
}

impl<DB> FromSql<sql_types::BigInt, DB> for ByteCount
where
    DB: Backend,
    i64: FromSql<sql_types::BigInt, DB>,
{
    fn from_sql(bytes: RawValue<DB>) -> deserialize::Result<Self> {
        ByteCount::try_from(i64::from_sql(bytes)?).map_err(|e| e.into())
    }
}

impl ByteCount {
    pub fn from_kibibytes_u32(kibibytes: u32) -> ByteCount {
        ByteCount::try_from(1024 * u64::from(kibibytes)).unwrap()
    }

    pub fn from_mebibytes_u32(mebibytes: u32) -> ByteCount {
        ByteCount::try_from(1024 * 1024 * u64::from(mebibytes)).unwrap()
    }

    pub fn from_gibibytes_u32(gibibytes: u32) -> ByteCount {
        ByteCount::try_from(1024 * 1024 * 1024 * u64::from(gibibytes)).unwrap()
    }

    pub fn to_bytes(&self) -> u64 {
        self.0
    }
    pub fn to_whole_kibibytes(&self) -> u64 {
        self.to_bytes() / 1024
    }
    pub fn to_whole_mebibytes(&self) -> u64 {
        self.to_bytes() / 1024 / 1024
    }
    pub fn to_whole_gibibytes(&self) -> u64 {
        self.to_bytes() / 1024 / 1024 / 1024
    }
    pub fn to_whole_tebibytes(&self) -> u64 {
        self.to_bytes() / 1024 / 1024 / 1024 / 1024
    }
}

/* TODO-cleanup This could use the experimental std::num::IntErrorKind. */
#[derive(Debug, Eq, thiserror::Error, Ord, PartialEq, PartialOrd)]
pub enum ByteCountRangeError {
    #[error("value is too small for a byte count")]
    TooSmall,
    #[error("value is too large for a byte count")]
    TooLarge,
}
impl TryFrom<u64> for ByteCount {
    type Error = ByteCountRangeError;

    fn try_from(bytes: u64) -> Result<Self, Self::Error> {
        if i64::try_from(bytes).is_err() {
            Err(ByteCountRangeError::TooLarge)
        } else {
            Ok(ByteCount(bytes))
        }
    }
}

impl TryFrom<i64> for ByteCount {
    type Error = ByteCountRangeError;

    fn try_from(bytes: i64) -> Result<Self, Self::Error> {
        Ok(ByteCount(
            u64::try_from(bytes).map_err(|_| ByteCountRangeError::TooSmall)?,
        ))
    }
}

impl From<u32> for ByteCount {
    fn from(value: u32) -> Self {
        ByteCount(u64::from(value))
    }
}

impl From<&ByteCount> for i64 {
    fn from(b: &ByteCount) -> Self {
        /* We have already validated that this value is in range. */
        i64::try_from(b.0).unwrap()
    }
}

/**
 * Generation numbers stored in the database, used for optimistic concurrency
 * control
 */
/*
 * Because generation numbers are stored in the database, we represent them as
 * i64.
 */
#[derive(
    Copy,
    Clone,
    Debug,
    Deserialize,
    Eq,
    JsonSchema,
    Ord,
    PartialEq,
    PartialOrd,
    Serialize,
    AsExpression,
    FromSqlRow,
)]
#[sql_type = "sql_types::BigInt"]
pub struct Generation(u64);

impl<DB> ToSql<sql_types::BigInt, DB> for Generation
where
    DB: Backend,
    i64: ToSql<sql_types::BigInt, DB>,
{
    fn to_sql<W: std::io::Write>(
        &self,
        out: &mut serialize::Output<W, DB>,
    ) -> serialize::Result {
        (self.0 as i64).to_sql(out)
    }
}

impl<DB> FromSql<sql_types::BigInt, DB> for Generation
where
    DB: Backend,
    i64: FromSql<sql_types::BigInt, DB>,
{
    fn from_sql(bytes: RawValue<DB>) -> deserialize::Result<Self> {
        Generation::try_from(i64::from_sql(bytes)?).map_err(|e| e.into())
    }
}

impl Generation {
    pub fn new() -> Generation {
        Generation(1)
    }

    pub fn next(&self) -> Generation {
        /*
         * It should technically be an operational error if this wraps or even
         * exceeds the value allowed by an i64.  But it seems unlikely enough to
         * happen in practice that we can probably feel safe with this.
         */
        let next_gen = self.0 + 1;
        assert!(next_gen <= u64::try_from(i64::MAX).unwrap());
        Generation(next_gen)
    }
}

impl Display for Generation {
    fn fmt(&self, f: &mut Formatter<'_>) -> FormatResult {
        f.write_str(&self.0.to_string())
    }
}

impl From<&Generation> for i64 {
    fn from(g: &Generation) -> Self {
        /* We have already validated that the value is within range. */
        /*
         * TODO-robustness We need to ensure that we don't deserialize a value
         * out of range here.
         */
        i64::try_from(g.0).unwrap()
    }
}

impl TryFrom<i64> for Generation {
    type Error = anyhow::Error;

    fn try_from(value: i64) -> Result<Self, Self::Error> {
        Ok(Generation(
            u64::try_from(value)
                .map_err(|_| anyhow!("generation number too large"))?,
        ))
    }
}

/*
 * General types used to implement API resources
 */

/**
 * Identifies a type of API resource
 */
#[derive(Debug, Deserialize, PartialEq, Serialize)]
pub enum ResourceType {
    Project,
    Disk,
    DiskAttachment,
    Instance,
    Rack,
    Sled,
    SagaDbg,
    Vpc,
    Oximeter,
}

impl Display for ResourceType {
    fn fmt(&self, f: &mut Formatter) -> FormatResult {
        write!(
            f,
            "{}",
            match self {
                ResourceType::Project => "project",
                ResourceType::Disk => "disk",
                ResourceType::DiskAttachment => "disk attachment",
                ResourceType::Instance => "instance",
                ResourceType::Rack => "rack",
                ResourceType::Sled => "sled",
                ResourceType::SagaDbg => "saga_dbg",
                ResourceType::Vpc => "vpc",
                ResourceType::Oximeter => "oximeter",
            }
        )
    }
}

pub async fn to_list<T, U>(object_stream: ObjectStream<T>) -> Vec<U>
where
    T: Into<U>,
{
    object_stream
        .filter(|maybe_object| ready(maybe_object.is_ok()))
        .map(|maybe_object| maybe_object.unwrap().into())
        .collect::<Vec<U>>()
        .await
}

/*
 * IDENTITY METADATA
 */

/**
 * Identity-related metadata that's included in nearly all public API objects
 */
#[derive(Clone, Debug, Deserialize, PartialEq, Serialize, JsonSchema)]
#[serde(rename_all = "camelCase")]
pub struct IdentityMetadata {
    /** unique, immutable, system-controlled identifier for each resource */
    pub id: Uuid,
    /** unique, mutable, user-controlled identifier for each resource */
    pub name: Name,
    /** human-readable free-form text about a resource */
    pub description: String,
    /** timestamp when this resource was created */
    pub time_created: DateTime<Utc>,
    /** timestamp when this resource was last modified */
    pub time_modified: DateTime<Utc>,
}

/**
 * Create-time identity-related parameters
 */
#[derive(Clone, Debug, Deserialize, Serialize, JsonSchema)]
#[serde(rename_all = "camelCase")]
pub struct IdentityMetadataCreateParams {
    pub name: Name,
    pub description: String,
}

/**
 * Updateable identity-related parameters
 */
#[derive(Clone, Debug, Deserialize, Serialize, JsonSchema)]
#[serde(rename_all = "camelCase")]
pub struct IdentityMetadataUpdateParams {
    pub name: Option<Name>,
    pub description: Option<String>,
}

/*
 * Specific API resources
 */

/*
 * PROJECTS
 */

/**
 * Client view of an [`Project`]
 */
#[derive(ObjectIdentity, Clone, Debug, Deserialize, Serialize, JsonSchema)]
#[serde(rename_all = "camelCase")]
pub struct Project {
    /*
     * TODO-correctness is flattening here (and in all the other types) the
     * intent in RFD 4?
     */
    #[serde(flatten)]
    pub identity: IdentityMetadata,
}

/**
 * Create-time parameters for an [`Project`]
 */
#[derive(Clone, Debug, Deserialize, Serialize, JsonSchema)]
#[serde(rename_all = "camelCase")]
pub struct ProjectCreateParams {
    #[serde(flatten)]
    pub identity: IdentityMetadataCreateParams,
}

/**
 * Updateable properties of an [`Project`]
 */
#[derive(Clone, Debug, Deserialize, Serialize, JsonSchema)]
#[serde(rename_all = "camelCase")]
pub struct ProjectUpdateParams {
    #[serde(flatten)]
    pub identity: IdentityMetadataUpdateParams,
}

/*
 * INSTANCES
 */

/**
 * Running state of an Instance (primarily: booted or stopped)
 *
 * This typically reflects whether it's starting, running, stopping, or stopped,
 * but also includes states related to the Instance's lifecycle
 */
#[derive(
    Copy,
    Clone,
    Debug,
    Deserialize,
    Eq,
    Ord,
    PartialEq,
    PartialOrd,
    Serialize,
    JsonSchema,
)]
#[serde(rename_all = "lowercase")]
pub enum InstanceState {
    Creating, /* TODO-polish: paper over Creating in the API with Starting? */
    Starting,
    Running,
    /// Implied that a transition to "Stopped" is imminent.
    Stopping,
    /// The instance is currently stopped.
    Stopped,
    /// The instance is in the process of rebooting - it will remain
    /// in the "rebooting" state until the VM is starting once more.
    Rebooting,
    Repairing,
    Failed,
    Destroyed,
}

impl Display for InstanceState {
    fn fmt(&self, f: &mut Formatter) -> FormatResult {
        write!(f, "{}", self.label())
    }
}

/*
 * TODO-cleanup why is this error type different from the one for Name?  The
 * reason is probably that Name can be provided by the user, so we want a
 * good validation error.  InstanceState cannot.  Still, is there a way to
 * unify these?
 */
impl TryFrom<&str> for InstanceState {
    type Error = String;

    fn try_from(variant: &str) -> Result<Self, Self::Error> {
        let r = match variant {
            "creating" => InstanceState::Creating,
            "starting" => InstanceState::Starting,
            "running" => InstanceState::Running,
            "stopping" => InstanceState::Stopping,
            "stopped" => InstanceState::Stopped,
            "rebooting" => InstanceState::Rebooting,
            "repairing" => InstanceState::Repairing,
            "failed" => InstanceState::Failed,
            "destroyed" => InstanceState::Destroyed,
            _ => return Err(format!("Unexpected variant {}", variant)),
        };
        Ok(r)
    }
}

impl InstanceState {
    pub fn label(&self) -> &'static str {
        match self {
            InstanceState::Creating => "creating",
            InstanceState::Starting => "starting",
            InstanceState::Running => "running",
            InstanceState::Stopping => "stopping",
            InstanceState::Stopped => "stopped",
            InstanceState::Rebooting => "rebooting",
            InstanceState::Repairing => "repairing",
            InstanceState::Failed => "failed",
            InstanceState::Destroyed => "destroyed",
        }
    }

    /**
     * Returns true if the given state represents a fully stopped Instance.
     * This means that a transition from an !is_stopped() state must go
     * through Stopping.
     */
    pub fn is_stopped(&self) -> bool {
        match self {
            InstanceState::Starting => false,
            InstanceState::Running => false,
            InstanceState::Stopping => false,
            InstanceState::Rebooting => false,

            InstanceState::Creating => true,
            InstanceState::Stopped => true,
            InstanceState::Repairing => true,
            InstanceState::Failed => true,
            InstanceState::Destroyed => true,
        }
    }
}

/** The number of CPUs in an Instance */
#[derive(
    Copy,
    Clone,
    Debug,
    Deserialize,
    Serialize,
    JsonSchema,
    AsExpression,
    FromSqlRow,
)]
#[sql_type = "sql_types::BigInt"]
pub struct InstanceCpuCount(pub u16);

impl<DB> ToSql<sql_types::BigInt, DB> for InstanceCpuCount
where
    DB: Backend,
    i64: ToSql<sql_types::BigInt, DB>,
{
    fn to_sql<W: std::io::Write>(
        &self,
        out: &mut serialize::Output<W, DB>,
    ) -> serialize::Result {
        (self.0 as i64).to_sql(out)
    }
}

impl<DB> FromSql<sql_types::BigInt, DB> for InstanceCpuCount
where
    DB: Backend,
    i64: FromSql<sql_types::BigInt, DB>,
{
    fn from_sql(bytes: RawValue<DB>) -> deserialize::Result<Self> {
        InstanceCpuCount::try_from(i64::from_sql(bytes)?).map_err(|e| e.into())
    }
}

impl TryFrom<i64> for InstanceCpuCount {
    type Error = anyhow::Error;

    fn try_from(value: i64) -> Result<Self, Self::Error> {
        Ok(InstanceCpuCount(u16::try_from(value).context("parsing CPU count")?))
    }
}

impl From<&InstanceCpuCount> for i64 {
    fn from(c: &InstanceCpuCount) -> Self {
        i64::from(c.0)
    }
}

/**
 * Client view of an [`InstanceRuntimeState`]
 */
#[derive(Clone, Debug, Deserialize, Serialize, JsonSchema)]
#[serde(rename_all = "camelCase")]
pub struct InstanceRuntimeState {
    pub run_state: InstanceState,
    pub time_run_state_updated: DateTime<Utc>,
}

impl From<crate::api::internal::nexus::InstanceRuntimeState>
    for InstanceRuntimeState
{
    fn from(state: crate::api::internal::nexus::InstanceRuntimeState) -> Self {
        InstanceRuntimeState {
            run_state: state.run_state,
            time_run_state_updated: state.time_updated,
        }
    }
}

/**
 * Client view of an [`Instance`]
 */
#[derive(ObjectIdentity, Clone, Debug, Deserialize, Serialize, JsonSchema)]
#[serde(rename_all = "camelCase")]
pub struct Instance {
    /* TODO is flattening here the intent in RFD 4? */
    #[serde(flatten)]
    pub identity: IdentityMetadata,

    /** id for the project containing this Instance */
    pub project_id: Uuid,

    /** number of CPUs allocated for this Instance */
    pub ncpus: InstanceCpuCount,
    /** memory allocated for this Instance */
    pub memory: ByteCount,
    /** RFC1035-compliant hostname for the Instance. */
    pub hostname: String, /* TODO-cleanup different type? */

    #[serde(flatten)]
<<<<<<< HEAD
    pub runtime: InstanceRuntimeStateView,
}

impl From<crate::api::internal::nexus::Instance> for InstanceView {
    fn from(instance: crate::api::internal::nexus::Instance) -> Self {
        InstanceView {
            identity: instance.identity.clone(),
            project_id: instance.project_id,
            ncpus: instance.runtime.ncpus,
            memory: instance.runtime.memory,
            hostname: instance.runtime.hostname.clone(),
            runtime: instance.runtime.into(),
        }
    }
=======
    pub runtime: InstanceRuntimeState,
>>>>>>> ee3fa440
}

/**
 * Create-time parameters for an [`Instance`]
 */
/*
 * TODO We're ignoring "type" for now because no types are specified by the API.
 * Presumably this will need to be its own kind of API object that can be
 * created, modified, removed, etc.
 */
#[derive(Clone, Debug, Deserialize, Serialize, JsonSchema)]
#[serde(rename_all = "camelCase")]
pub struct InstanceCreateParams {
    #[serde(flatten)]
    pub identity: IdentityMetadataCreateParams,
    pub ncpus: InstanceCpuCount,
    pub memory: ByteCount,
    pub hostname: String, /* TODO-cleanup different type? */
}

/**
 * Updateable properties of an [`Instance`]
 */
#[derive(Clone, Debug, Deserialize, Serialize)]
#[serde(rename_all = "camelCase")]
pub struct InstanceUpdateParams {
    #[serde(flatten)]
    pub identity: IdentityMetadataUpdateParams,
}

/*
 * DISKS
 */

/**
 * Client view of an [`Disk`]
 */
#[derive(ObjectIdentity, Clone, Debug, Deserialize, Serialize, JsonSchema)]
#[serde(rename_all = "camelCase")]
pub struct Disk {
    #[serde(flatten)]
    pub identity: IdentityMetadata,
    pub project_id: Uuid,
    pub snapshot_id: Option<Uuid>,
    pub size: ByteCount,
    pub state: DiskState,
    pub device_path: String,
}

/**
 * State of a Disk (primarily: attached or not)
 */
#[derive(
    Clone,
    Debug,
    Deserialize,
    Eq,
    Ord,
    PartialEq,
    PartialOrd,
    Serialize,
    JsonSchema,
)]
#[serde(rename_all = "lowercase")]
#[serde(tag = "state", content = "instance")]
pub enum DiskState {
    /** Disk is being initialized */
    Creating,
    /** Disk is ready but detached from any Instance */
    Detached,
    /** Disk is being attached to the given Instance */
    Attaching(Uuid), /* attached Instance id */
    /** Disk is attached to the given Instance */
    Attached(Uuid), /* attached Instance id */
    /** Disk is being detached from the given Instance */
    Detaching(Uuid), /* attached Instance id */
    /** Disk has been destroyed */
    Destroyed,
    /** Disk is unavailable */
    Faulted,
}

impl Display for DiskState {
    fn fmt(&self, f: &mut Formatter) -> FormatResult {
        write!(f, "{}", self.label())
    }
}

impl TryFrom<(&str, Option<Uuid>)> for DiskState {
    type Error = String;

    fn try_from(
        (s, maybe_id): (&str, Option<Uuid>),
    ) -> Result<Self, Self::Error> {
        match (s, maybe_id) {
            ("creating", None) => Ok(DiskState::Creating),
            ("detached", None) => Ok(DiskState::Detached),
            ("destroyed", None) => Ok(DiskState::Destroyed),
            ("faulted", None) => Ok(DiskState::Faulted),
            ("attaching", Some(id)) => Ok(DiskState::Attaching(id)),
            ("attached", Some(id)) => Ok(DiskState::Attached(id)),
            ("detaching", Some(id)) => Ok(DiskState::Detaching(id)),
            _ => Err(format!(
                "unexpected value for disk state: {:?} with attached id {:?}",
                s, maybe_id
            )),
        }
    }
}

impl DiskState {
    /**
     * Returns the string label for this disk state
     */
    pub fn label(&self) -> &'static str {
        match self {
            DiskState::Creating => "creating",
            DiskState::Detached => "detached",
            DiskState::Attaching(_) => "attaching",
            DiskState::Attached(_) => "attached",
            DiskState::Detaching(_) => "detaching",
            DiskState::Destroyed => "destroyed",
            DiskState::Faulted => "faulted",
        }
    }

    /**
     * Returns whether the Disk is currently attached to, being attached to, or
     * being detached from any Instance.
     */
    pub fn is_attached(&self) -> bool {
        self.attached_instance_id().is_some()
    }

    /**
     * If the Disk is attached to, being attached to, or being detached from an
     * Instance, returns the id for that Instance.  Otherwise returns `None`.
     */
    pub fn attached_instance_id(&self) -> Option<&Uuid> {
        match self {
            DiskState::Attaching(id) => Some(id),
            DiskState::Attached(id) => Some(id),
            DiskState::Detaching(id) => Some(id),

            DiskState::Creating => None,
            DiskState::Detached => None,
            DiskState::Destroyed => None,
            DiskState::Faulted => None,
        }
    }
}

/**
 * Create-time parameters for an [`Disk`]
 */
#[derive(Clone, Debug, Deserialize, Serialize, JsonSchema)]
#[serde(rename_all = "camelCase")]
pub struct DiskCreateParams {
    /** common identifying metadata */
    #[serde(flatten)]
    pub identity: IdentityMetadataCreateParams,
    /** id for snapshot from which the Disk should be created, if any */
    pub snapshot_id: Option<Uuid>, /* TODO should be a name? */
    /** size of the Disk */
    pub size: ByteCount,
}

/**
 * Describes a Disk's attachment to an Instance
 */
#[derive(Clone, Debug, Deserialize, Serialize, JsonSchema)]
#[serde(rename_all = "camelCase")]
pub struct DiskAttachment {
    pub instance_id: Uuid,
    pub disk_id: Uuid,
    pub disk_name: Name,
    pub disk_state: DiskState,
}

/*
 * RACKS
 */

/**
 * Client view of an [`Rack`]
 */
#[derive(ObjectIdentity, Clone, Debug, Deserialize, Serialize, JsonSchema)]
#[serde(rename_all = "camelCase")]
pub struct Rack {
    pub identity: IdentityMetadata,
}

/*
 * SLEDS
 */

/**
 * Client view of an [`Sled`]
 */
#[derive(ObjectIdentity, Clone, Debug, Deserialize, Serialize, JsonSchema)]
#[serde(rename_all = "camelCase")]
pub struct Sled {
    #[serde(flatten)]
    pub identity: IdentityMetadata,
    pub service_address: SocketAddr,
}

/*
 * Sagas
 *
 * These are currently only intended for observability by developers.  We will
 * eventually want to flesh this out into something more observable for end
 * users.
 */
#[derive(ObjectIdentity, Clone, Debug, Serialize, JsonSchema)]
pub struct Saga {
    pub id: Uuid,
    pub state: SagaState,
    /*
     * TODO-cleanup This object contains a fake `IdentityMetadata`.  Why?  We
     * want to paginate these objects.  http_pagination.rs provides a bunch of
     * useful facilities -- notably `PaginatedById`.  `PaginatedById`
     * requires being able to take an arbitrary object in the result set and get
     * its id.  To do that, it uses the `ObjectIdentity` trait, which expects
     * to be able to return an `IdentityMetadata` reference from an object.
     * Finally, the pagination facilities just pull the `id` out of that.
     *
     * In this case (as well as others, like sleds and racks), we have ids, and
     * we want to be able to paginate by id, but we don't have full identity
     * metadata.  (Or we do, but it's similarly faked up.)  What we should
     * probably do is create a new trait, say `ObjectId`, that returns _just_
     * an id.  We can provide a blanket impl for anything that impls
     * IdentityMetadata.  We can define one-off impls for structs like this
     * one.  Then the id-only pagination interfaces can require just
     * `ObjectId`.
     */
    #[serde(skip)]
    pub identity: IdentityMetadata,
}

impl From<steno::SagaView> for Saga {
    fn from(s: steno::SagaView) -> Self {
        Saga {
            id: Uuid::from(s.id),
            state: SagaState::from(s.state),
            identity: IdentityMetadata {
                /* TODO-cleanup See the note in Saga above. */
                id: Uuid::from(s.id),
                name: Name::try_from(format!("saga-{}", s.id)).unwrap(),
                description: format!("saga {}", s.id),
                time_created: Utc::now(),
                time_modified: Utc::now(),
            },
        }
    }
}

#[derive(Clone, Debug, Serialize, JsonSchema)]
#[serde(rename_all = "camelCase")]
#[serde(tag = "state")]
pub enum SagaState {
    Running,
    Succeeded,
    Failed { error_node_name: String, error_info: SagaErrorInfo },
}

#[derive(Clone, Debug, Serialize, JsonSchema)]
#[serde(rename_all = "camelCase")]
#[serde(tag = "error")]
pub enum SagaErrorInfo {
    ActionFailed { source_error: serde_json::Value },
    DeserializeFailed { message: String },
    InjectedError,
    SerializeFailed { message: String },
    SubsagaCreateFailed { message: String },
}

impl From<steno::SagaStateView> for SagaState {
    fn from(st: steno::SagaStateView) -> Self {
        match st {
            steno::SagaStateView::Ready { .. } => SagaState::Running,
            steno::SagaStateView::Running { .. } => SagaState::Running,
            steno::SagaStateView::Done {
                result: steno::SagaResult { kind: Ok(_), .. },
                ..
            } => SagaState::Succeeded,
            steno::SagaStateView::Done {
                result: steno::SagaResult { kind: Err(e), .. },
                ..
            } => SagaState::Failed {
                error_node_name: e.error_node_name,
                error_info: match e.error_source {
                    steno::ActionError::ActionFailed { source_error } => {
                        SagaErrorInfo::ActionFailed { source_error }
                    }
                    steno::ActionError::DeserializeFailed { message } => {
                        SagaErrorInfo::DeserializeFailed { message }
                    }
                    steno::ActionError::InjectedError => {
                        SagaErrorInfo::InjectedError
                    }
                    steno::ActionError::SerializeFailed { message } => {
                        SagaErrorInfo::SerializeFailed { message }
                    }
                    steno::ActionError::SubsagaCreateFailed { message } => {
                        SagaErrorInfo::SubsagaCreateFailed { message }
                    }
                },
            },
        }
    }
}

#[derive(ObjectIdentity, Clone, Debug, Deserialize, Serialize, JsonSchema)]
#[serde(rename_all = "camelCase")]
pub struct Vpc {
    #[serde(flatten)]
    pub identity: IdentityMetadata,

    /** id for the project containing this VPC */
    pub project_id: Uuid,

    // TODO-design should this be optional?
    /** The name used for the VPC in DNS. */
    pub dns_name: Name,

    // TODO-correctness does the model include this? do we always return these?
    pub vpc_subnets: Vec<VpcSubnet>,
}

/**
 * Create-time parameters for a [`Vpc`]
 */
#[derive(Clone, Debug, Deserialize, Serialize, JsonSchema)]
#[serde(rename_all = "camelCase")]
pub struct VpcCreateParams {
    #[serde(flatten)]
    pub identity: IdentityMetadataCreateParams,
    pub dns_name: Name,
}

/**
 * Updateable properties of a [`Vpc`]
 */
#[derive(Clone, Debug, Deserialize, Serialize, JsonSchema)]
#[serde(rename_all = "camelCase")]
pub struct VpcUpdateParams {
    #[serde(flatten)]
    pub identity: IdentityMetadataUpdateParams,
    pub dns_name: Option<Name>,
}

/// An `Ipv4Net` represents a IPv4 subnetwork, including the address and network mask.
#[derive(Clone, Copy, Debug, Deserialize, PartialEq, Serialize)]
pub struct Ipv4Net(pub ipnet::Ipv4Net);

impl std::ops::Deref for Ipv4Net {
    type Target = ipnet::Ipv4Net;
    fn deref(&self) -> &Self::Target {
        &self.0
    }
}

impl std::fmt::Display for Ipv4Net {
    fn fmt(&self, f: &mut std::fmt::Formatter) -> std::fmt::Result {
        write!(f, "{}", self.0)
    }
}

impl JsonSchema for Ipv4Net {
    fn schema_name() -> String {
        "Ipv4Net".to_string()
    }

    fn json_schema(
        _: &mut schemars::gen::SchemaGenerator,
    ) -> schemars::schema::Schema {
        schemars::schema::Schema::Object(
            schemars::schema::SchemaObject {
                metadata: Some(Box::new(schemars::schema::Metadata {
                    title: Some("An IPv4 subnet".to_string()),
                    description: Some("An IPv4 subnet, including prefix and subnet mask".to_string()),
                    examples: vec!["192.168.1.0/24".into()],
                    ..Default::default()
                })),
                instance_type: Some(schemars::schema::SingleOrVec::Single(Box::new(schemars::schema::InstanceType::String))),
                string: Some(Box::new(schemars::schema::StringValidation {
                    // Fully-specified IPv4 address. Up to 15 chars for address, plus slash and up to 2 subnet digits.
                    max_length: Some(18),
                    min_length: None,
                    // Addresses must be from an RFC 1918 private address space
                    pattern: Some(
                        concat!(
                            // 10.x.x.x/8
                            r#"^(10\.(25[0-5]|[1-2][0-4][0-9]|[1-9][0-9]|[0-9]\.){2}(25[0-5]|[1-2][0-4][0-9]|[1-9][0-9]|[0-9])/(1[0-9]|2[0-8]|[8-9]))$"#,
                            // 172.16.x.x/12
                            r#"^(172\.16\.(25[0-5]|[1-2][0-4][0-9]|[1-9][0-9]|[0-9])\.(25[0-5]|[1-2][0-4][0-9]|[1-9][0-9]|[0-9])/(1[2-9]|2[0-8]))$"#,
                            // 192.168.x.x/16
                            r#"^(192\.168\.(25[0-5]|[1-2][0-4][0-9]|[1-9][0-9]|[0-9])\.(25[0-5]|[1-2][0-4][0-9]|[1-9][0-9]|[0-9])/(1[6-9]|2[0-8]))$"#,
                        ).to_string(),
                    ),
                })),
                ..Default::default()
            }
        )
    }
}

/// An `Ipv6Net` represents a IPv6 subnetwork, including the address and network mask.
#[derive(Clone, Copy, Debug, Deserialize, PartialEq, Serialize)]
pub struct Ipv6Net(pub ipnet::Ipv6Net);

impl std::ops::Deref for Ipv6Net {
    type Target = ipnet::Ipv6Net;
    fn deref(&self) -> &Self::Target {
        &self.0
    }
}

impl std::fmt::Display for Ipv6Net {
    fn fmt(&self, f: &mut std::fmt::Formatter) -> std::fmt::Result {
        write!(f, "{}", self.0)
    }
}

impl JsonSchema for Ipv6Net {
    fn schema_name() -> String {
        "Ipv6Net".to_string()
    }

    fn json_schema(
        _: &mut schemars::gen::SchemaGenerator,
    ) -> schemars::schema::Schema {
        schemars::schema::Schema::Object(
            schemars::schema::SchemaObject {
                metadata: Some(Box::new(schemars::schema::Metadata {
                    title: Some("An IPv6 subnet".to_string()),
                    description: Some("An IPv6 subnet, including prefix and subnet mask".to_string()),
                    examples: vec!["fd12:3456::/64".into()],
                    ..Default::default()
                })),
                instance_type: Some(schemars::schema::SingleOrVec::Single(Box::new(schemars::schema::InstanceType::String))),
                string: Some(Box::new(schemars::schema::StringValidation {
                    // Fully-specified IPv6 address. 4 hex chars per segment, 8 segments, 7
                    // ":"-separators, slash and up to 3 subnet digits
                    max_length: Some(43),
                    min_length: None,
                    pattern: Some(
                        // Conforming to unique local addressing scheme, `fd00::/8`
                        concat!(
                            r#"^(fd|FD)00:((([0-8a-fA-F]{1,4}\:){6}[0-8a-fA-F]{1,4})|(([0-8a-fA-F]{1,4}:){1,6}:))/(6[4-9]|[7-9][0-9]|1[0-1][0-9]|12[0-6])$"#,
                        ).to_string(),
                    ),
                })),
                ..Default::default()
            }
        )
    }
}

/// A VPC subnet represents a logical grouping for instances that allows network traffic between
/// them, within a IPv4 subnetwork or optionall an IPv6 subnetwork.
#[derive(ObjectIdentity, Clone, Debug, Deserialize, Serialize, JsonSchema)]
pub struct VpcSubnet {
    /** common identifying metadata */
    pub identity: IdentityMetadata,

    /** The VPC to which the subnet belongs. */
    pub vpc_id: Uuid,

    // TODO-design: RFD 21 says that V4 subnets are currently required, and V6 are optional. If a
    // V6 address is _not_ specified, one is created with a prefix that depends on the VPC and a
    // unique subnet-specific portion of the prefix (40 and 16 bits for each, respectively).
    //
    // We're leaving out the "view" types here for the external HTTP API for now, so it's not clear
    // how to do the validation of user-specified CIDR blocks, or how to create a block if one is
    // not given.
    /** The IPv4 subnet CIDR block. */
    pub ipv4_block: Option<Ipv4Net>,

    /** The IPv6 subnet CIDR block. */
    pub ipv6_block: Option<Ipv6Net>,
}

/// The `MacAddr` represents a Media Access Control (MAC) address, used to uniquely identify
/// hardware devices on a network.
// NOTE: We're using the `macaddr` crate for the internal representation. But as with the `ipnet`,
// this crate does not implement `JsonSchema`.
#[derive(
    Clone,
    Copy,
    Debug,
    Deserialize,
    PartialEq,
    Serialize,
    AsExpression,
    FromSqlRow,
)]
#[sql_type = "sql_types::Text"]
pub struct MacAddr(pub macaddr::MacAddr6);

impl<DB> ToSql<sql_types::Text, DB> for MacAddr
where
    DB: Backend,
    String: ToSql<sql_types::Text, DB>,
{
    fn to_sql<W: std::io::Write>(
        &self,
        out: &mut serialize::Output<W, DB>,
    ) -> serialize::Result {
        self.0.to_string().to_sql(out)
    }
}

impl<DB> FromSql<sql_types::Text, DB> for MacAddr
where
    DB: Backend,
    String: FromSql<sql_types::Text, DB>,
{
    fn from_sql(bytes: RawValue<DB>) -> deserialize::Result<Self> {
        MacAddr::try_from(String::from_sql(bytes)?).map_err(|e| e.into())
    }
}

impl std::ops::Deref for MacAddr {
    type Target = macaddr::MacAddr6;
    fn deref(&self) -> &Self::Target {
        &self.0
    }
}

impl std::fmt::Display for MacAddr {
    fn fmt(&self, f: &mut std::fmt::Formatter) -> std::fmt::Result {
        write!(f, "{}", self.0)
    }
}

impl JsonSchema for MacAddr {
    fn schema_name() -> String {
        "MacAddr".to_string()
    }

    fn json_schema(
        _: &mut schemars::gen::SchemaGenerator,
    ) -> schemars::schema::Schema {
        schemars::schema::Schema::Object(schemars::schema::SchemaObject {
            metadata: Some(Box::new(schemars::schema::Metadata {
                title: Some("A MAC address".to_string()),
                description: Some(
                    "A Media Access Control address, in EUI-48 format"
                        .to_string(),
                ),
                examples: vec!["ff:ff:ff:ff:ff:ff".into()],
                ..Default::default()
            })),
            instance_type: Some(schemars::schema::SingleOrVec::Single(
                Box::new(schemars::schema::InstanceType::String),
            )),
            string: Some(Box::new(schemars::schema::StringValidation {
                max_length: Some(17), // 12 hex characters and 5 ":"-separators
                min_length: Some(17),
                pattern: Some(
                    r#"^([0-8a-fA-F]{2}:){5}[0-8a-fA-F]{2}$"#.to_string(),
                ),
            })),
            ..Default::default()
        })
    }
}

/// A `NetworkInterface` represents a virtual network interface device.
#[derive(Clone, Debug, Deserialize, JsonSchema, Serialize)]
pub struct NetworkInterface {
    /** common identifying metadata */
    pub identity: IdentityMetadata,

    /** The VPC to which the interface belongs. */
    pub vpc_id: Uuid,

    /** The subnet to which the interface belongs. */
    pub subnet_id: Uuid,

    /** The MAC address assigned to this interface. */
    pub mac: MacAddr,

    /** The IP address assigned to this interface. */
    pub ip: IpAddr,
}

#[cfg(test)]
mod test {
    use super::ByteCount;
    use super::Name;
    use crate::api::external::Error;
    use std::convert::TryFrom;

    #[test]
    fn test_name_parse() {
        /*
         * Error cases
         */
        let long_name =
            "a234567890123456789012345678901234567890123456789012345678901234";
        assert_eq!(long_name.len(), 64);
        let error_cases: Vec<(&str, &str)> = vec![
            ("", "name requires at least one character"),
            (long_name, "name may contain at most 63 characters"),
            ("123", "name must begin with an ASCII lowercase character"),
            ("-abc", "name must begin with an ASCII lowercase character"),
            ("abc-", "name cannot end with \"-\""),
            (
                "aBc",
                "name contains invalid character: \"B\" (allowed characters \
                 are lowercase ASCII, digits, and \"-\")",
            ),
            (
                "a_c",
                "name contains invalid character: \"_\" (allowed characters \
                 are lowercase ASCII, digits, and \"-\")",
            ),
            (
                "a\u{00e9}cc",
                "name contains invalid character: \"\u{00e9}\" (allowed \
                 characters are lowercase ASCII, digits, and \"-\")",
            ),
        ];

        for (input, expected_message) in error_cases {
            eprintln!("check name \"{}\" (expecting error)", input);
            assert_eq!(Name::try_from(input).unwrap_err(), expected_message);
        }

        /*
         * Success cases
         */
        let valid_names: Vec<&str> =
            vec!["abc", "abc-123", "a123", &long_name[0..63]];

        for name in valid_names {
            eprintln!("check name \"{}\" (should be valid)", name);
            assert_eq!(name, Name::try_from(name).unwrap().as_str());
        }
    }

    #[test]
    fn test_name_parse_from_param() {
        let result = Name::from_param(String::from("my-name"), "the_name");
        assert!(result.is_ok());
        assert_eq!(result, Ok(Name::try_from("my-name").unwrap()));

        let result = Name::from_param(String::from(""), "the_name");
        assert!(result.is_err());
        assert_eq!(
            result,
            Err(Error::InvalidValue {
                label: "the_name".to_string(),
                message: "name requires at least one character".to_string()
            })
        );
    }

    #[test]
    fn test_bytecount() {
        /* Smallest supported value: all constructors */
        let zero = ByteCount::from(0u32);
        assert_eq!(0, zero.to_bytes());
        assert_eq!(0, zero.to_whole_kibibytes());
        assert_eq!(0, zero.to_whole_mebibytes());
        assert_eq!(0, zero.to_whole_gibibytes());
        assert_eq!(0, zero.to_whole_tebibytes());
        let zero = ByteCount::try_from(0i64).unwrap();
        assert_eq!(0, zero.to_bytes());
        let zero = ByteCount::try_from(0u64).unwrap();
        assert_eq!(0, zero.to_bytes());

        /* Largest supported value: both constructors that support it. */
        let max = ByteCount::try_from(i64::MAX).unwrap();
        assert_eq!(i64::MAX, max.to_bytes() as i64);
        assert_eq!(i64::MAX, i64::from(&max));

        let maxu64 = u64::try_from(i64::MAX).unwrap();
        let max = ByteCount::try_from(maxu64).unwrap();
        assert_eq!(i64::MAX, max.to_bytes() as i64);
        assert_eq!(i64::MAX, i64::from(&max));
        assert_eq!(
            (i64::MAX / 1024 / 1024 / 1024 / 1024) as u64,
            max.to_whole_tebibytes()
        );

        /* Value too large (only one constructor can hit this) */
        let bogus = ByteCount::try_from(maxu64 + 1).unwrap_err();
        assert_eq!(bogus.to_string(), "value is too large for a byte count");
        /* Value too small (only one constructor can hit this) */
        let bogus = ByteCount::try_from(-1i64).unwrap_err();
        assert_eq!(bogus.to_string(), "value is too small for a byte count");
        /* For good measure, let's check i64::MIN */
        let bogus = ByteCount::try_from(i64::MIN).unwrap_err();
        assert_eq!(bogus.to_string(), "value is too small for a byte count");

        /*
         * We've now exhaustively tested both sides of all boundary conditions
         * for all three constructors (to the extent that that's possible).
         * Check non-trivial cases for the various accessor functions.  This
         * means picking values in the middle of the range.
         */
        let three_terabytes = 3_000_000_000_000u64;
        let tb3 = ByteCount::try_from(three_terabytes).unwrap();
        assert_eq!(three_terabytes, tb3.to_bytes());
        assert_eq!(2929687500, tb3.to_whole_kibibytes());
        assert_eq!(2861022, tb3.to_whole_mebibytes());
        assert_eq!(2793, tb3.to_whole_gibibytes());
        assert_eq!(2, tb3.to_whole_tebibytes());

        let three_tebibytes = (3u64 * 1024 * 1024 * 1024 * 1024) as u64;
        let tib3 = ByteCount::try_from(three_tebibytes).unwrap();
        assert_eq!(three_tebibytes, tib3.to_bytes());
        assert_eq!(3 * 1024 * 1024 * 1024, tib3.to_whole_kibibytes());
        assert_eq!(3 * 1024 * 1024, tib3.to_whole_mebibytes());
        assert_eq!(3 * 1024, tib3.to_whole_gibibytes());
        assert_eq!(3, tib3.to_whole_tebibytes());
    }
}<|MERGE_RESOLUTION|>--- conflicted
+++ resolved
@@ -852,24 +852,7 @@
     pub hostname: String, /* TODO-cleanup different type? */
 
     #[serde(flatten)]
-<<<<<<< HEAD
-    pub runtime: InstanceRuntimeStateView,
-}
-
-impl From<crate::api::internal::nexus::Instance> for InstanceView {
-    fn from(instance: crate::api::internal::nexus::Instance) -> Self {
-        InstanceView {
-            identity: instance.identity.clone(),
-            project_id: instance.project_id,
-            ncpus: instance.runtime.ncpus,
-            memory: instance.runtime.memory,
-            hostname: instance.runtime.hostname.clone(),
-            runtime: instance.runtime.into(),
-        }
-    }
-=======
     pub runtime: InstanceRuntimeState,
->>>>>>> ee3fa440
 }
 
 /**
