--- conflicted
+++ resolved
@@ -12,11 +12,6 @@
 serde = { version = "1.0", features = [ "derive" ] }
 serde_json = "1.0"
 slog = { version = "2.5.0", features = [ "max_level_trace", "release_max_level_debug" ] }
-<<<<<<< HEAD
-structopt = "0.3"
 trust-dns-proto = "0.21"
 trust-dns-resolver = "0.21"
-uuid = { version = "1.1.0", features = [ "v4", "serde" ] }
-=======
-reqwest = { version = "0.11", features = ["json", "rustls-tls", "stream"] }
->>>>>>> dd04a67f
+uuid = { version = "1.1.0", features = [ "v4", "serde" ] }