// This Source Code Form is subject to the terms of the Mozilla Public
// License, v. 2.0. If a copy of the MPL was not distributed with this
// file, You can obtain one at https://mozilla.org/MPL/2.0/.

//! Manager for all OPTE ports on a Helios system

<<<<<<< HEAD
use crate::dladm::PhysicalLink;
=======
use crate::opte::default_boundary_services;
>>>>>>> 196fb2b8
use crate::opte::params::NetworkInterface;
use crate::opte::params::SourceNatConfig;
use crate::opte::params::VpcFirewallRule;
use crate::opte::Error;
use crate::opte::Gateway;
use crate::opte::Port;
use crate::opte::PortKey;
use crate::opte::PortType;
use crate::opte::Vni;
use ipnetwork::IpNetwork;
use macaddr::MacAddr6;
use omicron_common::api::external::IpNet;
use slog::debug;
use slog::error;
use slog::info;
use slog::Logger;
use std::collections::BTreeMap;
use std::net::IpAddr;
use std::net::Ipv6Addr;
use std::sync::atomic::AtomicU64;
use std::sync::atomic::Ordering;
use std::sync::Arc;
use std::sync::Mutex;
use uuid::Uuid;

// Prefix used to identify xde data links.
const XDE_LINK_PREFIX: &str = "opte";

#[derive(Debug)]
#[allow(dead_code)]
struct PortManagerInner {
    log: Logger,

    // Sequential identifier for each port on the system.
    next_port_id: AtomicU64,

    // TODO-remove: This is part of the external IP address workaround.
    //
    // See https://github.com/oxidecomputer/omicron/issues/1335
    //
    // We only need this while OPTE needs to forward traffic to the local
    // gateway. This will be replaced by boundary services.
    gateway_mac: MacAddr6,

    // IP address of the hosting sled on the underlay.
    underlay_ip: Ipv6Addr,

    // Map of all ports.
    ports: Mutex<BTreeMap<PortKey, Port>>,
}

impl PortManagerInner {
    fn next_port_name(&self) -> String {
        format!(
            "{}{}",
            XDE_LINK_PREFIX,
            self.next_port_id.fetch_add(1, Ordering::SeqCst)
        )
    }
}

/// The port manager controls all OPTE ports on a single host.
#[derive(Debug, Clone)]
pub struct PortManager {
    inner: Arc<PortManagerInner>,
}

impl PortManager {
    /// Create a new manager, for creating OPTE ports for guest network
    /// interfaces
    pub fn new(
        log: Logger,
        underlay_ip: Ipv6Addr,
        gateway_mac: MacAddr6,
    ) -> Self {
        let inner = Arc::new(PortManagerInner {
            log,
            next_port_id: AtomicU64::new(0),
            gateway_mac,
            underlay_ip,
            ports: Mutex::new(BTreeMap::new()),
        });

        Self { inner }
    }

    pub fn underlay_ip(&self) -> &Ipv6Addr {
        &self.inner.underlay_ip
    }

    #[allow(clippy::too_many_arguments)]
    fn create_port_inner(
        &self,
        port_type: PortType,
        port_name: Option<String>,
        nic: &NetworkInterface,
        source_nat: Option<SourceNatConfig>,
        external_ips: &[IpAddr],
        _firewall_rules: &[VpcFirewallRule],
    ) -> Result<(Port, PortTicket), Error> {
        let subnet = IpNetwork::from(nic.subnet);
        let mac = *nic.mac;
        let vni = Vni::new(nic.vni).unwrap();
        let gateway = Gateway::from_subnet(&subnet);
        let externally_visible = !external_ips.is_empty();

        // Describe the external IP addresses for this instance/service.
        //
        // Note that we're currently only taking the first address, which is all
        // that OPTE supports. The array is guaranteed to be limited by Nexus.
        // See https://github.com/oxidecomputer/omicron/issues/1467
        // See https://github.com/oxidecomputer/opte/issues/196
        //
        // In the case of a service we explicitly only pass in a single
        // address, see `create_svc_port`.
        let external_ip = external_ips.get(0);

        let port_name =
            port_name.unwrap_or_else(|| self.inner.next_port_name());
        let vnic = format!("v{}", port_name);

        let snat_ip = source_nat.map(|sn| sn.ip);
        match (nic.ip, nic.subnet, snat_ip, external_ip) {
            (
                IpAddr::V4(_),
                IpNet::V4(_),
                None | Some(IpAddr::V4(_)),
                None | Some(IpAddr::V4(_)),
            ) => {}
            (
                IpAddr::V6(_),
                IpNet::V6(_),
                None | Some(IpAddr::V6(_)),
                None | Some(IpAddr::V6(_)),
            ) => {}
            _ => {
                error!(
                    self.inner.log,
                    "Mismatched IP configuration";
                    "port_name" => &port_name,
                    "ip" => ?nic.ip,
                    "subnet" => ?nic.subnet,
                    "snat_ip" => ?snat_ip,
                    "external_ip" => ?external_ip,
                );
                return Err(Error::InvalidPortIpConfig);
            }
        }

        let (port, ticket) = {
            let mut ports = self.inner.ports.lock().unwrap();
            let port = Port::new(
                port_name.clone(),
                port_type,
                nic.ip,
                mac,
                nic.slot,
                vni,
                gateway,
                vnic,
                externally_visible,
            );
            let ticket = PortTicket::new(port.key(), self.inner.clone());
            let old = ports.insert(port.key(), port.clone());
            assert!(
                old.is_none(),
                "Duplicate OPTE port detected: key = {:?}, port_name = {}",
                port.key(),
                &port_name,
            );
            (port, ticket)
        };

        info!(
            self.inner.log,
            "Created OPTE port";
            "port_type" => ?port_type,
            "port" => ?&port,
        );

        Ok((port, ticket))
    }

    pub fn create_guest_port(
        &self,
        instance_id: Uuid,
        nic: &NetworkInterface,
        source_nat: Option<SourceNatConfig>,
        external_ips: &[IpAddr],
        firewall_rules: &[VpcFirewallRule],
    ) -> Result<(Port, PortTicket), Error> {
        self.create_port_inner(
            PortType::Guest { id: instance_id },
            None,
            nic,
            source_nat,
            external_ips,
            firewall_rules,
        )
    }

    pub fn create_svc_port(
        &self,
        svc_id: Uuid,
        nic: &NetworkInterface,
        external_ip: IpAddr,
    ) -> Result<(Port, PortTicket), Error> {
        let port_name = format!("{}_{}{}", XDE_LINK_PREFIX, nic.name, nic.slot);
        self.create_port_inner(
            PortType::Service { id: svc_id },
            Some(port_name),
            nic,
            None,
            &[external_ip],
            &[],
        )
    }

    pub fn firewall_rules_ensure(
        &self,
        rules: &[VpcFirewallRule],
    ) -> Result<(), Error> {
        info!(self.inner.log, "Ignoring {} firewall rules", rules.len());
        Ok(())
    }
}

pub struct PortTicket {
    port_key: PortKey,
    manager: Option<Arc<PortManagerInner>>,
}

impl std::fmt::Debug for PortTicket {
    fn fmt(&self, f: &mut std::fmt::Formatter) -> std::fmt::Result {
        if self.manager.is_some() {
            f.debug_struct("PortTicket")
                .field("port_key", &self.port_key)
                .field("manager", &"{ .. }")
                .finish()
        } else {
            f.debug_struct("PortTicket")
                .field("port_key", &self.port_key)
                .finish()
        }
    }
}

impl PortTicket {
    fn new(port_key: PortKey, manager: Arc<PortManagerInner>) -> Self {
        Self { port_key, manager: Some(manager) }
    }

    pub fn release(&mut self) -> Result<(), Error> {
        if let Some(manager) = self.manager.take() {
            let mut ports = manager.ports.lock().unwrap();
            ports.remove(&self.port_key);
            debug!(
                manager.log,
                "Removing OPTE ports from manager";
                "port_key" => ?self.port_key,
            );
        }
        Ok(())
    }
}

impl Drop for PortTicket {
    fn drop(&mut self) {
        // We're ignoring the value since (1) it's already logged and (2) we
        // can't do anything with it anyway.
        let _ = self.release();
    }
}<|MERGE_RESOLUTION|>--- conflicted
+++ resolved
@@ -4,11 +4,6 @@
 
 //! Manager for all OPTE ports on a Helios system
 
-<<<<<<< HEAD
-use crate::dladm::PhysicalLink;
-=======
-use crate::opte::default_boundary_services;
->>>>>>> 196fb2b8
 use crate::opte::params::NetworkInterface;
 use crate::opte::params::SourceNatConfig;
 use crate::opte::params::VpcFirewallRule;
@@ -113,7 +108,6 @@
         let mac = *nic.mac;
         let vni = Vni::new(nic.vni).unwrap();
         let gateway = Gateway::from_subnet(&subnet);
-        let externally_visible = !external_ips.is_empty();
 
         // Describe the external IP addresses for this instance/service.
         //
@@ -169,7 +163,6 @@
                 vni,
                 gateway,
                 vnic,
-                externally_visible,
             );
             let ticket = PortTicket::new(port.key(), self.inner.clone());
             let old = ports.insert(port.key(), port.clone());
