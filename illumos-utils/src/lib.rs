--- conflicted
+++ resolved
@@ -20,128 +20,4 @@
 pub mod vmm_reservoir;
 pub mod zfs;
 pub mod zone;
-<<<<<<< HEAD
-pub mod zpool;
-=======
-pub mod zpool;
-
-pub const PFEXEC: &str = "/usr/bin/pfexec";
-
-#[derive(Debug)]
-pub struct CommandFailureInfo {
-    command: String,
-    status: std::process::ExitStatus,
-    stdout: String,
-    stderr: String,
-}
-
-impl std::fmt::Display for CommandFailureInfo {
-    fn fmt(&self, f: &mut std::fmt::Formatter) -> std::fmt::Result {
-        write!(
-            f,
-            "Command [{}] executed and failed with status: {}",
-            self.command, self.status
-        )?;
-        write!(f, "  stdout: {}", self.stdout)?;
-        write!(f, "  stderr: {}", self.stderr)
-    }
-}
-
-#[derive(thiserror::Error, Debug)]
-pub enum ExecutionError {
-    #[error("Failed to start execution of [{command}]: {err}")]
-    ExecutionStart { command: String, err: std::io::Error },
-
-    #[error("{0}")]
-    CommandFailure(Box<CommandFailureInfo>),
-
-    #[error("Failed to enter zone: {err}")]
-    ZoneEnter { err: std::io::Error },
-
-    #[error("Zone is not running")]
-    NotRunning,
-}
-
-// We wrap this method in an inner module to make it possible to mock
-// these free functions.
-#[cfg_attr(any(test, feature = "testing"), mockall::automock, allow(dead_code))]
-mod inner {
-    use super::*;
-    use std::process::Stdio;
-
-    fn to_string(command: &mut std::process::Command) -> String {
-        command
-            .get_args()
-            .map(|s| s.to_string_lossy().into())
-            .collect::<Vec<String>>()
-            .join(" ")
-    }
-
-    pub fn output_to_exec_error(
-        command: &std::process::Command,
-        output: &std::process::Output,
-    ) -> ExecutionError {
-        ExecutionError::CommandFailure(Box::new(CommandFailureInfo {
-            command: command
-                .get_args()
-                .map(|s| s.to_string_lossy().into())
-                .collect::<Vec<String>>()
-                .join(" "),
-            status: output.status,
-            stdout: String::from_utf8_lossy(&output.stdout).to_string(),
-            stderr: String::from_utf8_lossy(&output.stderr).to_string(),
-        }))
-    }
-
-    // Helper functions for starting the process and checking the
-    // exit code result.
-
-    pub fn spawn_with_piped_stdout_and_stderr(
-        command: &mut std::process::Command,
-    ) -> Result<std::process::Child, ExecutionError> {
-        command.stdout(Stdio::piped()).stderr(Stdio::piped()).spawn().map_err(
-            |err| ExecutionError::ExecutionStart {
-                command: to_string(command),
-                err,
-            },
-        )
-    }
-
-    pub fn run_child(
-        command: &mut std::process::Command,
-        child: std::process::Child,
-    ) -> Result<std::process::Output, ExecutionError> {
-        let output = child.wait_with_output().map_err(|err| {
-            ExecutionError::ExecutionStart { command: to_string(command), err }
-        })?;
-
-        if !output.status.success() {
-            return Err(output_to_exec_error(command, &output));
-        }
-
-        Ok(output)
-    }
-
-    pub fn execute(
-        command: &mut std::process::Command,
-    ) -> Result<std::process::Output, ExecutionError> {
-        let output = command.output().map_err(|err| {
-            ExecutionError::ExecutionStart { command: to_string(command), err }
-        })?;
-
-        if !output.status.success() {
-            return Err(output_to_exec_error(command, &output));
-        }
-
-        Ok(output)
-    }
-}
-
-cfg_if! {
-    if #[cfg(any(test, feature = "testing"))] {
-        pub use mock_inner::*;
-    } else {
-        pub use inner::*;
-    }
-}
->>>>>>> e53de823
+pub mod zpool;