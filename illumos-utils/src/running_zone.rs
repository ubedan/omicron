// This Source Code Form is subject to the terms of the Mozilla Public
// License, v. 2.0. If a copy of the MPL was not distributed with this
// file, You can obtain one at https://mozilla.org/MPL/2.0/.

//! Utilities to manage running zones.

use crate::addrobj::AddrObject;
use crate::dladm::Etherstub;
use crate::link::{Link, VnicAllocator};
use crate::opte::{Port, PortTicket};
use crate::svc::wait_for_service;
use crate::zone::{AddressRequest, IPADM, ZONE_PREFIX};
use camino::{Utf8Path, Utf8PathBuf};
use ipnetwork::IpNetwork;
use omicron_common::backoff;
use slog::{error, info, o, warn, Logger};
use std::net::{IpAddr, Ipv4Addr, Ipv6Addr};
#[cfg(target_os = "illumos")]
use std::sync::OnceLock;
#[cfg(target_os = "illumos")]
use std::thread;
use uuid::Uuid;

#[cfg(any(test, feature = "testing"))]
use crate::zone::MockZones as Zones;
#[cfg(not(any(test, feature = "testing")))]
use crate::zone::Zones;

/// Errors returned from methods for fetching SMF services and log files
#[derive(thiserror::Error, Debug)]
pub enum ServiceError {
    #[error("I/O error")]
    Io(#[from] std::io::Error),

    #[error("Failed to run a command")]
    RunCommand(#[from] RunCommandError),
}

/// Errors returned from [`RunningZone::run_cmd`].
#[derive(thiserror::Error, Debug)]
#[error("Error running command in zone '{zone}': {err}")]
pub struct RunCommandError {
    zone: String,
    #[source]
    err: crate::ExecutionError,
}

/// Errors returned from [`RunningZone::boot`].
#[derive(thiserror::Error, Debug)]
pub enum BootError {
    #[error("Error booting zone: {0}")]
    Booting(#[from] crate::zone::AdmError),

    #[error("Zone booted, but timed out waiting for {service} in {zone}")]
    Timeout { service: String, zone: String },

    #[error("Zone booted, but failed to find zone ID for zone {zone}")]
    NoZoneId { zone: String },

    #[error("Zone booted, but running a command experienced an error: {0}")]
    RunCommandError(#[from] RunCommandError),
}

/// Errors returned from [`RunningZone::ensure_address`].
#[derive(thiserror::Error, Debug)]
pub enum EnsureAddressError {
    #[error("Failed ensuring address {request:?} in {zone}: could not construct addrobj name: {err}")]
    AddrObject {
        request: AddressRequest,
        zone: String,
        err: crate::addrobj::ParseError,
    },

    #[error(transparent)]
    EnsureAddressError(#[from] crate::zone::EnsureAddressError),

    #[error(transparent)]
    GetAddressesError(#[from] crate::zone::GetAddressesError),

    #[error("Failed ensuring link-local address in {zone}: {err}")]
    LinkLocal { zone: String, err: crate::ExecutionError },

    #[error("Failed to find non-link-local address in {zone}")]
    NoDhcpV6Addr { zone: String },

    #[error(
        "Cannot allocate bootstrap {address} in {zone}: missing bootstrap vnic"
    )]
    MissingBootstrapVnic { address: String, zone: String },

    #[error(
        "Failed ensuring address in {zone}: missing opte port ({port_idx})"
    )]
    MissingOptePort { zone: String, port_idx: usize },

    // TODO-remove(#2931): See comment in `ensure_address_for_port`
    #[error(transparent)]
    OpteGatewayConfig(#[from] RunCommandError),
}

/// Errors returned from [`RunningZone::get`].
#[derive(thiserror::Error, Debug)]
pub enum GetZoneError {
    #[error("While looking up zones with prefix '{prefix}', could not get zones: {err}")]
    GetZones {
        prefix: String,
        #[source]
        err: crate::zone::AdmError,
    },

    #[error("Invalid Utf8 path: {0}")]
    FromPathBuf(#[from] camino::FromPathBufError),

    #[error("Zone with prefix '{prefix}' not found")]
    NotFound { prefix: String },

    #[error("Cannot get zone '{name}': it is in the {state:?} state instead of running")]
    NotRunning { name: String, state: zone::State },

    #[error(
        "Cannot get zone '{name}': Failed to acquire control interface {err}"
    )]
    ControlInterface {
        name: String,
        #[source]
        err: crate::zone::GetControlInterfaceError,
    },

    #[error("Cannot get zone '{name}': Failed to create addrobj: {err}")]
    AddrObject {
        name: String,
        #[source]
        err: crate::addrobj::ParseError,
    },

    #[error(
        "Cannot get zone '{name}': Failed to ensure address exists: {err}"
    )]
    EnsureAddress {
        name: String,
        #[source]
        err: crate::zone::EnsureAddressError,
    },

    #[error(
        "Cannot get zone '{name}': Incorrect bootstrap interface access {err}"
    )]
    BootstrapInterface {
        name: String,
        #[source]
        err: crate::zone::GetBootstrapInterfaceError,
    },
}

#[cfg(target_os = "illumos")]
static REAPER_THREAD: OnceLock<thread::JoinHandle<()>> = OnceLock::new();

#[cfg(target_os = "illumos")]
pub fn ensure_contract_reaper(log: &Logger) {
    info!(log, "Ensuring contract reaper thread");
    REAPER_THREAD.get_or_init(|| {
        let log = log.new(o!("component" => "ContractReaper"));
        std::thread::spawn(move || zenter::contract_reaper(log))
    });
}

#[cfg(not(target_os = "illumos"))]
pub fn ensure_contract_reaper(log: &Logger) {
    info!(log, "Not illumos, skipping contract reaper thread");
}

// Helper module for setting up and running `zone_enter()` for subprocesses run
// inside a non-global zone.
#[cfg(target_os = "illumos")]
mod zenter {
    use libc::ctid_t;
    use libc::zoneid_t;
    use slog::{debug, error, Logger};
    use std::ffi::c_int;
    use std::ffi::c_uint;
    use std::ffi::c_void;
    use std::ffi::{CStr, CString};
    use std::process;
    use std::thread;
    use std::time::Duration;

    #[allow(non_camel_case_types)]
    type ct_evthdl_t = *mut c_void;

    #[link(name = "contract")]
    extern "C" {
        fn ct_tmpl_set_critical(fd: c_int, events: c_uint) -> c_int;
        fn ct_tmpl_set_informative(fd: c_int, events: c_uint) -> c_int;
        fn ct_pr_tmpl_set_fatal(fd: c_int, events: c_uint) -> c_int;
        fn ct_pr_tmpl_set_param(fd: c_int, params: c_uint) -> c_int;
        fn ct_tmpl_activate(fd: c_int) -> c_int;
        fn ct_tmpl_clear(fd: c_int) -> c_int;
        fn ct_ctl_abandon(fd: c_int) -> c_int;
        fn ct_event_read_critical(fd: c_int, ev: *mut ct_evthdl_t) -> c_int;
        fn ct_event_get_type(ev: ct_evthdl_t) -> u64;
        fn ct_event_get_ctid(ev: ct_evthdl_t) -> ctid_t;
        fn ct_event_free(ev: ct_evthdl_t);
    }

    #[link(name = "c")]
    extern "C" {
        pub fn zone_enter(zid: zoneid_t) -> c_int;
    }

    // This thread watches for critical events coming from all process
    // contracts held by sled-agent, and reaps (abandons) contracts which
    // become empty. Process contracts are used in conjunction with
    // zone_enter() in order to run commands within non-global zones, and
    // the contracts used for this come from templates that define becoming
    // empty as a critical event.
    pub fn contract_reaper(log: Logger) {
        const EVENT_PATH: &[u8] = b"/system/contract/process/pbundle";
        const CT_PR_EV_EMPTY: u64 = 1;

        let cpath = CString::new(EVENT_PATH).unwrap();
        let fd = unsafe { libc::open(cpath.as_ptr(), libc::O_RDONLY) };

        if fd < 0 {
            panic!(
                "Could not open {:?}: {}",
                cpath,
                std::io::Error::last_os_error()
            );
        }

        loop {
            let mut ev: ct_evthdl_t = std::ptr::null_mut();
            let evp: *mut ct_evthdl_t = &mut ev;
            // The event endpoint was not opened as non-blocking, so
            // ct_event_read_critical(3CONTRACT) will block until a new
            // critical event is available on the channel.
            match unsafe { ct_event_read_critical(fd, evp) } {
                0 => {
                    let typ = unsafe { ct_event_get_type(ev) };
                    if typ == CT_PR_EV_EMPTY {
                        let ctid = unsafe { ct_event_get_ctid(ev) };
                        match abandon_contract(ctid) {
                            Err(e) => error!(
                                &log,
                                "Failed to abandon contract {}: {}", ctid, e
                            ),
                            Ok(_) => {
                                debug!(&log, "Abandoned contract {}", ctid)
                            }
                        }
                    }
                    unsafe { ct_event_free(ev) };
                }
                err => {
                    // ct_event_read_critical(3CONTRACT) does not state any
                    // error values for this function if the file descriptor
                    // was not opened non-blocking, but inspection of the
                    // library code shows that various errnos could be returned
                    // in situations such as failure to allocate memory. In
                    // those cases, log a message and pause to avoid entering a
                    // tight loop if the problem persists.
                    error!(
                        &log,
                        "Unexpected response from contract event channel: {}",
                        std::io::Error::from_raw_os_error(err)
                    );
                    thread::sleep(Duration::from_secs(1));
                }
            }
        }
    }

    #[derive(thiserror::Error, Debug)]
    pub enum AbandonContractError {
        #[error("Error opening file {file}: {error}")]
        Open { file: String, error: std::io::Error },

        #[error("Error abandoning contract {ctid}: {error}")]
        Abandon { ctid: ctid_t, error: std::io::Error },

        #[error("Error closing file {file}: {error}")]
        Close { file: String, error: std::io::Error },
    }

    pub fn abandon_contract(ctid: ctid_t) -> Result<(), AbandonContractError> {
        let path = format!("/proc/{}/contracts/{}/ctl", process::id(), ctid);

        let cpath = CString::new(path.clone()).unwrap();
        let fd = unsafe { libc::open(cpath.as_ptr(), libc::O_WRONLY) };
        if fd < 0 {
            return Err(AbandonContractError::Open {
                file: path,
                error: std::io::Error::last_os_error(),
            });
        }
        let ret = unsafe { ct_ctl_abandon(fd) };
        if ret != 0 {
            unsafe { libc::close(fd) };
            return Err(AbandonContractError::Abandon {
                ctid,
                error: std::io::Error::from_raw_os_error(ret),
            });
        }
        if unsafe { libc::close(fd) } != 0 {
            return Err(AbandonContractError::Close {
                file: path,
                error: std::io::Error::last_os_error(),
            });
        }

        Ok(())
    }

    // A Rust wrapper around the process contract template.
    #[derive(Debug)]
    pub struct Template {
        fd: c_int,
    }

    impl Drop for Template {
        fn drop(&mut self) {
            self.clear();
            // Ignore any error, since printing may interfere with `slog`'s
            // structured output.
            unsafe { libc::close(self.fd) };
        }
    }

    impl Template {
        const TEMPLATE_PATH: &[u8] = b"/system/contract/process/template\0";

        // Constants related to how the contract below is managed. See
        // `usr/src/uts/common/sys/contract/process.h` in the illumos sources
        // for details.

        // Contract has become empty.
        const CT_PR_EV_EMPTY: c_uint = 0x1;
        // Process experienced an uncorrectable error.
        const CT_PR_EV_HWERR: c_uint = 0x20;
        // Only kill process group on fatal errors.
        const CT_PR_PGRPONLY: c_uint = 0x04;
        // Automatically detach inherited contracts.
        const CT_PR_REGENT: c_uint = 0x08;

        pub fn new() -> Result<Self, crate::ExecutionError> {
            let path = CStr::from_bytes_with_nul(Self::TEMPLATE_PATH).unwrap();
            let fd = unsafe { libc::open(path.as_ptr(), libc::O_RDWR) };
            if fd < 0 {
                let err = std::io::Error::last_os_error();
                return Err(crate::ExecutionError::ContractFailure { err });
            }

            // Initialize the contract template.
            //
            // Nothing is inherited, we do not allow the contract to be
            // orphaned, and the only event which is delivered is EV_EMPTY,
            // indicating that the contract has become empty. These events are
            // consumed by contract_reaper() above.
            //
            // See illumos sources in `usr/src/cmd/zlogin/zlogin.c` in the
            // implementation of `init_template()` for details.
            if unsafe { ct_tmpl_set_critical(fd, Self::CT_PR_EV_EMPTY) } != 0
                || unsafe { ct_tmpl_set_informative(fd, 0) } != 0
                || unsafe { ct_pr_tmpl_set_fatal(fd, Self::CT_PR_EV_HWERR) }
                    != 0
                || unsafe {
                    ct_pr_tmpl_set_param(
                        fd,
                        Self::CT_PR_PGRPONLY | Self::CT_PR_REGENT,
                    )
                } != 0
                || unsafe { ct_tmpl_activate(fd) } != 0
            {
                let err = std::io::Error::last_os_error();
                return Err(crate::ExecutionError::ContractFailure { err });
            }
            Ok(Self { fd })
        }

        pub fn clear(&self) {
            unsafe { ct_tmpl_clear(self.fd) };
        }
    }
}

/// Represents a running zone.
pub struct RunningZone {
    // The `zoneid_t` for the zone, while it's running, or `None` if not.
    id: Option<i32>,
    inner: InstalledZone,
}

impl RunningZone {
    /// The path to the zone's root filesystem (i.e., `/`), within zonepath.
    pub const ROOT_FS_PATH: &'static str = "root";

    pub fn name(&self) -> &str {
        &self.inner.name
    }

<<<<<<< HEAD
    /// Returns the filesystem path to the zone's root
    pub fn root(&self) -> String {
        self.inner.root()
=======
    /// Returns the filesystem path to the zone's root in the GZ.
    pub fn root(&self) -> Utf8PathBuf {
        self.inner.zonepath.join(Self::ROOT_FS_PATH)
    }

    pub fn control_interface(&self) -> AddrObject {
        AddrObject::new(self.inner.get_control_vnic_name(), "omicron6").unwrap()
>>>>>>> 08041d6c
    }

    /// Runs a command within the Zone, return the output.
    //
    // NOTE: It's important that this function is synchronous.
    //
    // Internally, we're setting the (thread-local) contract template before
    // forking a child to exec the command inside the target zone. In order for
    // that to all work correctly, that template must be set and then later
    // cleared in the _same_ OS thread. An async method here would open the
    // possibility that the template is set in some thread, and then cleared in
    // another, if the task is swapped out at an await point. That would leave
    // the first thread's template in a modified state.
    //
    // If we do need to make this method asynchronous, we will need to change
    // the internals to avoid changing the thread's contract. One possible
    // approach here would be to use `libscf` directly, rather than `exec`-ing
    // `svccfg` directly in a forked child. That would obviate the need to work
    // on the contract at all.
    #[cfg(target_os = "illumos")]
    pub fn run_cmd<I, S>(&self, args: I) -> Result<String, RunCommandError>
    where
        I: IntoIterator<Item = S>,
        S: AsRef<std::ffi::OsStr>,
    {
        use std::os::unix::process::CommandExt;
        let Some(id) = self.id else {
            return Err(RunCommandError {
                zone: self.name().to_string(),
                err: crate::ExecutionError::NotRunning,
            });
        };
        let template =
            std::sync::Arc::new(zenter::Template::new().map_err(|err| {
                RunCommandError { zone: self.name().to_string(), err }
            })?);
        let tmpl = std::sync::Arc::clone(&template);
        let mut command = std::process::Command::new(crate::PFEXEC);
        let logger = self.inner.log.clone();
        let zone = self.name().to_string();
        command.env_clear();
        unsafe {
            command.pre_exec(move || {
                // Clear the template in the child, so that any other children
                // it forks itself use the normal contract.
                tmpl.clear();

                // Enter the target zone itself, in which the `exec()` call will
                // be made.
                if zenter::zone_enter(id) == 0 {
                    Ok(())
                } else {
                    let err = std::io::Error::last_os_error();
                    error!(
                        logger,
                        "failed to enter zone: {}", &err;
                        "zone" => &zone,
                    );
                    Err(err)
                }
            });
        }
        let command = command.args(args);

        // Capture the result, and be sure to clear the template for this
        // process itself before returning.
        let res = crate::execute(command).map_err(|err| RunCommandError {
            zone: self.name().to_string(),
            err,
        });
        template.clear();

        res.map(|output| String::from_utf8_lossy(&output.stdout).to_string())
    }

    /// Runs a command within the Zone, return the output.
    #[cfg(not(target_os = "illumos"))]
    pub fn run_cmd<I, S>(&self, args: I) -> Result<String, RunCommandError>
    where
        I: IntoIterator<Item = S>,
        S: AsRef<std::ffi::OsStr>,
    {
        // NOTE: This implementation is useless, and will never work. However,
        // it must actually call `crate::execute()` for the testing purposes.
        // That's mocked by `mockall` to return known data, and so the command
        // that's actually run is irrelevant.
        let mut command = std::process::Command::new("echo");
        let command = command.args(args);
        crate::execute(command)
            .map_err(|err| RunCommandError {
                zone: self.name().to_string(),
                err,
            })
            .map(|output| String::from_utf8_lossy(&output.stdout).to_string())
    }

    /// Boots a new zone.
    ///
    /// Note that the zone must already be configured to be booted.
    pub async fn boot(zone: InstalledZone) -> Result<Self, BootError> {
        // Boot the zone.
        info!(zone.log, "Zone booting");

        Zones::boot(&zone.name).await?;

        // Wait until the zone reaches the 'single-user' SMF milestone.
        // At this point, we know that the dependent
        //  - svc:/milestone/network
        //  - svc:/system/manifest-import
        // services are up, so future requests to create network addresses
        // or manipulate services will work.
        let fmri = "svc:/milestone/single-user:default";
        wait_for_service(Some(&zone.name), fmri, zone.log.clone())
            .await
            .map_err(|_| BootError::Timeout {
                service: fmri.to_string(),
                zone: zone.name.to_string(),
            })?;

        // If the zone is self-assembling, then SMF service(s) inside the zone
        // will be creating the listen address for the zone's service(s),
        // setting the appropriate ifprop MTU, and so on. The idea behind
        // self-assembling zones is that once they boot there should be *no*
        // zlogin required.

        // Use the zone ID in order to check if /var/svc/profile/site.xml
        // exists.
        let id = Zones::id(&zone.name)
            .await?
            .ok_or_else(|| BootError::NoZoneId { zone: zone.name.clone() })?;
        let site_profile_xml_exists =
            std::path::Path::new(&zone.site_profile_xml_path()).exists();

        let running_zone = RunningZone { id: Some(id), inner: zone };

        if !site_profile_xml_exists {
            // If the zone is not self-assembling, make sure the control vnic
            // has an IP MTU of 9000 inside the zone.
            const CONTROL_VNIC_MTU: usize = 9000;
            let vnic = running_zone.inner.control_vnic.name().to_string();

            let commands = vec![
                vec![
                    IPADM.to_string(),
                    "create-if".to_string(),
                    "-t".to_string(),
                    vnic.clone(),
                ],
                vec![
                    IPADM.to_string(),
                    "set-ifprop".to_string(),
                    "-t".to_string(),
                    "-p".to_string(),
                    format!("mtu={}", CONTROL_VNIC_MTU),
                    "-m".to_string(),
                    "ipv4".to_string(),
                    vnic.clone(),
                ],
                vec![
                    IPADM.to_string(),
                    "set-ifprop".to_string(),
                    "-t".to_string(),
                    "-p".to_string(),
                    format!("mtu={}", CONTROL_VNIC_MTU),
                    "-m".to_string(),
                    "ipv6".to_string(),
                    vnic,
                ],
            ];

            for args in &commands {
                running_zone.run_cmd(args)?;
            }
        }

        Ok(running_zone)
    }

    pub async fn ensure_address(
        &self,
        addrtype: AddressRequest,
    ) -> Result<IpNetwork, EnsureAddressError> {
        let name = match addrtype {
            AddressRequest::Dhcp => "omicron",
            AddressRequest::Static(net) => match net.ip() {
                std::net::IpAddr::V4(_) => "omicron4",
                std::net::IpAddr::V6(_) => "omicron6",
            },
        };
        self.ensure_address_with_name(addrtype, name).await
    }

    pub async fn ensure_address_with_name(
        &self,
        addrtype: AddressRequest,
        name: &str,
    ) -> Result<IpNetwork, EnsureAddressError> {
        info!(self.inner.log, "Adding address: {:?}", addrtype);
        let addrobj = AddrObject::new(self.inner.control_vnic.name(), name)
            .map_err(|err| EnsureAddressError::AddrObject {
                request: addrtype,
                zone: self.inner.name.clone(),
                err,
            })?;
        let network =
            Zones::ensure_address(Some(&self.inner.name), &addrobj, addrtype)?;
        Ok(network)
    }

    /// This is the API for creating a bootstrap address on the switch zone.
    pub async fn ensure_bootstrap_address(
        &self,
        address: Ipv6Addr,
    ) -> Result<(), EnsureAddressError> {
        info!(self.inner.log, "Adding bootstrap address");
        let vnic = self.inner.bootstrap_vnic.as_ref().ok_or_else(|| {
            EnsureAddressError::MissingBootstrapVnic {
                address: address.to_string(),
                zone: self.inner.name.clone(),
            }
        })?;
        let addrtype =
            AddressRequest::new_static(std::net::IpAddr::V6(address), None);
        let addrobj =
            AddrObject::new(vnic.name(), "bootstrap6").map_err(|err| {
                EnsureAddressError::AddrObject {
                    request: addrtype,
                    zone: self.inner.name.clone(),
                    err,
                }
            })?;
        let _ =
            Zones::ensure_address(Some(&self.inner.name), &addrobj, addrtype)?;
        Ok(())
    }

    pub async fn ensure_address_for_port(
        &self,
        name: &str,
        port_idx: usize,
    ) -> Result<IpNetwork, EnsureAddressError> {
        info!(self.inner.log, "Ensuring address for OPTE port");
        let port = self.opte_ports().nth(port_idx).ok_or_else(|| {
            EnsureAddressError::MissingOptePort {
                zone: self.inner.name.clone(),
                port_idx,
            }
        })?;
        // TODO-remove(#2932): Switch to using port directly once vnic is no longer needed.
        let addrobj =
            AddrObject::new(port.vnic_name(), name).map_err(|err| {
                EnsureAddressError::AddrObject {
                    request: AddressRequest::Dhcp,
                    zone: self.inner.name.clone(),
                    err,
                }
            })?;
        let zone = Some(self.inner.name.as_ref());
        if let IpAddr::V4(gateway) = port.gateway().ip() {
            let addr =
                Zones::ensure_address(zone, &addrobj, AddressRequest::Dhcp)?;
            // TODO-remove(#2931): OPTE's DHCP "server" returns the list of routes
            // to add via option 121 (Classless Static Route). The illumos DHCP
            // client currently does not support this option, so we add the routes
            // manually here.
            let gateway_ip = gateway.to_string();
            let private_ip = addr.ip();
            self.run_cmd(&[
                "/usr/sbin/route",
                "add",
                "-host",
                &gateway_ip,
                &private_ip.to_string(),
                "-interface",
                "-ifp",
                port.vnic_name(),
            ])?;
            self.run_cmd(&[
                "/usr/sbin/route",
                "add",
                "-inet",
                "default",
                &gateway_ip,
            ])?;
            Ok(addr)
        } else {
            // If the port is using IPv6 addressing we still want it to use
            // DHCP(v6) which requires first creating a link-local address.
            Zones::ensure_has_link_local_v6_address(zone, &addrobj).map_err(
                |err| EnsureAddressError::LinkLocal {
                    zone: self.inner.name.clone(),
                    err,
                },
            )?;

            // Unlike DHCPv4, there's no blocking `ipadm` call we can
            // make as it just happens in the background. So we just poll
            // until we find a non link-local address.
            backoff::retry_notify(
                backoff::retry_policy_local(),
                || async {
                    // Grab all the address on the addrobj. There should
                    // always be at least one (the link-local we added)
                    let addrs = Zones::get_all_addresses(zone, &addrobj)
                        .map_err(|e| {
                            backoff::BackoffError::permanent(
                                EnsureAddressError::from(e),
                            )
                        })?;

                    // Ipv6Addr::is_unicast_link_local is sadly not stable
                    let is_ll =
                        |ip: Ipv6Addr| (ip.segments()[0] & 0xffc0) == 0xfe80;

                    // Look for a non link-local addr
                    addrs
                        .into_iter()
                        .find(|addr| match addr {
                            IpNetwork::V6(ip) => !is_ll(ip.ip()),
                            _ => false,
                        })
                        .ok_or_else(|| {
                            backoff::BackoffError::transient(
                                EnsureAddressError::NoDhcpV6Addr {
                                    zone: self.inner.name.clone(),
                                },
                            )
                        })
                },
                |error, delay| {
                    slog::debug!(
                        self.inner.log,
                        "No non link-local address yet (retrying in {:?})",
                        delay;
                        "error" => ?error
                    );
                },
            )
            .await
        }
    }

    pub fn add_default_route(
        &self,
        gateway: Ipv6Addr,
    ) -> Result<(), RunCommandError> {
        self.run_cmd([
            "/usr/sbin/route",
            "add",
            "-inet6",
            "default",
            "-inet6",
            &gateway.to_string(),
        ])?;
        Ok(())
    }

    pub fn add_default_route4(
        &self,
        gateway: Ipv4Addr,
    ) -> Result<(), RunCommandError> {
        self.run_cmd([
            "/usr/sbin/route",
            "add",
            "default",
            &gateway.to_string(),
        ])?;
        Ok(())
    }

    pub fn add_bootstrap_route(
        &self,
        bootstrap_prefix: u16,
        gz_bootstrap_addr: Ipv6Addr,
        zone_vnic_name: &str,
    ) -> Result<(), RunCommandError> {
        self.run_cmd([
            "/usr/sbin/route",
            "add",
            "-inet6",
            &format!("{bootstrap_prefix:x}::/16"),
            &gz_bootstrap_addr.to_string(),
            "-ifp",
            zone_vnic_name,
        ])?;
        Ok(())
    }

    /// Looks up a running zone based on the `zone_prefix`, if one already exists.
    ///
    /// - If the zone was found, is running, and has a network interface, it is
    /// returned.
    /// - If the zone was not found `Error::NotFound` is returned.
    /// - If the zone was found, but not running, `Error::NotRunning` is
    /// returned.
    /// - Other errors may be returned attempting to look up and accessing an
    /// address on the zone.
    pub async fn get(
        log: &Logger,
        vnic_allocator: &VnicAllocator<Etherstub>,
        zone_prefix: &str,
        addrtype: AddressRequest,
    ) -> Result<Self, GetZoneError> {
        let zone_info = Zones::get()
            .await
            .map_err(|err| GetZoneError::GetZones {
                prefix: zone_prefix.to_string(),
                err,
            })?
            .into_iter()
            .find(|zone_info| zone_info.name().starts_with(&zone_prefix))
            .ok_or_else(|| GetZoneError::NotFound {
                prefix: zone_prefix.to_string(),
            })?;

        if zone_info.state() != zone::State::Running {
            return Err(GetZoneError::NotRunning {
                name: zone_info.name().to_string(),
                state: zone_info.state(),
            });
        }

        let zone_name = zone_info.name();
        let vnic_name =
            Zones::get_control_interface(zone_name).map_err(|err| {
                GetZoneError::ControlInterface {
                    name: zone_name.to_string(),
                    err,
                }
            })?;
        let addrobj = AddrObject::new_control(&vnic_name).map_err(|err| {
            GetZoneError::AddrObject { name: zone_name.to_string(), err }
        })?;
        Zones::ensure_address(Some(zone_name), &addrobj, addrtype).map_err(
            |err| GetZoneError::EnsureAddress {
                name: zone_name.to_string(),
                err,
            },
        )?;

        let control_vnic = vnic_allocator
            .wrap_existing(vnic_name)
            .expect("Failed to wrap valid control VNIC");

        // The bootstrap address for a running zone never changes,
        // so there's no need to call `Zones::ensure_address`.
        // Currently, only the switch zone has a bootstrap interface.
        let bootstrap_vnic = Zones::get_bootstrap_interface(zone_name)
            .map_err(|err| GetZoneError::BootstrapInterface {
                name: zone_name.to_string(),
                err,
            })?
            .map(|name| {
                vnic_allocator
                    .wrap_existing(name)
                    .expect("Failed to wrap valid bootstrap VNIC")
            });

        Ok(Self {
            id: zone_info.id().map(|x| {
                x.try_into().expect("zoneid_t is expected to be an i32")
            }),
            inner: InstalledZone {
                log: log.new(o!("zone" => zone_name.to_string())),
                zonepath: zone_info.path().to_path_buf().try_into()?,
                name: zone_name.to_string(),
                control_vnic,
                // TODO(https://github.com/oxidecomputer/omicron/issues/725)
                //
                // Re-initialize guest_vnic state by inspecting the zone.
                opte_ports: vec![],
                links: vec![],
                bootstrap_vnic,
            },
        })
    }

    /// Return references to the OPTE ports for this zone.
    pub fn opte_ports(&self) -> impl Iterator<Item = &Port> {
        self.inner.opte_ports.iter().map(|(port, _)| port)
    }

    /// Remove the OPTE ports on this zone from the port manager.
    pub fn release_opte_ports(&mut self) {
        for (_, ticket) in self.inner.opte_ports.drain(..) {
            ticket.release();
        }
    }

    /// Halts and removes the zone, awaiting its termination.
    ///
    /// Allows callers to synchronously stop a zone, and inspect an error.
    pub async fn stop(&mut self) -> Result<(), String> {
        if let Some(_) = self.id.take() {
            let log = self.inner.log.clone();
            let name = self.name().to_string();
            Zones::halt_and_remove_logged(&log, &name)
                .await
                .map_err(|err| err.to_string())?;
        }
        Ok(())
    }

    pub fn links(&self) -> &Vec<Link> {
        self.inner.links()
    }

    /// Return the running processes associated with all the SMF services this
    /// zone is intended to run.
    pub fn service_processes(
        &self,
    ) -> Result<Vec<ServiceProcess>, ServiceError> {
        let service_names = self.service_names()?;
        let mut services = Vec::with_capacity(service_names.len());
        for service_name in service_names.into_iter() {
            let output = self.run_cmd(["ptree", "-s", &service_name])?;

            // All Oxide SMF services currently run a single binary, though it
            // may be run in a contract via `ctrun`. We don't care about that
            // binary, but any others we _do_ want to collect data from.
            for line in output.lines() {
                if line.contains("ctrun") {
                    continue;
                }
                let line = line.trim();
                let mut parts = line.split_ascii_whitespace();

                // The first two parts should be the PID and the process binary
                // path, respectively.
                let Some(pid_s) = parts.next() else {
                    error!(
                        self.inner.log,
                        "failed to get service PID from ptree output";
                        "service" => &service_name,
                    );
                    continue;
                };
                let Ok(pid) = pid_s.parse() else {
                    error!(
                        self.inner.log,
                        "failed to parse service PID from ptree output";
                        "service" => &service_name,
                        "pid" => pid_s,
                    );
                    continue;
                };
                let Some(path) = parts.next() else {
                    error!(
                        self.inner.log,
                        "failed to get service binary from ptree output";
                        "service" => &service_name,
                    );
                    continue;
                };
                let binary = Utf8PathBuf::from(path);

                let Some(log_file) = self.service_log_file(&service_name)?
                else {
                    error!(
                        self.inner.log,
                        "failed to find log file for existing service";
                        "service_name" => &service_name,
                    );
                    continue;
                };

                services.push(ServiceProcess {
                    service_name: service_name.clone(),
                    binary,
                    pid,
                    log_file,
                });
            }
        }
        Ok(services)
    }

    /// Return the names of the Oxide SMF services this zone is intended to run.
    pub fn service_names(&self) -> Result<Vec<String>, ServiceError> {
        let output = self.run_cmd(&["svcs", "-H", "-o", "fmri"])?;
        Ok(output
            .lines()
            .filter(|line| is_oxide_smf_service(line))
            .map(|line| line.trim().to_string())
            .collect())
    }

    /// Return any SMF log file associated with the named service.
    ///
    /// Given a named service, this returns the path of the current log file.
    /// This can be used to find rotated or archived log files, but keep in mind
    /// this returns only the current, if it exists.
    pub fn service_log_file(
        &self,
        name: &str,
    ) -> Result<Option<Utf8PathBuf>, ServiceError> {
        let output = self.run_cmd(&["svcs", "-L", name])?;
        let mut lines = output.lines();
        let Some(current) = lines.next() else {
            return Ok(None);
        };
        return Ok(Some(Utf8PathBuf::from(current.trim())));
    }
}

impl Drop for RunningZone {
    fn drop(&mut self) {
        if let Some(_) = self.id.take() {
            let log = self.inner.log.clone();
            let name = self.name().to_string();
            tokio::task::spawn(async move {
                match Zones::halt_and_remove_logged(&log, &name).await {
                    Ok(()) => {
                        info!(log, "Stopped and uninstalled zone")
                    }
                    Err(e) => {
                        warn!(log, "Failed to stop zone: {}", e)
                    }
                }
            });
        }
    }
}

/// A process running in the zone associated with an SMF service.
#[derive(Clone, Debug)]
pub struct ServiceProcess {
    /// The name of the SMF service.
    pub service_name: String,
    /// The path of the binary in the process image.
    pub binary: Utf8PathBuf,
    /// The PID of the process.
    pub pid: u32,
    /// The path for the current log file.
    pub log_file: Utf8PathBuf,
}

/// Errors returned from [`InstalledZone::install`].
#[derive(thiserror::Error, Debug)]
pub enum InstallZoneError {
    #[error("Cannot create '{zone}': failed to create control VNIC: {err}")]
    CreateVnic {
        zone: String,
        #[source]
        err: crate::dladm::CreateVnicError,
    },

    #[error("Failed to install zone '{zone}' from '{image_path}': {err}")]
    InstallZone {
        zone: String,
        image_path: Utf8PathBuf,
        #[source]
        err: crate::zone::AdmError,
    },

    #[error("Failed to find zone image '{image}' from {paths:?}")]
    ImageNotFound { image: String, paths: Vec<Utf8PathBuf> },
}

pub struct InstalledZone {
    log: Logger,

    // Filesystem path of the zone
    zonepath: Utf8PathBuf,

    // Name of the Zone.
    name: String,

    // NIC used for control plane communication.
    control_vnic: Link,

    // NIC used for bootstrap network communication
    bootstrap_vnic: Option<Link>,

    // OPTE devices for the guest network interfaces
    opte_ports: Vec<(Port, PortTicket)>,

    // Physical NICs possibly provisioned to the zone.
    links: Vec<Link>,
}

impl InstalledZone {
    /// Returns the name of a zone, based on the base zone name plus any unique
    /// identifying info.
    ///
    /// The zone name is based on:
    /// - A unique Oxide prefix ("oxz_")
    /// - The name of the zone type being hosted (e.g., "nexus")
    /// - An optional, zone-unique UUID
    ///
    /// This results in a zone name which is distinct across different zpools,
    /// but stable and predictable across reboots.
    pub fn get_zone_name(zone_type: &str, unique_name: Option<Uuid>) -> String {
        let mut zone_name = format!("{}{}", ZONE_PREFIX, zone_type);
        if let Some(suffix) = unique_name {
            zone_name.push_str(&format!("_{}", suffix));
        }
        zone_name
    }

    /// Returns the filesystem path to the zone's root
    pub fn root(&self) -> String {
        format!("{}/{}/root", ZONE_ZFS_DATASET_MOUNTPOINT, self.name)
    }

    pub fn get_control_vnic_name(&self) -> &str {
        self.control_vnic.name()
    }

    pub fn name(&self) -> &str {
        &self.name
    }

<<<<<<< HEAD
    pub fn links(&self) -> &Vec<Link> {
        &self.links
    }

=======
    /// Returns the filesystem path to the zonepath
    pub fn zonepath(&self) -> &Utf8Path {
        &self.zonepath
    }

    // TODO: This would benefit from a "builder-pattern" interface.
>>>>>>> 08041d6c
    #[allow(clippy::too_many_arguments)]
    pub async fn install(
        log: &Logger,
        underlay_vnic_allocator: &VnicAllocator<Etherstub>,
        zone_root_path: &Utf8Path,
        zone_image_paths: &[Utf8PathBuf],
        zone_type: &str,
        unique_name: Option<Uuid>,
        datasets: &[zone::Dataset],
        filesystems: &[zone::Fs],
        data_links: &[String],
        devices: &[zone::Device],
        opte_ports: Vec<(Port, PortTicket)>,
        bootstrap_vnic: Option<Link>,
        links: Vec<Link>,
        limit_priv: Vec<String>,
    ) -> Result<InstalledZone, InstallZoneError> {
        let control_vnic =
            underlay_vnic_allocator.new_control(None).map_err(|err| {
                InstallZoneError::CreateVnic {
                    zone: zone_type.to_string(),
                    err,
                }
            })?;

        let full_zone_name = Self::get_zone_name(zone_type, unique_name);

        // Looks for the image within `zone_image_path`, in order.
        let image = format!("{}.tar.gz", zone_type);
        let zone_image_path = zone_image_paths
            .iter()
            .find_map(|image_path| {
                let path = image_path.join(&image);
                if path.exists() {
                    Some(path)
                } else {
                    None
                }
            })
            .ok_or_else(|| InstallZoneError::ImageNotFound {
                image: image.to_string(),
                paths: zone_image_paths
                    .iter()
                    .map(|p| p.to_path_buf())
                    .collect(),
            })?;

        let mut net_device_names: Vec<String> = opte_ports
            .iter()
            .map(|(port, _)| port.vnic_name().to_string())
            .chain(std::iter::once(control_vnic.name().to_string()))
            .chain(bootstrap_vnic.as_ref().map(|vnic| vnic.name().to_string()))
            .chain(links.iter().map(|nic| nic.name().to_string()))
            .chain(data_links.iter().map(|x| x.to_string()))
            .collect();

        // There are many sources for device names. In some cases they can
        // overlap, depending on the contents of user defined config files. This
        // can cause zones to fail to start if duplicate data links are given.
        net_device_names.sort();
        net_device_names.dedup();

        Zones::install_omicron_zone(
            log,
            &zone_root_path,
            &full_zone_name,
            &zone_image_path,
            datasets,
            filesystems,
            devices,
            net_device_names,
            limit_priv,
        )
        .await
        .map_err(|err| InstallZoneError::InstallZone {
            zone: full_zone_name.to_string(),
            image_path: zone_image_path.clone(),
            err,
        })?;

        Ok(InstalledZone {
            log: log.new(o!("zone" => full_zone_name.clone())),
            zonepath: zone_root_path.join(&full_zone_name),
            name: full_zone_name,
            control_vnic,
            bootstrap_vnic,
            opte_ports,
            links,
        })
    }

    pub fn site_profile_xml_path(&self) -> Utf8PathBuf {
        let mut path: Utf8PathBuf = self.zonepath().into();
        path.push("root/var/svc/profile/site.xml");
        path
    }
}

/// Return true if the service with the given FMRI appears to be an
/// Oxide-managed service.
pub fn is_oxide_smf_service(fmri: impl AsRef<str>) -> bool {
    const SMF_SERVICE_PREFIXES: [&str; 2] =
        ["svc:/oxide/", "svc:/system/illumos/"];
    let fmri = fmri.as_ref();
    SMF_SERVICE_PREFIXES.iter().any(|prefix| fmri.starts_with(prefix))
}

/// Return true if the provided file name appears to be a valid log file for an
/// Oxide-managed SMF service.
///
/// Note that this operates on the _file name_. Any leading path components will
/// cause this check to return `false`.
pub fn is_oxide_smf_log_file(filename: impl AsRef<str>) -> bool {
    // Log files are named by the SMF services, with the `/` in the FMRI
    // translated to a `-`.
    const PREFIXES: [&str; 2] = ["oxide-", "system-illumos-"];
    let filename = filename.as_ref();
    PREFIXES
        .iter()
        .any(|prefix| filename.starts_with(prefix) && filename.contains(".log"))
}

#[cfg(test)]
mod tests {
    use super::is_oxide_smf_log_file;
    use super::is_oxide_smf_service;

    #[test]
    fn test_is_oxide_smf_service() {
        assert!(is_oxide_smf_service("svc:/oxide/blah:default"));
        assert!(is_oxide_smf_service("svc:/system/illumos/blah:default"));
        assert!(!is_oxide_smf_service("svc:/system/blah:default"));
        assert!(!is_oxide_smf_service("svc:/not/oxide/blah:default"));
    }

    #[test]
    fn test_is_oxide_smf_log_file() {
        assert!(is_oxide_smf_log_file("oxide-blah:default.log"));
        assert!(is_oxide_smf_log_file("oxide-blah:default.log.0"));
        assert!(is_oxide_smf_log_file("oxide-blah:default.log.1111"));
        assert!(is_oxide_smf_log_file("system-illumos-blah:default.log"));
        assert!(is_oxide_smf_log_file("system-illumos-blah:default.log.0"));
        assert!(!is_oxide_smf_log_file("not-oxide-blah:default.log"));
        assert!(!is_oxide_smf_log_file("not-system-illumos-blah:default.log"));
    }
}<|MERGE_RESOLUTION|>--- conflicted
+++ resolved
@@ -398,11 +398,6 @@
         &self.inner.name
     }
 
-<<<<<<< HEAD
-    /// Returns the filesystem path to the zone's root
-    pub fn root(&self) -> String {
-        self.inner.root()
-=======
     /// Returns the filesystem path to the zone's root in the GZ.
     pub fn root(&self) -> Utf8PathBuf {
         self.inner.zonepath.join(Self::ROOT_FS_PATH)
@@ -410,7 +405,6 @@
 
     pub fn control_interface(&self) -> AddrObject {
         AddrObject::new(self.inner.get_control_vnic_name(), "omicron6").unwrap()
->>>>>>> 08041d6c
     }
 
     /// Runs a command within the Zone, return the output.
@@ -1124,19 +1118,12 @@
         &self.name
     }
 
-<<<<<<< HEAD
-    pub fn links(&self) -> &Vec<Link> {
-        &self.links
-    }
-
-=======
     /// Returns the filesystem path to the zonepath
     pub fn zonepath(&self) -> &Utf8Path {
         &self.zonepath
     }
 
     // TODO: This would benefit from a "builder-pattern" interface.
->>>>>>> 08041d6c
     #[allow(clippy::too_many_arguments)]
     pub async fn install(
         log: &Logger,
