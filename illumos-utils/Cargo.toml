--- conflicted
+++ resolved
@@ -11,6 +11,7 @@
 bhyve_api.workspace = true
 camino.workspace = true
 cfg-if.workspace = true
+debug-ignore.workspace = true
 futures.workspace = true
 ipnetwork.workspace = true
 itertools.workspace = true
@@ -35,12 +36,9 @@
 
 [dev-dependencies]
 mockall.workspace = true
-<<<<<<< HEAD
 omicron-test-utils.workspace = true
-=======
 regress.workspace = true
 serde_json.workspace = true
->>>>>>> 711a3ff7
 toml.workspace = true
 
 [features]
