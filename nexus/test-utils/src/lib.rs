--- conflicted
+++ resolved
@@ -60,11 +60,8 @@
 pub const SWITCH_UUID: &str = "dae4e1f1-410e-4314-bff1-fec0504be07e";
 pub const OXIMETER_UUID: &str = "39e6175b-4df2-4730-b11d-cbc1e60a2e78";
 pub const PRODUCER_UUID: &str = "a6458b7d-87c3-4483-be96-854d814c20de";
-<<<<<<< HEAD
 pub const PHYSICAL_DISK_UUID: &str = "2092c014-cb33-4654-b43e-d0958f855642";
-=======
 pub const RACK_SUBNET: &str = "fd00:1122:3344:01::/56";
->>>>>>> a2cef18d
 
 /// The reported amount of hardware threads for an emulated sled agent.
 pub const TEST_HARDWARE_THREADS: u32 = 16;
