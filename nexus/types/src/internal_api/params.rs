// This Source Code Form is subject to the terms of the Mozilla Public
// License, v. 2.0. If a copy of the MPL was not distributed with this
// file, You can obtain one at https://mozilla.org/MPL/2.0/.

//! Params define the request bodies of API endpoints for creating or updating resources.
use omicron_common::api::external::ByteCount;
use schemars::JsonSchema;
use serde::{Deserialize, Serialize};
use std::fmt;
use std::net::IpAddr;
use std::net::Ipv6Addr;
use std::net::SocketAddr;
use std::net::SocketAddrV6;
use std::str::FromStr;
use uuid::Uuid;

/// Describes the role of the sled within the rack.
///
/// Note that this may change if the sled is physically moved
/// within the rack.
#[derive(Serialize, Deserialize, JsonSchema)]
#[serde(rename_all = "snake_case")]
pub enum SledRole {
    /// The sled is a general compute sled.
    Gimlet,
    /// The sled is attached to the network switch, and has additional
    /// responsibilities.
    Scrimlet,
}

/// Sent by a sled agent on startup to Nexus to request further instruction
#[derive(Serialize, Deserialize, JsonSchema)]
pub struct SledAgentStartupInfo {
    /// The address of the sled agent's API endpoint
    pub sa_address: SocketAddrV6,

    /// Describes the responsibilities of the sled
    pub role: SledRole,
}

/// Sent by a sled agent on startup to Nexus to request further instruction
#[derive(Clone, Debug, Serialize, Deserialize, JsonSchema)]
pub struct ZpoolPutRequest {
    /// Total size of the pool.
    pub size: ByteCount,
    // TODO: We could include any other data from `ZpoolInfo` we want,
    // such as "allocated/free" space and pool health?
}

#[derive(Serialize, Deserialize, JsonSchema)]
pub struct ZpoolPutResponse {}

/// Describes the purpose of the dataset.
#[derive(
    Debug, Serialize, Deserialize, JsonSchema, Clone, Copy, PartialEq, Eq,
)]
#[serde(rename_all = "snake_case")]
pub enum DatasetKind {
    Crucible,
    Cockroach,
    Clickhouse,
}

impl fmt::Display for DatasetKind {
    fn fmt(&self, f: &mut fmt::Formatter<'_>) -> fmt::Result {
        use DatasetKind::*;
        let s = match self {
            Crucible => "crucible",
            Cockroach => "cockroach",
            Clickhouse => "clickhouse",
        };
        write!(f, "{}", s)
    }
}

impl FromStr for DatasetKind {
    type Err = omicron_common::api::external::Error;

    fn from_str(s: &str) -> Result<Self, Self::Err> {
        use DatasetKind::*;
        match s {
            "crucible" => Ok(Crucible),
            "cockroach" => Ok(Cockroach),
            "clickhouse" => Ok(Clickhouse),
            _ => Err(Self::Err::InternalError {
                internal_message: format!("Unknown dataset kind: {}", s),
            }),
        }
    }
}

/// Describes a dataset within a pool.
#[derive(Debug, Clone, Serialize, Deserialize, JsonSchema)]
pub struct DatasetPutRequest {
    /// Address on which a service is responding to requests for the
    /// dataset.
    pub address: SocketAddrV6,

    /// Type of dataset being inserted.
    pub kind: DatasetKind,
}

/// Describes which ZFS properties should be set for a particular allocated
/// dataset.
// TODO: This could be useful for indicating quotas, or
// for Nexus instructing the Sled Agent "what to format, and where".
//
// For now, the Sled Agent is a bit more proactive about allocation
// decisions - see the "storage manager" section of the Sled Agent for
// more details. Nexus, in response, merely advises minimums/maximums
// for dataset sizes.
#[derive(Serialize, Deserialize, JsonSchema)]
pub struct DatasetPutResponse {
    /// A minimum reservation size for a filesystem.
    /// Refer to ZFS native properties for more detail.
    pub reservation: Option<ByteCount>,
    /// A maximum quota on filesystem usage.
    /// Refer to ZFS native properties for more detail.
    pub quota: Option<ByteCount>,
}

/// Describes the purpose of the service.
<<<<<<< HEAD
#[derive(Debug, Serialize, Deserialize, JsonSchema, Clone, Copy, PartialEq)]
#[serde(rename_all = "snake_case", tag = "type", content = "content")]
=======
#[derive(
    Debug, Serialize, Deserialize, JsonSchema, Clone, Copy, PartialEq, Eq,
)]
#[serde(rename_all = "snake_case")]
>>>>>>> bafa179a
pub enum ServiceKind {
    InternalDNS,
    Nexus {
        // TODO(https://github.com/oxidecomputer/omicron/issues/1530):
        // While it's true that Nexus will only run with a single address,
        // we want to convey information about the available pool of addresses
        // when handing off from RSS -> Nexus.
        external_address: IpAddr,
    },
    Oximeter,
    Dendrite,
    Tfport,
}

impl fmt::Display for ServiceKind {
    fn fmt(&self, f: &mut fmt::Formatter<'_>) -> fmt::Result {
        use ServiceKind::*;
        let s = match self {
            InternalDNS => "internal_dns",
            Nexus { .. } => "nexus",
            Oximeter => "oximeter",
            Dendrite => "dendrite",
            Tfport => "tfport",
        };
        write!(f, "{}", s)
    }
}

<<<<<<< HEAD
=======
impl FromStr for ServiceKind {
    type Err = omicron_common::api::external::Error;

    fn from_str(s: &str) -> Result<Self, Self::Err> {
        use ServiceKind::*;
        match s {
            "nexus" => Ok(Nexus),
            "oximeter" => Ok(Oximeter),
            "internal_dns" => Ok(InternalDNS),
            "dendrite" => Ok(Dendrite),
            "tfport" => Ok(Tfport),
            _ => Err(Self::Err::InternalError {
                internal_message: format!("Unknown service kind: {}", s),
            }),
        }
    }
}

>>>>>>> bafa179a
/// Describes a service on a sled
#[derive(Debug, Clone, Serialize, Deserialize, JsonSchema)]
pub struct ServicePutRequest {
    pub service_id: Uuid,
    pub sled_id: Uuid,

    /// Address on which a service is responding to requests.
    pub address: Ipv6Addr,

    /// Type of service being inserted.
    pub kind: ServiceKind,
}

#[derive(Debug, Clone, Serialize, Deserialize, JsonSchema)]
pub struct DatasetCreateRequest {
    pub zpool_id: Uuid,
    pub dataset_id: Uuid,
    pub request: DatasetPutRequest,
}

#[derive(Debug, Clone, Serialize, Deserialize, JsonSchema)]
pub struct RackInitializationRequest {
    pub services: Vec<ServicePutRequest>,
    pub datasets: Vec<DatasetCreateRequest>,
    // TODO(https://github.com/oxidecomputer/omicron/issues/1530):
    // While it's true that Nexus will only run with a single address,
    // we want to convey information about the available pool of addresses
    // when handing off from RSS -> Nexus.

    // TODO(https://github.com/oxidecomputer/omicron/issues/1528):
    // Support passing x509 cert info.
}

/// Message used to notify Nexus that this oximeter instance is up and running.
#[derive(Debug, Clone, Copy, JsonSchema, Serialize, Deserialize)]
pub struct OximeterInfo {
    /// The ID for this oximeter instance.
    pub collector_id: Uuid,

    /// The address on which this oximeter instance listens for requests
    pub address: SocketAddr,
}<|MERGE_RESOLUTION|>--- conflicted
+++ resolved
@@ -120,15 +120,10 @@
 }
 
 /// Describes the purpose of the service.
-<<<<<<< HEAD
-#[derive(Debug, Serialize, Deserialize, JsonSchema, Clone, Copy, PartialEq)]
-#[serde(rename_all = "snake_case", tag = "type", content = "content")]
-=======
 #[derive(
     Debug, Serialize, Deserialize, JsonSchema, Clone, Copy, PartialEq, Eq,
 )]
-#[serde(rename_all = "snake_case")]
->>>>>>> bafa179a
+#[serde(rename_all = "snake_case", tag = "type", content = "content")]
 pub enum ServiceKind {
     InternalDNS,
     Nexus {
@@ -157,27 +152,6 @@
     }
 }
 
-<<<<<<< HEAD
-=======
-impl FromStr for ServiceKind {
-    type Err = omicron_common::api::external::Error;
-
-    fn from_str(s: &str) -> Result<Self, Self::Err> {
-        use ServiceKind::*;
-        match s {
-            "nexus" => Ok(Nexus),
-            "oximeter" => Ok(Oximeter),
-            "internal_dns" => Ok(InternalDNS),
-            "dendrite" => Ok(Dendrite),
-            "tfport" => Ok(Tfport),
-            _ => Err(Self::Err::InternalError {
-                internal_message: format!("Unknown service kind: {}", s),
-            }),
-        }
-    }
-}
-
->>>>>>> bafa179a
 /// Describes a service on a sled
 #[derive(Debug, Clone, Serialize, Deserialize, JsonSchema)]
 pub struct ServicePutRequest {
