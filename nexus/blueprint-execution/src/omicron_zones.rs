--- conflicted
+++ resolved
@@ -146,42 +146,6 @@
         let mut s2 = httptest::Server::run();
         let sled_id1 = Uuid::new_v4();
         let sled_id2 = Uuid::new_v4();
-<<<<<<< HEAD
-        let rack_id = Uuid::new_v4();
-        for (i, (sled_id, server)) in
-            [(sled_id1, &s1), (sled_id2, &s2)].iter().enumerate()
-        {
-            let SocketAddr::V6(addr) = server.addr() else {
-                panic!("Expected Ipv6 address. Got {}", server.addr());
-            };
-            let update = SledUpdate::new(
-                *sled_id,
-                addr,
-                SledBaseboard {
-                    serial_number: i.to_string(),
-                    part_number: "test".into(),
-                    revision: 1,
-                },
-                SledSystemHardware {
-                    is_scrimlet: false,
-                    usable_hardware_threads: 4,
-                    usable_physical_ram: ByteCount(1000.into()),
-                    reservoir_size: ByteCount(999.into()),
-                },
-                rack_id,
-            );
-            datastore
-                .sled_upsert(update)
-                .await
-                .expect("Failed to insert sled to db");
-        }
-
-        // The particular dataset doesn't matter for this test.
-        // We re-use the same one to not obfuscate things
-        let pool_name: ZpoolName =
-            format!("oxp_{}", Uuid::new_v4()).parse().unwrap();
-        let dataset = OmicronZoneDataset { pool_name: pool_name.clone() };
-=======
         let sleds_by_id: BTreeMap<Uuid, Sled> =
             [(sled_id1, &s1), (sled_id2, &s2)]
                 .into_iter()
@@ -197,7 +161,6 @@
                     (sled_id, sled)
                 })
                 .collect();
->>>>>>> 119bcd1f
 
         // Get a success result back when the blueprint has an empty set of
         // zones.
@@ -209,35 +172,19 @@
         // Zones are updated in a particular order, but each request contains
         // the full set of zones that must be running.
         // See `rack_setup::service::ServiceInner::run` for more details.
-<<<<<<< HEAD
-        let mut zones = OmicronZonesConfig {
-            generation,
-            zones: vec![OmicronZoneConfig {
-                id: Uuid::new_v4(),
-                underlay_address: "::1".parse().unwrap(),
-                filesystem_pool: pool_name,
-                zone_type: OmicronZoneType::InternalDns {
-                    dataset,
-                    dns_address: "oh-hello-internal-dns".into(),
-                    gz_address: "::1".parse().unwrap(),
-                    gz_address_index: 0,
-                    http_address: "some-ipv6-address".into(),
-                },
-            }],
-        };
-=======
         fn make_zones() -> OmicronZonesConfig {
+            let pool_name: ZpoolName =
+                format!("oxp_{}", Uuid::new_v4()).parse().unwrap();
+            let dataset = OmicronZoneDataset { pool_name: pool_name.clone() };
+
             OmicronZonesConfig {
                 generation: Generation::new(),
                 zones: vec![OmicronZoneConfig {
                     id: Uuid::new_v4(),
                     underlay_address: "::1".parse().unwrap(),
+                    filesystem_pool: pool_name,
                     zone_type: OmicronZoneType::InternalDns {
-                        dataset: OmicronZoneDataset {
-                            pool_name: format!("oxp_{}", Uuid::new_v4())
-                                .parse()
-                                .unwrap(),
-                        },
+                        dataset: OmicronZoneDataset { pool_name },
                         dns_address: "oh-hello-internal-dns".into(),
                         gz_address: "::1".parse().unwrap(),
                         gz_address_index: 0,
@@ -246,7 +193,6 @@
                 }],
             }
         }
->>>>>>> 119bcd1f
 
         // Create a blueprint with only the `InternalDns` zone for both servers
         // We reuse the same `OmicronZonesConfig` because the details don't
@@ -329,26 +275,13 @@
         s2.verify_and_clear();
 
         // Add an `InternalNtp` zone for our next update
-<<<<<<< HEAD
-        let pool_name = format!("oxp_{}", Uuid::new_v4()).parse().unwrap();
-        zones.generation = generation.next();
-        zones.zones.push(OmicronZoneConfig {
-            id: Uuid::new_v4(),
-            underlay_address: "::1".parse().unwrap(),
-            filesystem_pool: pool_name,
-            zone_type: OmicronZoneType::InternalNtp {
-                address: "::1".into(),
-                dns_servers: vec!["::1".parse().unwrap()],
-                domain: None,
-                ntp_servers: vec!["some-ntp-server-addr".into()],
-            },
-        });
-=======
         fn append_zone(zones: &mut OmicronZonesConfig) {
+            let pool_name = format!("oxp_{}", Uuid::new_v4()).parse().unwrap();
             zones.generation = zones.generation.next();
             zones.zones.push(OmicronZoneConfig {
                 id: Uuid::new_v4(),
                 underlay_address: "::1".parse().unwrap(),
+                filesystem_pool: pool_name,
                 zone_type: OmicronZoneType::InternalNtp {
                     address: "::1".into(),
                     dns_servers: vec!["::1".parse().unwrap()],
@@ -357,7 +290,6 @@
                 },
             });
         }
->>>>>>> 119bcd1f
 
         append_zone(&mut zones1);
         append_zone(&mut zones2);
