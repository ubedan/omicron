//! Nexus integration tests
//!
//! See the driver in the parent directory for how and why this is structured
//! the way it is.

mod artifact_download;
mod authn_http;
mod basic;
mod commands;
mod console_api;
mod datasets;
mod disks;
mod instances;
mod organizations;
mod oximeter;
mod projects;
mod roles_builtin;
mod router_routes;
mod subnet_allocation;
mod timeseries;
<<<<<<< HEAD
mod updates;
=======
mod unauthorized;
>>>>>>> 755b07d3
mod users_builtin;
mod vpc_firewall;
mod vpc_routers;
mod vpc_subnets;
mod vpcs;
mod zpools;<|MERGE_RESOLUTION|>--- conflicted
+++ resolved
@@ -18,11 +18,8 @@
 mod router_routes;
 mod subnet_allocation;
 mod timeseries;
-<<<<<<< HEAD
+mod unauthorized;
 mod updates;
-=======
-mod unauthorized;
->>>>>>> 755b07d3
 mod users_builtin;
 mod vpc_firewall;
 mod vpc_routers;
