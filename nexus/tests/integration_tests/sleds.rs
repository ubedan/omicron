// This Source Code Form is subject to the terms of the Mozilla Public
// License, v. 2.0. If a copy of the MPL was not distributed with this
// file, You can obtain one at https://mozilla.org/MPL/2.0/.

//! Tests for APIs against sled-based endpoints.

use camino::Utf8Path;
use dropshot::test_util::ClientTestContext;
use nexus_test_interface::NexusServer;
use nexus_test_utils::resource_helpers::create_default_ip_pool;
use nexus_test_utils::resource_helpers::create_instance;
use nexus_test_utils::resource_helpers::create_physical_disk;
use nexus_test_utils::resource_helpers::create_project;
use nexus_test_utils::resource_helpers::delete_physical_disk;
use nexus_test_utils::resource_helpers::object_put;
use nexus_test_utils::resource_helpers::objects_list_page_authz;
use nexus_test_utils::start_sled_agent;
use nexus_test_utils::SLED_AGENT_UUID;
use nexus_test_utils_macros::nexus_test;
use nexus_types::external_api::params::{PhysicalDiskKind, PhysicalDiskUpdate};
use nexus_types::external_api::views::{
    PhysicalDisk, PhysicalDiskState, Sled, SledInstance,
};
use omicron_sled_agent::sim;
use std::str::FromStr;
use uuid::Uuid;

type ControlPlaneTestContext =
    nexus_test_utils::ControlPlaneTestContext<omicron_nexus::Server>;

async fn sleds_list(client: &ClientTestContext, sleds_url: &str) -> Vec<Sled> {
    objects_list_page_authz::<Sled>(client, sleds_url).await.items
}

async fn physical_disks_list(
    client: &ClientTestContext,
    url: &str,
) -> Vec<PhysicalDisk> {
    objects_list_page_authz::<PhysicalDisk>(client, url).await.items
}

async fn physical_disks_update(
    client: &ClientTestContext,
    url: &str,
    state: &PhysicalDiskUpdate,
) -> PhysicalDisk {
    object_put::<PhysicalDiskUpdate, PhysicalDisk>(client, url, state).await
}

async fn sled_instance_list(
    client: &ClientTestContext,
    url: &str,
) -> Vec<SledInstance> {
    objects_list_page_authz::<SledInstance>(client, url).await.items
}

#[nexus_test]
async fn test_sleds_list(cptestctx: &ControlPlaneTestContext) {
    let client = &cptestctx.external_client;

    // Verify that there is one sled to begin with.
    let sleds_url = "/v1/system/hardware/sleds";
    assert_eq!(sleds_list(&client, &sleds_url).await.len(), 1);

    // Now start a few more sled agents.
    let nsleds = 3;
    let mut sas = Vec::with_capacity(nsleds);
    for _ in 0..nsleds {
        let sa_id = Uuid::new_v4();
        let log =
            cptestctx.logctx.log.new(o!( "sled_id" => sa_id.to_string() ));
        let addr = cptestctx.server.get_http_server_internal_address().await;
        let update_directory = Utf8Path::new("/should/not/be/used");
        sas.push(
            start_sled_agent(
                log,
                addr,
                sa_id,
                &update_directory,
                sim::SimMode::Explicit,
            )
            .await
            .unwrap(),
        );
    }

    // List sleds again.
    let sleds_found = sleds_list(&client, &sleds_url).await;
    assert_eq!(sleds_found.len(), nsleds + 1);

    let sledids_found =
        sleds_found.iter().map(|sv| sv.identity.id).collect::<Vec<Uuid>>();
    let mut sledids_found_sorted = sledids_found.clone();
    sledids_found_sorted.sort();
    assert_eq!(sledids_found, sledids_found_sorted);

    // Tear down the agents.
    for sa in sas {
        sa.http_server.close().await.unwrap();
    }
}

#[nexus_test]
async fn test_physical_disk_create_list_disable_delete(
    cptestctx: &ControlPlaneTestContext,
) {
    let external_client = &cptestctx.external_client;
    let internal_client = &cptestctx.internal_client;

    // Verify that there is one sled to begin with.
    let sleds_url = "/v1/system/hardware/sleds";
    assert_eq!(sleds_list(&external_client, &sleds_url).await.len(), 1);

    // The test framework may set up some disks initially.
    let disks_url =
        format!("/v1/system/hardware/sleds/{SLED_AGENT_UUID}/disks");
    let disks_initial = physical_disks_list(&external_client, &disks_url).await;

    // Insert a new disk using the internal API, observe it in the external API
    let sled_id = Uuid::from_str(&SLED_AGENT_UUID).unwrap();
    create_physical_disk(
        &internal_client,
        "v",
        "s",
        "m",
        PhysicalDiskKind::U2,
        sled_id,
    )
    .await;
    let disks = physical_disks_list(&external_client, &disks_url).await;
<<<<<<< HEAD
    assert_eq!(disks.len(), 1);
    assert_eq!(disks[0].vendor, "v");
    assert_eq!(disks[0].serial, "s");
    assert_eq!(disks[0].model, "m");
    assert_eq!(disks[0].state, PhysicalDiskState::Active);

    // Disable the disk, marking it as "not-for-use".
    let disk_url =
        format!("/v1/system/hardware/disks/{}", disks[0].identity.id);
    let disk = physical_disks_update(
        &external_client,
        &disk_url,
        &PhysicalDiskUpdate::Disable,
    )
    .await;
    assert_eq!(disk.vendor, "v");
    assert_eq!(disk.serial, "s");
    assert_eq!(disk.model, "m");
    assert_eq!(disk.state, PhysicalDiskState::Draining);

    // Confirm that listing the disks again shows this new state too
    let disks = physical_disks_list(&external_client, &disks_url).await;
    assert_eq!(disks.len(), 1);
    assert_eq!(disks[0].state, PhysicalDiskState::Draining);
=======
    assert_eq!(disks.len(), disks_initial.len() + 1);
    let _new_disk = disks
        .iter()
        .find(|found_disk| {
            found_disk.vendor == "v"
                && found_disk.serial == "s"
                && found_disk.model == "m"
        })
        .expect("did not find the new disk");
>>>>>>> 119bcd1f

    // Delete that disk using the internal API, observe it in the external API
    delete_physical_disk(&internal_client, "v", "s", "m", sled_id).await;
    assert_eq!(
        physical_disks_list(&external_client, &disks_url).await,
        disks_initial
    );
}

#[nexus_test]
async fn test_sled_instance_list(cptestctx: &ControlPlaneTestContext) {
    let external_client = &cptestctx.external_client;

    // Verify that there is one sled to begin with.
    let sleds_url = "/v1/system/hardware/sleds";
    assert_eq!(sleds_list(&external_client, &sleds_url).await.len(), 1);

    // Verify that there are no instances.
    let instances_url =
        format!("/v1/system/hardware/sleds/{SLED_AGENT_UUID}/instances");
    assert!(sled_instance_list(&external_client, &instances_url)
        .await
        .is_empty());

    // Create an IP pool and project that we'll use for testing.
    create_default_ip_pool(&external_client).await;
    let project = create_project(&external_client, "test-project").await;
    let instance =
        create_instance(&external_client, "test-project", "test-instance")
            .await;

    let sled_instances =
        sled_instance_list(&external_client, &instances_url).await;

    // Ensure 1 instance was created on the sled
    assert_eq!(sled_instances.len(), 1);

    assert_eq!(project.identity.name, sled_instances[0].project_name);
    assert_eq!(instance.identity.name, sled_instances[0].name);
}<|MERGE_RESOLUTION|>--- conflicted
+++ resolved
@@ -128,34 +128,8 @@
     )
     .await;
     let disks = physical_disks_list(&external_client, &disks_url).await;
-<<<<<<< HEAD
-    assert_eq!(disks.len(), 1);
-    assert_eq!(disks[0].vendor, "v");
-    assert_eq!(disks[0].serial, "s");
-    assert_eq!(disks[0].model, "m");
-    assert_eq!(disks[0].state, PhysicalDiskState::Active);
-
-    // Disable the disk, marking it as "not-for-use".
-    let disk_url =
-        format!("/v1/system/hardware/disks/{}", disks[0].identity.id);
-    let disk = physical_disks_update(
-        &external_client,
-        &disk_url,
-        &PhysicalDiskUpdate::Disable,
-    )
-    .await;
-    assert_eq!(disk.vendor, "v");
-    assert_eq!(disk.serial, "s");
-    assert_eq!(disk.model, "m");
-    assert_eq!(disk.state, PhysicalDiskState::Draining);
-
-    // Confirm that listing the disks again shows this new state too
-    let disks = physical_disks_list(&external_client, &disks_url).await;
-    assert_eq!(disks.len(), 1);
-    assert_eq!(disks[0].state, PhysicalDiskState::Draining);
-=======
     assert_eq!(disks.len(), disks_initial.len() + 1);
-    let _new_disk = disks
+    let new_disk = disks
         .iter()
         .find(|found_disk| {
             found_disk.vendor == "v"
@@ -163,7 +137,32 @@
                 && found_disk.model == "m"
         })
         .expect("did not find the new disk");
->>>>>>> 119bcd1f
+    assert_eq!(new_disk.state, PhysicalDiskState::Active);
+
+    // Disable the disk, marking it as "not-for-use".
+    let disk_url =
+        format!("/v1/system/hardware/disks/{}", new_disk.identity.id);
+    let disk = physical_disks_update(
+        &external_client,
+        &disk_url,
+        &PhysicalDiskUpdate::Disable,
+    )
+    .await;
+    assert_eq!(disk.state, PhysicalDiskState::Draining);
+
+    // Confirm that listing the disks again shows this new state too
+    let disks = physical_disks_list(&external_client, &disks_url).await;
+    assert_eq!(disks.len(), 1);
+    assert_eq!(disks[0].state, PhysicalDiskState::Draining);
+    let new_disk = disks
+        .iter()
+        .find(|found_disk| {
+            found_disk.vendor == "v"
+                && found_disk.serial == "s"
+                && found_disk.model == "m"
+        })
+        .expect("did not find the new disk");
+    assert_eq!(new_disk.state, PhysicalDiskState::Draining);
 
     // Delete that disk using the internal API, observe it in the external API
     delete_physical_disk(&internal_client, "v", "s", "m", sled_id).await;
