// This Source Code Form is subject to the terms of the Mozilla Public
// License, v. 2.0. If a copy of the MPL was not distributed with this
// file, You can obtain one at https://mozilla.org/MPL/2.0/.

//! Interfaces for parsing configuration files and working with a nexus server
//! configuration

use anyhow::anyhow;
use dropshot::ConfigLogging;
use omicron_common::nexus_config::{
    DeploymentConfig, InvalidTunable, LoadError,
};
use serde::Deserialize;
use serde::Serialize;
use serde_with::DeserializeFromStr;
use serde_with::SerializeDisplay;
use std::net::SocketAddr;
use std::path::{Path, PathBuf};

// By design, we require that all config properties be specified (i.e., we don't
// use `serde(default)`).

#[derive(Clone, Debug, Deserialize, PartialEq, Serialize)]
pub struct AuthnConfig {
    /// allowed authentication schemes for external HTTP server
    pub schemes_external: Vec<SchemeName>,
}

#[derive(Clone, Debug, Deserialize, PartialEq, Serialize)]
pub struct ConsoleConfig {
    pub static_dir: PathBuf,
    /// how long the browser can cache static assets
    pub cache_control_max_age_minutes: u32,
    /// how long a session can be idle before expiring
    pub session_idle_timeout_minutes: u32,
    /// how long a session can exist before expiring
    pub session_absolute_timeout_minutes: u32,
}

#[derive(Clone, Debug, Deserialize, PartialEq, Serialize)]
pub struct UpdatesConfig {
    /// Trusted root.json role for the TUF updates repository.
    pub trusted_root: PathBuf,
    /// Default base URL for the TUF repository.
    pub default_base_url: String,
}

/// Configuration for the timeseries database.
#[derive(Clone, Debug, Deserialize, PartialEq, Serialize)]
pub struct TimeseriesDbConfig {
    pub address: SocketAddr,
}

// A deserializable type that does no validation on the tunable parameters.
#[derive(Clone, Debug, Deserialize, PartialEq)]
struct UnvalidatedTunables {
    max_vpc_ipv4_subnet_prefix: u8,
}

/// Tunable configuration parameters, intended for use in test environments or
/// other situations in which experimentation / tuning is valuable.
#[derive(Clone, Debug, Deserialize, PartialEq, Serialize)]
#[serde(try_from = "UnvalidatedTunables")]
pub struct Tunables {
    /// The maximum prefix size supported for VPC Subnet IPv4 subnetworks.
    ///
    /// Note that this is the maximum _prefix_ size, which sets the minimum size
    /// of the subnet.
    pub max_vpc_ipv4_subnet_prefix: u8,
}

// Convert from the unvalidated tunables, verifying each parameter as needed.
impl TryFrom<UnvalidatedTunables> for Tunables {
    type Error = InvalidTunable;

    fn try_from(unvalidated: UnvalidatedTunables) -> Result<Self, Self::Error> {
        Tunables::validate_ipv4_prefix(unvalidated.max_vpc_ipv4_subnet_prefix)?;
        Ok(Tunables {
            max_vpc_ipv4_subnet_prefix: unvalidated.max_vpc_ipv4_subnet_prefix,
        })
    }
}

impl Tunables {
    fn validate_ipv4_prefix(prefix: u8) -> Result<(), InvalidTunable> {
        let absolute_max: u8 = 32_u8.checked_sub(
            // Always need space for the reserved Oxide addresses, including the
            // broadcast address at the end of the subnet.
            ((crate::defaults::NUM_INITIAL_RESERVED_IP_ADDRESSES + 1) as f32)
                .log2() // Subnet size to bit prefix.
                .ceil() // Round up to a whole number of bits.
                as u8
            ).expect("Invalid absolute maximum IPv4 subnet prefix");
        if prefix >= crate::defaults::MIN_VPC_IPV4_SUBNET_PREFIX
            && prefix <= absolute_max
        {
            Ok(())
        } else {
            Err(InvalidTunable {
                tunable: String::from("max_vpc_ipv4_subnet_prefix"),
                message: format!(
                    "IPv4 subnet prefix must be in the range [0, {}], found: {}",
                    absolute_max,
                    prefix,
                ),
            })
        }
    }
}

/// The maximum prefix size by default.
///
/// There are 6 Oxide reserved IP addresses, 5 at the beginning for DNS and the
/// like, and the broadcast address at the end of the subnet. This size provides
/// room for 2 ** 6 - 6 = 58 IP addresses, which seems like a reasonable size
/// for the smallest subnet that's still useful in many contexts.
pub const MAX_VPC_IPV4_SUBNET_PREFIX: u8 = 26;

impl Default for Tunables {
    fn default() -> Self {
        Tunables { max_vpc_ipv4_subnet_prefix: MAX_VPC_IPV4_SUBNET_PREFIX }
    }
}

/// Configuration for a nexus server
#[derive(Clone, Debug, Deserialize, PartialEq, Serialize)]
pub struct PackageConfig {
    /// Console-related tunables
    pub console: ConsoleConfig,
    /// Server-wide logging configuration.
    pub log: ConfigLogging,
    /// Authentication-related configuration
    pub authn: AuthnConfig,
    /// Timeseries database configuration.
    // TODO: Should this be removed? Nexus needs to initialize it.
    pub timeseries_db: TimeseriesDbConfig,
    /// Updates-related configuration. Updates APIs return 400 Bad Request when this is
    /// unconfigured.
    #[serde(default)]
    pub updates: Option<UpdatesConfig>,
    /// Tunable configuration for testing and experimentation
    #[serde(default)]
    pub tunables: Tunables,
}

#[derive(Clone, Debug, PartialEq, Deserialize, Serialize)]
pub struct Config {
    /// Configuration parameters known at compile-time.
    #[serde(flatten)]
    pub pkg: PackageConfig,

    /// A variety of configuration parameters only known at deployment time.
    pub deployment: DeploymentConfig,
}

impl Config {
    /// Load a `Config` from the given TOML file
    ///
    /// This config object can then be used to create a new `Nexus`.
    /// The format is described in the README.
    pub fn from_file<P: AsRef<Path>>(path: P) -> Result<Self, LoadError> {
        let path = path.as_ref();
        let file_contents = std::fs::read_to_string(path)
            .map_err(|e| (path.to_path_buf(), e))?;
        let config_parsed: Self = toml::from_str(&file_contents)
            .map_err(|e| (path.to_path_buf(), e))?;
        Ok(config_parsed)
    }
}

/// List of supported external authn schemes
///
/// Note that the authn subsystem doesn't know about this type.  It allows
/// schemes to be called whatever they want.  This is just to provide a set of
/// allowed values for configuration.
#[derive(
    Clone, Copy, Debug, DeserializeFromStr, Eq, PartialEq, SerializeDisplay,
)]
pub enum SchemeName {
    Spoof,
    SessionCookie,
}

impl std::str::FromStr for SchemeName {
    type Err = anyhow::Error;

    fn from_str(s: &str) -> Result<Self, Self::Err> {
        match s {
            "spoof" => Ok(SchemeName::Spoof),
            "session_cookie" => Ok(SchemeName::SessionCookie),
            _ => Err(anyhow!("unsupported authn scheme: {:?}", s)),
        }
    }
}

impl std::fmt::Display for SchemeName {
    fn fmt(&self, f: &mut std::fmt::Formatter<'_>) -> std::fmt::Result {
        f.write_str(match self {
            SchemeName::Spoof => "spoof",
            SchemeName::SessionCookie => "session_cookie",
        })
    }
}

#[cfg(test)]
mod test {
    use super::Tunables;
    use super::{
        AuthnConfig, Config, ConsoleConfig, LoadError, PackageConfig,
        SchemeName, TimeseriesDbConfig, UpdatesConfig,
    };
    use dropshot::ConfigDropshot;
    use dropshot::ConfigLogging;
    use dropshot::ConfigLoggingIfExists;
    use dropshot::ConfigLoggingLevel;
    use libc;
    use omicron_common::address::{Ipv6Subnet, RACK_PREFIX};
    use omicron_common::nexus_config::{
        Database, DeploymentConfig, LoadErrorKind,
    };
    use std::fs;
    use std::net::{Ipv6Addr, SocketAddr};
    use std::path::Path;
    use std::path::PathBuf;

    /// Generates a temporary filesystem path unique for the given label.
    fn temp_path(label: &str) -> PathBuf {
        let arg0str = std::env::args().next().expect("expected process arg0");
        let arg0 = Path::new(&arg0str)
            .file_name()
            .expect("expected arg0 filename")
            .to_str()
            .expect("expected arg0 filename to be valid Unicode");
        let pid = std::process::id();
        let mut pathbuf = std::env::temp_dir();
        pathbuf.push(format!("{}.{}.{}", arg0, pid, label));
        pathbuf
    }

    /// Load a Config with the given string `contents`.  To exercise
    /// the full path, this function writes the contents to a file first, then
    /// loads the config from that file, then removes the file.  `label` is used
    /// as a unique string for the filename and error messages.  It should be
    /// unique for each test.
    fn read_config(label: &str, contents: &str) -> Result<Config, LoadError> {
        let pathbuf = temp_path(label);
        let path = pathbuf.as_path();
        eprintln!("writing test config {}", path.display());
        fs::write(path, contents).expect("write to tempfile failed");

        let result = Config::from_file(path);
        fs::remove_file(path).expect("failed to remove temporary file");
        eprintln!("{:?}", result);
        result
    }

    // Totally bogus config files (nonexistent, bad TOML syntax)

    #[test]
    fn test_config_nonexistent() {
        let error = Config::from_file(Path::new("/nonexistent"))
            .expect_err("expected config to fail from /nonexistent");
        let expected = std::io::Error::from_raw_os_error(libc::ENOENT);
        assert_eq!(error, expected);
    }

    #[test]
    fn test_config_bad_toml() {
        let error =
            read_config("bad_toml", "foo =").expect_err("expected failure");
        if let LoadErrorKind::Parse(error) = &error.kind {
            assert_eq!(error.line_col(), Some((0, 5)));
            assert_eq!(
                error.to_string(),
                "unexpected eof encountered at line 1 column 6"
            );
        } else {
            panic!(
                "Got an unexpected error, expected Parse but got {:?}",
                error
            );
        }
    }

    // Empty config (special case of a missing required field, but worth calling
    // out explicitly)

    #[test]
    fn test_config_empty() {
        let error = read_config("empty", "").expect_err("expected failure");
        if let LoadErrorKind::Parse(error) = &error.kind {
            assert_eq!(error.line_col(), None);
            assert_eq!(error.to_string(), "missing field `deployment`");
        } else {
            panic!(
                "Got an unexpected error, expected Parse but got {:?}",
                error
            );
        }
    }

    // Success case.  We don't need to retest semantics for either ConfigLogging
    // or ConfigDropshot because those are both tested within Dropshot.  If we
    // add new configuration sections of our own, we will want to test those
    // here (both syntax and semantics).
    #[test]
    fn test_valid() {
        let config = read_config(
            "valid",
            r##"
            [console]
            static_dir = "tests/static"
            cache_control_max_age_minutes = 10
            session_idle_timeout_minutes = 60
            session_absolute_timeout_minutes = 480
            [authn]
            schemes_external = []
            [log]
            mode = "file"
            level = "debug"
            path = "/nonexistent/path"
            if_exists = "fail"
            [timeseries_db]
            address = "[::1]:8123"
            [updates]
            trusted_root = "/path/to/root.json"
            default_base_url = "http://example.invalid/"
            [tunables]
            max_vpc_ipv4_subnet_prefix = 27
            [deployment]
            id = "28b90dc4-c22a-65ba-f49a-f051fe01208f"
<<<<<<< HEAD
            rack_id = "38b90dc4-c22a-65ba-f49a-f051fe01208f"
            [runtime.dropshot_external]
=======
            [deployment.dropshot_external]
>>>>>>> 63b63791
            bind_address = "10.1.2.3:4567"
            request_body_max_bytes = 1024
            [deployment.dropshot_internal]
            bind_address = "10.1.2.3:4568"
            request_body_max_bytes = 1024
            [deployment.subnet]
            net = "::/56"
            [deployment.database]
            type = "from_dns"
            "##,
        )
        .unwrap();

        assert_eq!(
            config,
            Config {
                deployment: DeploymentConfig {
                    id: "28b90dc4-c22a-65ba-f49a-f051fe01208f".parse().unwrap(),
                    rack_id: "38b90dc4-c22a-65ba-f49a-f051fe01208f"
                        .parse()
                        .unwrap(),
                    dropshot_external: ConfigDropshot {
                        bind_address: "10.1.2.3:4567"
                            .parse::<SocketAddr>()
                            .unwrap(),
                        ..Default::default()
                    },
                    dropshot_internal: ConfigDropshot {
                        bind_address: "10.1.2.3:4568"
                            .parse::<SocketAddr>()
                            .unwrap(),
                        ..Default::default()
                    },
                    subnet: Ipv6Subnet::<RACK_PREFIX>::new(Ipv6Addr::LOCALHOST),
                    database: Database::FromDns,
                },
                pkg: PackageConfig {
                    console: ConsoleConfig {
                        static_dir: "tests/static".parse().unwrap(),
                        cache_control_max_age_minutes: 10,
                        session_idle_timeout_minutes: 60,
                        session_absolute_timeout_minutes: 480
                    },
                    authn: AuthnConfig { schemes_external: Vec::new() },
                    log: ConfigLogging::File {
                        level: ConfigLoggingLevel::Debug,
                        if_exists: ConfigLoggingIfExists::Fail,
                        path: "/nonexistent/path".to_string()
                    },
                    timeseries_db: TimeseriesDbConfig {
                        address: "[::1]:8123".parse().unwrap()
                    },
                    updates: Some(UpdatesConfig {
                        trusted_root: PathBuf::from("/path/to/root.json"),
                        default_base_url: "http://example.invalid/".into(),
                    }),
                    tunables: Tunables { max_vpc_ipv4_subnet_prefix: 27 },
                },
            }
        );

        let config = read_config(
            "valid",
            r##"
            [console]
            static_dir = "tests/static"
            cache_control_max_age_minutes = 10
            session_idle_timeout_minutes = 60
            session_absolute_timeout_minutes = 480
            [authn]
            schemes_external = [ "spoof", "session_cookie" ]
            [log]
            mode = "file"
            level = "debug"
            path = "/nonexistent/path"
            if_exists = "fail"
            [timeseries_db]
            address = "[::1]:8123"
            [deployment]
            id = "28b90dc4-c22a-65ba-f49a-f051fe01208f"
<<<<<<< HEAD
            rack_id = "38b90dc4-c22a-65ba-f49a-f051fe01208f"
            [runtime.dropshot_external]
=======
            [deployment.dropshot_external]
>>>>>>> 63b63791
            bind_address = "10.1.2.3:4567"
            request_body_max_bytes = 1024
            [deployment.dropshot_internal]
            bind_address = "10.1.2.3:4568"
            request_body_max_bytes = 1024
            [deployment.subnet]
            net = "::/56"
            [deployment.database]
            type = "from_dns"
            "##,
        )
        .unwrap();

        assert_eq!(
            config.pkg.authn.schemes_external,
            vec![SchemeName::Spoof, SchemeName::SessionCookie],
        );
    }

    #[test]
    fn test_bad_authn_schemes() {
        let error = read_config(
            "bad authn.schemes_external",
            r##"
            [console]
            static_dir = "tests/static"
            cache_control_max_age_minutes = 10
            session_idle_timeout_minutes = 60
            session_absolute_timeout_minutes = 480
            [authn]
            schemes_external = ["trust-me"]
            [log]
            mode = "file"
            level = "debug"
            path = "/nonexistent/path"
            if_exists = "fail"
            [timeseries_db]
            address = "[::1]:8123"
            [deployment]
            id = "28b90dc4-c22a-65ba-f49a-f051fe01208f"
<<<<<<< HEAD
            rack_id = "38b90dc4-c22a-65ba-f49a-f051fe01208f"
            [runtime.dropshot_external]
=======
            [deployment.dropshot_external]
>>>>>>> 63b63791
            bind_address = "10.1.2.3:4567"
            request_body_max_bytes = 1024
            [deployment.dropshot_internal]
            bind_address = "10.1.2.3:4568"
            request_body_max_bytes = 1024
            [deployment.subnet]
            net = "::/56"
            [deployment.database]
            type = "from_dns"
            "##,
        )
        .expect_err("expected failure");
        if let LoadErrorKind::Parse(error) = &error.kind {
            assert!(
                error
                    .to_string()
                    .starts_with("unsupported authn scheme: \"trust-me\""),
                "error = {}",
                error.to_string()
            );
        } else {
            panic!(
                "Got an unexpected error, expected Parse but got {:?}",
                error
            );
        }
    }

    #[test]
    fn test_invalid_ipv4_prefix_tunable() {
        let error = read_config(
            "invalid_ipv4_prefix_tunable",
            r##"
            [console]
            static_dir = "tests/static"
            cache_control_max_age_minutes = 10
            session_idle_timeout_minutes = 60
            session_absolute_timeout_minutes = 480
            [authn]
            schemes_external = []
            [log]
            mode = "file"
            level = "debug"
            path = "/nonexistent/path"
            if_exists = "fail"
            [timeseries_db]
            address = "[::1]:8123"
            [updates]
            trusted_root = "/path/to/root.json"
            default_base_url = "http://example.invalid/"
            [tunables]
            max_vpc_ipv4_subnet_prefix = 100
            [deployment]
            id = "28b90dc4-c22a-65ba-f49a-f051fe01208f"
<<<<<<< HEAD
            rack_id = "38b90dc4-c22a-65ba-f49a-f051fe01208f"
            [runtime.dropshot_external]
=======
            [deployment.dropshot_external]
>>>>>>> 63b63791
            bind_address = "10.1.2.3:4567"
            request_body_max_bytes = 1024
            [deployment.dropshot_internal]
            bind_address = "10.1.2.3:4568"
            request_body_max_bytes = 1024
            [deployment.subnet]
            net = "::/56"
            [deployment.database]
            type = "from_dns"
            "##,
        )
        .expect_err("Expected failure");
        if let LoadErrorKind::Parse(error) = &error.kind {
            assert!(error.to_string().starts_with(
                r#"invalid "max_vpc_ipv4_subnet_prefix": "IPv4 subnet prefix must"#,
            ));
        } else {
            panic!(
                "Got an unexpected error, expected Parse but got {:?}",
                error
            );
        }
    }
}<|MERGE_RESOLUTION|>--- conflicted
+++ resolved
@@ -329,12 +329,8 @@
             max_vpc_ipv4_subnet_prefix = 27
             [deployment]
             id = "28b90dc4-c22a-65ba-f49a-f051fe01208f"
-<<<<<<< HEAD
             rack_id = "38b90dc4-c22a-65ba-f49a-f051fe01208f"
-            [runtime.dropshot_external]
-=======
             [deployment.dropshot_external]
->>>>>>> 63b63791
             bind_address = "10.1.2.3:4567"
             request_body_max_bytes = 1024
             [deployment.dropshot_internal]
@@ -415,12 +411,8 @@
             address = "[::1]:8123"
             [deployment]
             id = "28b90dc4-c22a-65ba-f49a-f051fe01208f"
-<<<<<<< HEAD
             rack_id = "38b90dc4-c22a-65ba-f49a-f051fe01208f"
-            [runtime.dropshot_external]
-=======
             [deployment.dropshot_external]
->>>>>>> 63b63791
             bind_address = "10.1.2.3:4567"
             request_body_max_bytes = 1024
             [deployment.dropshot_internal]
@@ -461,12 +453,8 @@
             address = "[::1]:8123"
             [deployment]
             id = "28b90dc4-c22a-65ba-f49a-f051fe01208f"
-<<<<<<< HEAD
             rack_id = "38b90dc4-c22a-65ba-f49a-f051fe01208f"
-            [runtime.dropshot_external]
-=======
             [deployment.dropshot_external]
->>>>>>> 63b63791
             bind_address = "10.1.2.3:4567"
             request_body_max_bytes = 1024
             [deployment.dropshot_internal]
@@ -521,12 +509,8 @@
             max_vpc_ipv4_subnet_prefix = 100
             [deployment]
             id = "28b90dc4-c22a-65ba-f49a-f051fe01208f"
-<<<<<<< HEAD
             rack_id = "38b90dc4-c22a-65ba-f49a-f051fe01208f"
-            [runtime.dropshot_external]
-=======
             [deployment.dropshot_external]
->>>>>>> 63b63791
             bind_address = "10.1.2.3:4567"
             request_body_max_bytes = 1024
             [deployment.dropshot_internal]
