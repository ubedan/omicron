// This Source Code Form is subject to the terms of the Mozilla Public
// License, v. 2.0. If a copy of the MPL was not distributed with this
// file, You can obtain one at https://mozilla.org/MPL/2.0/.

//! Handler functions (entrypoints) for external HTTP APIs

use super::views::IpPool;
use super::views::IpPoolRange;
use super::{
    console_api, params, views,
    views::{
        GlobalImage, IdentityProvider, Image, Organization, Project, Rack,
        Role, Silo, Sled, Snapshot, SshKey, User, UserBuiltin, Vpc, VpcRouter,
        VpcSubnet,
    },
};
use crate::authz;
use crate::context::OpContext;
use crate::db;
use crate::db::model::Name;
use crate::external_api::shared;
use crate::ServerContext;
use dropshot::endpoint;
use dropshot::ApiDescription;
use dropshot::EmptyScanParams;
use dropshot::HttpError;
use dropshot::HttpResponseAccepted;
use dropshot::HttpResponseCreated;
use dropshot::HttpResponseDeleted;
use dropshot::HttpResponseOk;
use dropshot::HttpResponseUpdatedNoContent;
use dropshot::PaginationOrder;
use dropshot::PaginationParams;
use dropshot::Path;
use dropshot::Query;
use dropshot::RequestContext;
use dropshot::ResultsPage;
use dropshot::TypedBody;
use dropshot::WhichPage;
use ipnetwork::IpNetwork;
use omicron_common::api::external::http_pagination::data_page_params_nameid_id;
use omicron_common::api::external::http_pagination::data_page_params_nameid_name;
use omicron_common::api::external::http_pagination::marker_for_name;
use omicron_common::api::external::http_pagination::marker_for_name_or_id;
use omicron_common::api::external::http_pagination::pagination_field_for_scan_params;
use omicron_common::api::external::http_pagination::PagField;
use omicron_common::api::external::http_pagination::PaginatedById;
use omicron_common::api::external::http_pagination::PaginatedByName;
use omicron_common::api::external::http_pagination::PaginatedByNameOrId;
use omicron_common::api::external::http_pagination::ScanById;
use omicron_common::api::external::http_pagination::ScanByName;
use omicron_common::api::external::http_pagination::ScanByNameOrId;
use omicron_common::api::external::http_pagination::ScanParams;
use omicron_common::api::external::to_list;
use omicron_common::api::external::DataPageParams;
use omicron_common::api::external::Disk;
use omicron_common::api::external::Error;
use omicron_common::api::external::Instance;
use omicron_common::api::external::NetworkInterface;
use omicron_common::api::external::RouterRoute;
use omicron_common::api::external::RouterRouteCreateParams;
use omicron_common::api::external::RouterRouteKind;
use omicron_common::api::external::RouterRouteUpdateParams;
use omicron_common::api::external::Saga;
use omicron_common::api::external::VpcFirewallRuleUpdateParams;
use omicron_common::api::external::VpcFirewallRules;
use omicron_common::{
    api::external::http_pagination::data_page_params_for, bail_unless,
};
use ref_cast::RefCast;
use schemars::JsonSchema;
use serde::Deserialize;
use serde::Serialize;
use std::sync::Arc;
use uuid::Uuid;

type NexusApiDescription = ApiDescription<Arc<ServerContext>>;

/// Returns a description of the external nexus API
pub fn external_api() -> NexusApiDescription {
    fn register_endpoints(api: &mut NexusApiDescription) -> Result<(), String> {
        api.register(policy_get)?;
        api.register(policy_put)?;

        api.register(silos_get)?;
        api.register(silos_post)?;
        api.register(silos_get_silo)?;
        api.register(silos_delete_silo)?;
        api.register(silos_get_identity_providers)?;
        api.register(silos_get_silo_policy)?;
        api.register(silos_put_silo_policy)?;

        api.register(silo_saml_idp_create)?;
        api.register(silo_saml_idp_fetch)?;

        api.register(organizations_get)?;
        api.register(organizations_post)?;
        api.register(organizations_get_organization)?;
        api.register(organizations_delete_organization)?;
        api.register(organizations_put_organization)?;
        api.register(organization_get_policy)?;
        api.register(organization_put_policy)?;

        api.register(organization_projects_get)?;
        api.register(organization_projects_post)?;
        api.register(organization_projects_get_project)?;
        api.register(organization_projects_delete_project)?;
        api.register(organization_projects_put_project)?;
        api.register(organization_projects_get_project_policy)?;
        api.register(organization_projects_put_project_policy)?;

        api.register(ip_pools_get)?;
        api.register(ip_pools_post)?;
        api.register(ip_pools_get_ip_pool)?;
        api.register(ip_pools_delete_ip_pool)?;
        api.register(ip_pools_put_ip_pool)?;

        api.register(ip_pool_ranges_get)?;
        api.register(ip_pool_ranges_add)?;
        api.register(ip_pool_ranges_delete)?;

        api.register(project_disks_get)?;
        api.register(project_disks_post)?;
        api.register(project_disks_get_disk)?;
        api.register(project_disks_delete_disk)?;

        api.register(project_instances_get)?;
        api.register(project_instances_post)?;
        api.register(project_instances_get_instance)?;
        api.register(project_instances_delete_instance)?;
        api.register(project_instances_migrate_instance)?;
        api.register(project_instances_instance_reboot)?;
        api.register(project_instances_instance_start)?;
        api.register(project_instances_instance_stop)?;
        api.register(project_instances_instance_serial_get)?;

        // Globally-scoped Images API
        api.register(images_get)?;
        api.register(images_post)?;
        api.register(images_get_image)?;
        api.register(images_delete_image)?;

        // Project-scoped images API
        api.register(project_images_get)?;
        api.register(project_images_post)?;
        api.register(project_images_get_image)?;
        api.register(project_images_delete_image)?;

        api.register(instance_disks_get)?;
        api.register(instance_disks_attach)?;
        api.register(instance_disks_detach)?;

        api.register(project_snapshots_get)?;
        api.register(project_snapshots_post)?;
        api.register(project_snapshots_get_snapshot)?;
        api.register(project_snapshots_delete_snapshot)?;

        api.register(project_vpcs_get)?;
        api.register(project_vpcs_post)?;
        api.register(project_vpcs_get_vpc)?;
        api.register(project_vpcs_put_vpc)?;
        api.register(project_vpcs_delete_vpc)?;

        api.register(vpc_subnets_get)?;
        api.register(vpc_subnets_get_subnet)?;
        api.register(vpc_subnets_post)?;
        api.register(vpc_subnets_delete_subnet)?;
        api.register(vpc_subnets_put_subnet)?;

        api.register(subnet_network_interfaces_get)?;

        api.register(instance_network_interfaces_post)?;
        api.register(instance_network_interfaces_get)?;
        api.register(instance_network_interfaces_get_interface)?;
        api.register(instance_network_interfaces_put_interface)?;
        api.register(instance_network_interfaces_delete_interface)?;

        api.register(vpc_routers_get)?;
        api.register(vpc_routers_get_router)?;
        api.register(vpc_routers_post)?;
        api.register(vpc_routers_delete_router)?;
        api.register(vpc_routers_put_router)?;

        api.register(vpc_firewall_rules_get)?;
        api.register(vpc_firewall_rules_put)?;

        api.register(routers_routes_get)?;
        api.register(routers_routes_get_route)?;
        api.register(routers_routes_post)?;
        api.register(routers_routes_delete_route)?;
        api.register(routers_routes_put_route)?;

        api.register(hardware_racks_get)?;
        api.register(hardware_racks_get_rack)?;
        api.register(hardware_sleds_get)?;
        api.register(hardware_sleds_get_sled)?;

        api.register(updates_refresh)?;

        api.register(sagas_get)?;
        api.register(sagas_get_saga)?;

        api.register(silo_users_get)?;

        api.register(builtin_users_get)?;
        api.register(builtin_users_get_user)?;

        api.register(timeseries_schema_get)?;

        api.register(roles_get)?;
        api.register(roles_get_role)?;

        api.register(sshkeys_get)?;
        api.register(sshkeys_get_key)?;
        api.register(sshkeys_post)?;
        api.register(sshkeys_delete_key)?;

        api.register(console_api::spoof_login)?;
        api.register(console_api::spoof_login_form)?;
        api.register(console_api::login_redirect)?;
        api.register(console_api::session_me)?;
        api.register(console_api::logout)?;
        api.register(console_api::console_page)?;
        api.register(console_api::asset)?;

        api.register(console_api::login)?;
        api.register(console_api::consume_credentials)?;

        Ok(())
    }

    let conf = serde_json::from_str(include_str!("./tag-config.json")).unwrap();
    let mut api = NexusApiDescription::new().tag_config(conf);

    if let Err(err) = register_endpoints(&mut api) {
        panic!("failed to register entrypoints: {}", err);
    }
    api
}

// API ENDPOINT FUNCTION NAMING CONVENTIONS
//
// Generally, HTTP resources are grouped within some collection.  For a
// relatively simple example:
//
//   GET    /organizations            (list the organizations in the collection)
//   POST   /organizations            (create a organization in the collection)
//   GET    /organizations/{org_name} (look up a organization in the collection)
//   DELETE /organizations/{org_name} (delete a organization in the collection)
//   PUT    /organizations/{org_name} (update a organization in the collection)
//
// There's a naming convention for the functions that implement these API entry
// points.  When operating on the collection itself, we use:
//
//    {collection_path}_{verb}
//
// For examples:
//
//    GET  /organizations                    -> organizations_get()
//    POST /organizations                    -> organizations_post()
//
// For operations on items within the collection, we use:
//
//    {collection_path}_{verb}_{object}
//
// For examples:
//
//    DELETE /organizations/{org_name}   -> organizations_delete_organization()
//    GET    /organizations/{org_name}   -> organizations_get_organization()
//    PUT    /organizations/{org_name}   -> organizations_put_organization()
//
// Note that these function names end up in generated OpenAPI spec as the
// operationId for each endpoint, and therefore represent a contract with
// clients. Client generators use operationId to name API methods, so changing
// a function name is a breaking change from a client perspective.

/// Fetch the top-level IAM policy
#[endpoint {
    method = GET,
    path = "/policy",
    tags = ["policy"],
}]
async fn policy_get(
    rqctx: Arc<RequestContext<Arc<ServerContext>>>,
) -> Result<HttpResponseOk<shared::Policy<authz::FleetRole>>, HttpError> {
    let apictx = rqctx.context();
    let nexus = &apictx.nexus;

    let handler = async {
        let opctx = OpContext::for_external_api(&rqctx).await?;
        let policy = nexus.fleet_fetch_policy(&opctx).await?;
        Ok(HttpResponseOk(policy))
    };
    apictx.external_latencies.instrument_dropshot_handler(&rqctx, handler).await
}

/// Update the top-level IAM policy
#[endpoint {
    method = PUT,
    path = "/policy",
    tags = ["policy"],
}]
async fn policy_put(
    rqctx: Arc<RequestContext<Arc<ServerContext>>>,
    new_policy: TypedBody<shared::Policy<authz::FleetRole>>,
) -> Result<HttpResponseOk<shared::Policy<authz::FleetRole>>, HttpError> {
    let apictx = rqctx.context();
    let nexus = &apictx.nexus;
    let new_policy = new_policy.into_inner();

    let handler = async {
        let nasgns = new_policy.role_assignments.len();
        // This should have been validated during parsing.
        bail_unless!(nasgns <= shared::MAX_ROLE_ASSIGNMENTS_PER_RESOURCE);
        let opctx = OpContext::for_external_api(&rqctx).await?;
        let policy = nexus.fleet_update_policy(&opctx, &new_policy).await?;
        Ok(HttpResponseOk(policy))
    };
    apictx.external_latencies.instrument_dropshot_handler(&rqctx, handler).await
}

// List all silos (that are discoverable).
#[endpoint {
    method = GET,
    path = "/silos",
    tags = ["silos"],
}]
async fn silos_get(
    rqctx: Arc<RequestContext<Arc<ServerContext>>>,
    query_params: Query<PaginatedByNameOrId>,
) -> Result<HttpResponseOk<ResultsPage<Silo>>, HttpError> {
    let apictx = rqctx.context();
    let nexus = &apictx.nexus;
    let handler = async {
        let opctx = OpContext::for_external_api(&rqctx).await?;
        let query = query_params.into_inner();
        let params = ScanByNameOrId::from_query(&query)?;
        let field = pagination_field_for_scan_params(params);

        let silos = match field {
            PagField::Id => {
                let page_selector = data_page_params_nameid_id(&rqctx, &query)?;
                nexus.silos_list_by_id(&opctx, &page_selector).await?
            }

            PagField::Name => {
                let page_selector =
                    data_page_params_nameid_name(&rqctx, &query)?
                        .map_name(|n| Name::ref_cast(n));
                nexus.silos_list_by_name(&opctx, &page_selector).await?
            }
        }
        .into_iter()
        .map(|p| p.into())
        .collect();
        Ok(HttpResponseOk(ScanByNameOrId::results_page(
            &query,
            silos,
            &marker_for_name_or_id,
        )?))
    };
    apictx.external_latencies.instrument_dropshot_handler(&rqctx, handler).await
}

/// Create a new silo.
#[endpoint {
    method = POST,
    path = "/silos",
    tags = ["silos"],
}]
async fn silos_post(
    rqctx: Arc<RequestContext<Arc<ServerContext>>>,
    new_silo_params: TypedBody<params::SiloCreate>,
) -> Result<HttpResponseCreated<Silo>, HttpError> {
    let apictx = rqctx.context();
    let nexus = &apictx.nexus;
    let handler = async {
        let opctx = OpContext::for_external_api(&rqctx).await?;
        let silo =
            nexus.silo_create(&opctx, new_silo_params.into_inner()).await?;
        Ok(HttpResponseCreated(silo.into()))
    };
    apictx.external_latencies.instrument_dropshot_handler(&rqctx, handler).await
}

/// Path parameters for Silo requests
#[derive(Deserialize, JsonSchema)]
struct SiloPathParam {
    /// The silo's unique name.
    silo_name: Name,
}

/// Fetch a specific silo
#[endpoint {
    method = GET,
    path = "/silos/{silo_name}",
    tags = ["silos"],
}]
async fn silos_get_silo(
    rqctx: Arc<RequestContext<Arc<ServerContext>>>,
    path_params: Path<SiloPathParam>,
) -> Result<HttpResponseOk<Silo>, HttpError> {
    let apictx = rqctx.context();
    let nexus = &apictx.nexus;
    let path = path_params.into_inner();
    let silo_name = &path.silo_name;
    let handler = async {
        let opctx = OpContext::for_external_api(&rqctx).await?;
        let silo = nexus.silo_fetch(&opctx, &silo_name).await?;
        Ok(HttpResponseOk(silo.into()))
    };
    apictx.external_latencies.instrument_dropshot_handler(&rqctx, handler).await
}

/// Delete a specific silo.
#[endpoint {
    method = DELETE,
    path = "/silos/{silo_name}",
    tags = ["silos"],
}]
async fn silos_delete_silo(
    rqctx: Arc<RequestContext<Arc<ServerContext>>>,
    path_params: Path<SiloPathParam>,
) -> Result<HttpResponseDeleted, HttpError> {
    let apictx = rqctx.context();
    let nexus = &apictx.nexus;
    let params = path_params.into_inner();
    let silo_name = &params.silo_name;
    let handler = async {
        let opctx = OpContext::for_external_api(&rqctx).await?;
        nexus.silo_delete(&opctx, &silo_name).await?;
        Ok(HttpResponseDeleted())
    };
    apictx.external_latencies.instrument_dropshot_handler(&rqctx, handler).await
}

/// Fetch the IAM policy for this Silo
#[endpoint {
    method = GET,
    path = "/silos/{silo_name}/policy",
    tags = ["silos"],
}]
async fn silos_get_silo_policy(
    rqctx: Arc<RequestContext<Arc<ServerContext>>>,
    path_params: Path<SiloPathParam>,
) -> Result<HttpResponseOk<shared::Policy<authz::SiloRole>>, HttpError> {
    let apictx = rqctx.context();
    let nexus = &apictx.nexus;
    let path = path_params.into_inner();
    let silo_name = &path.silo_name;

    let handler = async {
        let opctx = OpContext::for_external_api(&rqctx).await?;
        let policy = nexus.silo_fetch_policy(&opctx, silo_name).await?;
        Ok(HttpResponseOk(policy))
    };
    apictx.external_latencies.instrument_dropshot_handler(&rqctx, handler).await
}

/// Update the IAM policy for this Silo
#[endpoint {
    method = PUT,
    path = "/silos/{silo_name}/policy",
    tags = ["silos"],
}]
async fn silos_put_silo_policy(
    rqctx: Arc<RequestContext<Arc<ServerContext>>>,
    path_params: Path<SiloPathParam>,
    new_policy: TypedBody<shared::Policy<authz::SiloRole>>,
) -> Result<HttpResponseOk<shared::Policy<authz::SiloRole>>, HttpError> {
    let apictx = rqctx.context();
    let nexus = &apictx.nexus;
    let path = path_params.into_inner();
    let new_policy = new_policy.into_inner();
    let silo_name = &path.silo_name;

    let handler = async {
        let nasgns = new_policy.role_assignments.len();
        // This should have been validated during parsing.
        bail_unless!(nasgns <= shared::MAX_ROLE_ASSIGNMENTS_PER_RESOURCE);
        let opctx = OpContext::for_external_api(&rqctx).await?;
        let policy =
            nexus.silo_update_policy(&opctx, silo_name, &new_policy).await?;
        Ok(HttpResponseOk(policy))
    };
    apictx.external_latencies.instrument_dropshot_handler(&rqctx, handler).await
}

// Silo identity providers

/// List Silo identity providers
#[endpoint {
    method = GET,
    path = "/silos/{silo_name}/identity_providers",
    tags = ["silos"],
}]
async fn silos_get_identity_providers(
    rqctx: Arc<RequestContext<Arc<ServerContext>>>,
    path_params: Path<SiloPathParam>,
    query_params: Query<PaginatedByName>,
) -> Result<HttpResponseOk<ResultsPage<IdentityProvider>>, HttpError> {
    let apictx = rqctx.context();
    let nexus = &apictx.nexus;
    let path = path_params.into_inner();
    let silo_name = &path.silo_name;
    let handler = async {
        let opctx = OpContext::for_external_api(&rqctx).await?;
        let query = query_params.into_inner();
        let pagination_params = data_page_params_for(&rqctx, &query)?
            .map_name(|n| Name::ref_cast(n));
        let identity_providers = nexus
            .identity_provider_list(&opctx, &silo_name, &pagination_params)
            .await?
            .into_iter()
            .map(|x| x.into())
            .collect();
        Ok(HttpResponseOk(ScanByName::results_page(
            &query,
            identity_providers,
            &marker_for_name,
        )?))
    };
    apictx.external_latencies.instrument_dropshot_handler(&rqctx, handler).await
}

// Silo SAML identity providers

/// Create a new SAML identity provider for a silo.
#[endpoint {
    method = POST,
    path = "/silos/{silo_name}/saml_identity_providers",
    tags = ["silos"],
}]
async fn silo_saml_idp_create(
    rqctx: Arc<RequestContext<Arc<ServerContext>>>,
    path_params: Path<SiloPathParam>,
    new_provider: TypedBody<params::SamlIdentityProviderCreate>,
) -> Result<HttpResponseCreated<views::SamlIdentityProvider>, HttpError> {
    let apictx = rqctx.context();
    let nexus = &apictx.nexus;

    let handler = async {
        let opctx = OpContext::for_external_api(&rqctx).await?;
        let provider = nexus
            .saml_identity_provider_create(
                &opctx,
                &path_params.into_inner().silo_name,
                new_provider.into_inner(),
            )
            .await?;
        Ok(HttpResponseCreated(provider.into()))
    };
    apictx.external_latencies.instrument_dropshot_handler(&rqctx, handler).await
}

/// Path parameters for Silo SAML identity provider requests
#[derive(Deserialize, JsonSchema)]
struct SiloSamlPathParam {
    /// The silo's unique name.
    silo_name: Name,
    /// The SAML identity provider's name
    provider_name: Name,
}

/// GET a silo's SAML identity provider
#[endpoint {
    method = GET,
    path = "/silos/{silo_name}/saml_identity_providers/{provider_name}",
    tags = ["silos"],
}]
async fn silo_saml_idp_fetch(
    rqctx: Arc<RequestContext<Arc<ServerContext>>>,
    path_params: Path<SiloSamlPathParam>,
) -> Result<HttpResponseOk<views::SamlIdentityProvider>, HttpError> {
    let apictx = rqctx.context();
    let nexus = &apictx.nexus;

    let path_params = path_params.into_inner();

    let handler = async {
        let opctx = OpContext::for_external_api(&rqctx).await?;
        let provider = nexus
            .saml_identity_provider_fetch(
                &opctx,
                &path_params.silo_name,
                &path_params.provider_name,
            )
            .await?;

        Ok(HttpResponseOk(provider.into()))
    };
    apictx.external_latencies.instrument_dropshot_handler(&rqctx, handler).await
}

/// List all organizations.
#[endpoint {
    method = GET,
    path = "/organizations",
    tags = ["organizations"],
}]
async fn organizations_get(
    rqctx: Arc<RequestContext<Arc<ServerContext>>>,
    query_params: Query<PaginatedByNameOrId>,
) -> Result<HttpResponseOk<ResultsPage<Organization>>, HttpError> {
    let apictx = rqctx.context();
    let nexus = &apictx.nexus;
    let handler = async {
        let opctx = OpContext::for_external_api(&rqctx).await?;
        let query = query_params.into_inner();
        let params = ScanByNameOrId::from_query(&query)?;
        let field = pagination_field_for_scan_params(params);

        let organizations = match field {
            PagField::Id => {
                let page_selector = data_page_params_nameid_id(&rqctx, &query)?;
                nexus.organizations_list_by_id(&opctx, &page_selector).await?
            }

            PagField::Name => {
                let page_selector =
                    data_page_params_nameid_name(&rqctx, &query)?
                        .map_name(|n| Name::ref_cast(n));
                nexus.organizations_list_by_name(&opctx, &page_selector).await?
            }
        }
        .into_iter()
        .map(|p| p.into())
        .collect();
        Ok(HttpResponseOk(ScanByNameOrId::results_page(
            &query,
            organizations,
            &marker_for_name_or_id,
        )?))
    };
    apictx.external_latencies.instrument_dropshot_handler(&rqctx, handler).await
}

/// Create a new organization.
#[endpoint {
    method = POST,
    path = "/organizations",
    tags = ["organizations"],
}]
async fn organizations_post(
    rqctx: Arc<RequestContext<Arc<ServerContext>>>,
    new_organization: TypedBody<params::OrganizationCreate>,
) -> Result<HttpResponseCreated<Organization>, HttpError> {
    let apictx = rqctx.context();
    let nexus = &apictx.nexus;
    let handler = async {
        let opctx = OpContext::for_external_api(&rqctx).await?;
        let organization = nexus
            .organization_create(&opctx, &new_organization.into_inner())
            .await?;
        Ok(HttpResponseCreated(organization.into()))
    };
    apictx.external_latencies.instrument_dropshot_handler(&rqctx, handler).await
}

/// Path parameters for Organization requests
#[derive(Deserialize, JsonSchema)]
struct OrganizationPathParam {
    /// The organization's unique name.
    organization_name: Name,
}

/// Fetch a specific organization
#[endpoint {
    method = GET,
    path = "/organizations/{organization_name}",
    tags = ["organizations"],
}]
async fn organizations_get_organization(
    rqctx: Arc<RequestContext<Arc<ServerContext>>>,
    path_params: Path<OrganizationPathParam>,
) -> Result<HttpResponseOk<Organization>, HttpError> {
    let apictx = rqctx.context();
    let nexus = &apictx.nexus;
    let path = path_params.into_inner();
    let organization_name = &path.organization_name;
    let handler = async {
        let opctx = OpContext::for_external_api(&rqctx).await?;
        let organization =
            nexus.organization_fetch(&opctx, &organization_name).await?;
        Ok(HttpResponseOk(organization.into()))
    };
    apictx.external_latencies.instrument_dropshot_handler(&rqctx, handler).await
}

/// Delete a specific organization.
#[endpoint {
    method = DELETE,
    path = "/organizations/{organization_name}",
    tags = ["organizations"],
}]
async fn organizations_delete_organization(
    rqctx: Arc<RequestContext<Arc<ServerContext>>>,
    path_params: Path<OrganizationPathParam>,
) -> Result<HttpResponseDeleted, HttpError> {
    let apictx = rqctx.context();
    let nexus = &apictx.nexus;
    let params = path_params.into_inner();
    let organization_name = &params.organization_name;
    let handler = async {
        let opctx = OpContext::for_external_api(&rqctx).await?;
        nexus.organization_delete(&opctx, &organization_name).await?;
        Ok(HttpResponseDeleted())
    };
    apictx.external_latencies.instrument_dropshot_handler(&rqctx, handler).await
}

/// Update a specific organization.
// TODO-correctness: Is it valid for PUT to accept application/json that's a
// subset of what the resource actually represents?  If not, is that a problem?
// (HTTP may require that this be idempotent.)  If so, can we get around that
// having this be a slightly different content-type (e.g.,
// "application/json-patch")?  We should see what other APIs do.
#[endpoint {
    method = PUT,
    path = "/organizations/{organization_name}",
    tags = ["organizations"],
}]
async fn organizations_put_organization(
    rqctx: Arc<RequestContext<Arc<ServerContext>>>,
    path_params: Path<OrganizationPathParam>,
    updated_organization: TypedBody<params::OrganizationUpdate>,
) -> Result<HttpResponseOk<Organization>, HttpError> {
    let apictx = rqctx.context();
    let nexus = &apictx.nexus;
    let path = path_params.into_inner();
    let organization_name = &path.organization_name;
    let handler = async {
        let opctx = OpContext::for_external_api(&rqctx).await?;
        let new_organization = nexus
            .organization_update(
                &opctx,
                &organization_name,
                &updated_organization.into_inner(),
            )
            .await?;
        Ok(HttpResponseOk(new_organization.into()))
    };
    apictx.external_latencies.instrument_dropshot_handler(&rqctx, handler).await
}

/// Fetch the IAM policy for this Organization
#[endpoint {
    method = GET,
    path = "/organizations/{organization_name}/policy",
    tags = ["organizations"],
}]
async fn organization_get_policy(
    rqctx: Arc<RequestContext<Arc<ServerContext>>>,
    path_params: Path<OrganizationPathParam>,
) -> Result<HttpResponseOk<shared::Policy<authz::OrganizationRole>>, HttpError>
{
    let apictx = rqctx.context();
    let nexus = &apictx.nexus;
    let path = path_params.into_inner();
    let organization_name = &path.organization_name;

    let handler = async {
        let opctx = OpContext::for_external_api(&rqctx).await?;
        let policy =
            nexus.organization_fetch_policy(&opctx, organization_name).await?;
        Ok(HttpResponseOk(policy))
    };
    apictx.external_latencies.instrument_dropshot_handler(&rqctx, handler).await
}

/// Update the IAM policy for this Organization
#[endpoint {
    method = PUT,
    path = "/organizations/{organization_name}/policy",
    tags = ["organizations"],
}]
async fn organization_put_policy(
    rqctx: Arc<RequestContext<Arc<ServerContext>>>,
    path_params: Path<OrganizationPathParam>,
    new_policy: TypedBody<shared::Policy<authz::OrganizationRole>>,
) -> Result<HttpResponseOk<shared::Policy<authz::OrganizationRole>>, HttpError>
{
    let apictx = rqctx.context();
    let nexus = &apictx.nexus;
    let path = path_params.into_inner();
    let new_policy = new_policy.into_inner();
    let organization_name = &path.organization_name;

    let handler = async {
        let nasgns = new_policy.role_assignments.len();
        // This should have been validated during parsing.
        bail_unless!(nasgns <= shared::MAX_ROLE_ASSIGNMENTS_PER_RESOURCE);
        let opctx = OpContext::for_external_api(&rqctx).await?;
        let policy = nexus
            .organization_update_policy(&opctx, organization_name, &new_policy)
            .await?;
        Ok(HttpResponseOk(policy))
    };
    apictx.external_latencies.instrument_dropshot_handler(&rqctx, handler).await
}

/// List all projects.
#[endpoint {
    method = GET,
    path = "/organizations/{organization_name}/projects",
    tags = ["projects"],
}]
async fn organization_projects_get(
    rqctx: Arc<RequestContext<Arc<ServerContext>>>,
    query_params: Query<PaginatedByNameOrId>,
    path_params: Path<OrganizationPathParam>,
) -> Result<HttpResponseOk<ResultsPage<Project>>, HttpError> {
    let apictx = rqctx.context();
    let nexus = &apictx.nexus;
    let query = query_params.into_inner();
    let path = path_params.into_inner();
    let organization_name = &path.organization_name;

    let handler = async {
        let opctx = OpContext::for_external_api(&rqctx).await?;
        let params = ScanByNameOrId::from_query(&query)?;
        let field = pagination_field_for_scan_params(params);
        let projects = match field {
            PagField::Id => {
                let page_selector = data_page_params_nameid_id(&rqctx, &query)?;
                nexus
                    .projects_list_by_id(
                        &opctx,
                        &organization_name,
                        &page_selector,
                    )
                    .await?
            }

            PagField::Name => {
                let page_selector =
                    data_page_params_nameid_name(&rqctx, &query)?
                        .map_name(|n| Name::ref_cast(n));
                nexus
                    .projects_list_by_name(
                        &opctx,
                        &organization_name,
                        &page_selector,
                    )
                    .await?
            }
        }
        .into_iter()
        .map(|p| p.into())
        .collect();
        Ok(HttpResponseOk(ScanByNameOrId::results_page(
            &query,
            projects,
            &marker_for_name_or_id,
        )?))
    };
    apictx.external_latencies.instrument_dropshot_handler(&rqctx, handler).await
}

/// Create a new project.
#[endpoint {
    method = POST,
    path = "/organizations/{organization_name}/projects",
    tags = ["projects"],
}]
async fn organization_projects_post(
    rqctx: Arc<RequestContext<Arc<ServerContext>>>,
    path_params: Path<OrganizationPathParam>,
    new_project: TypedBody<params::ProjectCreate>,
) -> Result<HttpResponseCreated<Project>, HttpError> {
    let apictx = rqctx.context();
    let nexus = &apictx.nexus;
    let params = path_params.into_inner();
    let organization_name = &params.organization_name;
    let handler = async {
        let opctx = OpContext::for_external_api(&rqctx).await?;
        let project = nexus
            .project_create(
                &opctx,
                &organization_name,
                &new_project.into_inner(),
            )
            .await?;
        Ok(HttpResponseCreated(project.into()))
    };
    apictx.external_latencies.instrument_dropshot_handler(&rqctx, handler).await
}

/// Path parameters for Project requests
#[derive(Deserialize, JsonSchema)]
struct ProjectPathParam {
    /// The organization's unique name.
    organization_name: Name,
    /// The project's unique name within the organization.
    project_name: Name,
}

/// Fetch a specific project
#[endpoint {
    method = GET,
    path = "/organizations/{organization_name}/projects/{project_name}",
    tags = ["projects"],
}]
async fn organization_projects_get_project(
    rqctx: Arc<RequestContext<Arc<ServerContext>>>,
    path_params: Path<ProjectPathParam>,
) -> Result<HttpResponseOk<Project>, HttpError> {
    let apictx = rqctx.context();
    let nexus = &apictx.nexus;
    let path = path_params.into_inner();
    let organization_name = &path.organization_name;
    let project_name = &path.project_name;
    let handler = async {
        let opctx = OpContext::for_external_api(&rqctx).await?;
        let project = nexus
            .project_fetch(&opctx, &organization_name, &project_name)
            .await?;
        Ok(HttpResponseOk(project.into()))
    };
    apictx.external_latencies.instrument_dropshot_handler(&rqctx, handler).await
}

/// Delete a specific project.
#[endpoint {
    method = DELETE,
    path = "/organizations/{organization_name}/projects/{project_name}",
    tags = ["projects"],
}]
async fn organization_projects_delete_project(
    rqctx: Arc<RequestContext<Arc<ServerContext>>>,
    path_params: Path<ProjectPathParam>,
) -> Result<HttpResponseDeleted, HttpError> {
    let apictx = rqctx.context();
    let nexus = &apictx.nexus;
    let params = path_params.into_inner();
    let organization_name = &params.organization_name;
    let project_name = &params.project_name;
    let handler = async {
        let opctx = OpContext::for_external_api(&rqctx).await?;
        nexus.project_delete(&opctx, &organization_name, &project_name).await?;
        Ok(HttpResponseDeleted())
    };
    apictx.external_latencies.instrument_dropshot_handler(&rqctx, handler).await
}

/// Update a specific project.
// TODO-correctness: Is it valid for PUT to accept application/json that's a
// subset of what the resource actually represents?  If not, is that a problem?
// (HTTP may require that this be idempotent.)  If so, can we get around that
// having this be a slightly different content-type (e.g.,
// "application/json-patch")?  We should see what other APIs do.
#[endpoint {
    method = PUT,
    path = "/organizations/{organization_name}/projects/{project_name}",
    tags = ["projects"],
}]
async fn organization_projects_put_project(
    rqctx: Arc<RequestContext<Arc<ServerContext>>>,
    path_params: Path<ProjectPathParam>,
    updated_project: TypedBody<params::ProjectUpdate>,
) -> Result<HttpResponseOk<Project>, HttpError> {
    let apictx = rqctx.context();
    let nexus = &apictx.nexus;
    let path = path_params.into_inner();
    let organization_name = &path.organization_name;
    let project_name = &path.project_name;
    let handler = async {
        let opctx = OpContext::for_external_api(&rqctx).await?;
        let newproject = nexus
            .project_update(
                &opctx,
                &organization_name,
                &project_name,
                &updated_project.into_inner(),
            )
            .await?;
        Ok(HttpResponseOk(newproject.into()))
    };
    apictx.external_latencies.instrument_dropshot_handler(&rqctx, handler).await
}

/// Fetch the IAM policy for this Project
#[endpoint {
    method = GET,
    path = "/organizations/{organization_name}/projects/{project_name}/policy",
    tags = ["projects"],
}]
async fn organization_projects_get_project_policy(
    rqctx: Arc<RequestContext<Arc<ServerContext>>>,
    path_params: Path<ProjectPathParam>,
) -> Result<HttpResponseOk<shared::Policy<authz::ProjectRole>>, HttpError> {
    let apictx = rqctx.context();
    let nexus = &apictx.nexus;
    let path = path_params.into_inner();
    let organization_name = &path.organization_name;
    let project_name = &path.project_name;

    let handler = async {
        let opctx = OpContext::for_external_api(&rqctx).await?;
        let policy = nexus
            .project_fetch_policy(&opctx, organization_name, project_name)
            .await?;
        Ok(HttpResponseOk(policy))
    };
    apictx.external_latencies.instrument_dropshot_handler(&rqctx, handler).await
}

/// Update the IAM policy for this Project
#[endpoint {
    method = PUT,
    path = "/organizations/{organization_name}/projects/{project_name}/policy",
    tags = ["projects"],
}]
async fn organization_projects_put_project_policy(
    rqctx: Arc<RequestContext<Arc<ServerContext>>>,
    path_params: Path<ProjectPathParam>,
    new_policy: TypedBody<shared::Policy<authz::ProjectRole>>,
) -> Result<HttpResponseOk<shared::Policy<authz::ProjectRole>>, HttpError> {
    let apictx = rqctx.context();
    let nexus = &apictx.nexus;
    let path = path_params.into_inner();
    let new_policy = new_policy.into_inner();
    let organization_name = &path.organization_name;
    let project_name = &path.project_name;

    let handler = async {
        let nasgns = new_policy.role_assignments.len();
        // This should have been validated during parsing.
        bail_unless!(nasgns <= shared::MAX_ROLE_ASSIGNMENTS_PER_RESOURCE);
        let opctx = OpContext::for_external_api(&rqctx).await?;
        let policy = nexus
            .project_update_policy(
                &opctx,
                organization_name,
                project_name,
                &new_policy,
            )
            .await?;
        Ok(HttpResponseOk(policy))
    };
    apictx.external_latencies.instrument_dropshot_handler(&rqctx, handler).await
}

// IP Pools

#[derive(Deserialize, JsonSchema)]
pub struct IpPoolPathParam {
    pub pool_name: Name,
}

/// List IP Pools.
#[endpoint {
    method = GET,
    path = "/ip-pools",
    tags = ["ip-pools"],
}]
async fn ip_pools_get(
    rqctx: Arc<RequestContext<Arc<ServerContext>>>,
    query_params: Query<PaginatedByNameOrId>,
) -> Result<HttpResponseOk<ResultsPage<IpPool>>, HttpError> {
    let apictx = rqctx.context();
    let nexus = &apictx.nexus;
    let query = query_params.into_inner();
    let handler = async {
        let opctx = OpContext::for_external_api(&rqctx).await?;
        let params = ScanByNameOrId::from_query(&query)?;
        let field = pagination_field_for_scan_params(params);
        let pools = match field {
            PagField::Id => {
                let page_selector = data_page_params_nameid_id(&rqctx, &query)?;
                nexus.ip_pools_list_by_id(&opctx, &page_selector).await?
            }
            PagField::Name => {
                let page_selector =
                    data_page_params_nameid_name(&rqctx, &query)?
                        .map_name(|n| Name::ref_cast(n));
                nexus.ip_pools_list_by_name(&opctx, &page_selector).await?
            }
        }
        .into_iter()
        .map(IpPool::from)
        .collect();
        Ok(HttpResponseOk(ScanByNameOrId::results_page(
            &query,
            pools,
            &marker_for_name_or_id,
        )?))
    };
    apictx.external_latencies.instrument_dropshot_handler(&rqctx, handler).await
}

/// Create a new IP Pool.
#[endpoint {
    method = POST,
    path = "/ip-pools",
    tags = ["ip-pools"],
}]
async fn ip_pools_post(
    rqctx: Arc<RequestContext<Arc<ServerContext>>>,
    pool_params: TypedBody<params::IpPoolCreate>,
) -> Result<HttpResponseCreated<views::IpPool>, HttpError> {
    let apictx = rqctx.context();
    let nexus = &apictx.nexus;
    let pool_params = pool_params.into_inner();
    let handler = async {
        let opctx = OpContext::for_external_api(&rqctx).await?;
        let pool = nexus.ip_pool_create(&opctx, &pool_params).await?;
        Ok(HttpResponseCreated(IpPool::from(pool)))
    };
    apictx.external_latencies.instrument_dropshot_handler(&rqctx, handler).await
}

/// Fetch a single IP Pool.
#[endpoint {
    method = GET,
    path = "/ip-pools/{pool_name}",
    tags = ["ip-pools"],
}]
async fn ip_pools_get_ip_pool(
    rqctx: Arc<RequestContext<Arc<ServerContext>>>,
    path_params: Path<IpPoolPathParam>,
) -> Result<HttpResponseOk<views::IpPool>, HttpError> {
    let apictx = rqctx.context();
    let nexus = &apictx.nexus;
    let path = path_params.into_inner();
    let pool_name = &path.pool_name;
    let handler = async {
        let opctx = OpContext::for_external_api(&rqctx).await?;
        let pool = nexus.ip_pool_fetch(&opctx, pool_name).await?;
        Ok(HttpResponseOk(IpPool::from(pool)))
    };
    apictx.external_latencies.instrument_dropshot_handler(&rqctx, handler).await
}

/// Delete an IP Pool.
#[endpoint {
    method = DELETE,
    path = "/ip-pools/{pool_name}",
    tags = ["ip-pools"],
}]
async fn ip_pools_delete_ip_pool(
    rqctx: Arc<RequestContext<Arc<ServerContext>>>,
    path_params: Path<IpPoolPathParam>,
) -> Result<HttpResponseDeleted, HttpError> {
    let apictx = rqctx.context();
    let nexus = &apictx.nexus;
    let path = path_params.into_inner();
    let pool_name = &path.pool_name;
    let handler = async {
        let opctx = OpContext::for_external_api(&rqctx).await?;
        nexus.ip_pool_delete(&opctx, pool_name).await?;
        Ok(HttpResponseDeleted())
    };
    apictx.external_latencies.instrument_dropshot_handler(&rqctx, handler).await
}

/// Update an IP Pool.
#[endpoint {
    method = PUT,
    path = "/ip-pools/{pool_name}",
    tags = ["ip-pools"],
}]
async fn ip_pools_put_ip_pool(
    rqctx: Arc<RequestContext<Arc<ServerContext>>>,
    path_params: Path<IpPoolPathParam>,
    updates: TypedBody<params::IpPoolUpdate>,
) -> Result<HttpResponseOk<views::IpPool>, HttpError> {
    let apictx = rqctx.context();
    let nexus = &apictx.nexus;
    let path = path_params.into_inner();
    let pool_name = &path.pool_name;
    let updates = updates.into_inner();
    let handler = async {
        let opctx = OpContext::for_external_api(&rqctx).await?;
        let pool = nexus.ip_pool_update(&opctx, pool_name, &updates).await?;
        Ok(HttpResponseOk(pool.into()))
    };
    apictx.external_latencies.instrument_dropshot_handler(&rqctx, handler).await
}

type IpPoolRangePaginationParams = PaginationParams<EmptyScanParams, IpNetwork>;

/// List the ranges of IP addresses within an existing IP Pool.
///
/// Note that ranges are listed sorted by their first address.
#[endpoint {
    method = GET,
    path = "/ip-pools/{pool_name}/ranges",
    tags = ["ip-pools"],
}]
async fn ip_pool_ranges_get(
    rqctx: Arc<RequestContext<Arc<ServerContext>>>,
    path_params: Path<IpPoolPathParam>,
    query_params: Query<IpPoolRangePaginationParams>,
) -> Result<HttpResponseOk<ResultsPage<IpPoolRange>>, HttpError> {
    let apictx = rqctx.context();
    let nexus = &apictx.nexus;
    let query = query_params.into_inner();
    let path = path_params.into_inner();
    let pool_name = &path.pool_name;
    let handler = async {
        let opctx = OpContext::for_external_api(&rqctx).await?;
        let marker = match query.page {
            WhichPage::First(_) => None,
            WhichPage::Next(ref addr) => Some(addr),
        };
        let pag_params = DataPageParams {
            limit: rqctx.page_limit(&query)?,
            direction: PaginationOrder::Ascending,
            marker,
        };
        let ranges = nexus
            .ip_pool_list_ranges(&opctx, pool_name, &pag_params)
            .await?
            .into_iter()
            .map(|range| range.into())
            .collect();
        Ok(HttpResponseOk(ResultsPage::new(
            ranges,
            &EmptyScanParams {},
            |range: &IpPoolRange, _| {
                IpNetwork::from(range.range.first_address())
            },
        )?))
    };
    apictx.external_latencies.instrument_dropshot_handler(&rqctx, handler).await
}

/// Add a new range to an existing IP Pool.
#[endpoint {
    method = POST,
    path = "/ip-pools/{pool_name}/ranges/add",
    tags = ["ip-pools"],
}]
async fn ip_pool_ranges_add(
    rqctx: Arc<RequestContext<Arc<ServerContext>>>,
    path_params: Path<IpPoolPathParam>,
    range_params: TypedBody<shared::IpRange>,
) -> Result<HttpResponseCreated<IpPoolRange>, HttpError> {
    let apictx = &rqctx.context();
    let nexus = &apictx.nexus;
    let path = path_params.into_inner();
    let pool_name = &path.pool_name;
    let range = range_params.into_inner();
    let handler = async {
        let opctx = OpContext::for_external_api(&rqctx).await?;
        let out = nexus.ip_pool_add_range(&opctx, pool_name, &range).await?;
        Ok(HttpResponseCreated(out.into()))
    };
    apictx.external_latencies.instrument_dropshot_handler(&rqctx, handler).await
}

/// Remove a range from an existing IP Pool.
#[endpoint {
    method = POST,
    path = "/ip-pools/{pool_name}/ranges/delete",
    tags = ["ip-pools"],
}]
async fn ip_pool_ranges_delete(
    rqctx: Arc<RequestContext<Arc<ServerContext>>>,
    path_params: Path<IpPoolPathParam>,
    range_params: TypedBody<shared::IpRange>,
) -> Result<HttpResponseUpdatedNoContent, HttpError> {
    let apictx = &rqctx.context();
    let nexus = &apictx.nexus;
    let path = path_params.into_inner();
    let pool_name = &path.pool_name;
    let range = range_params.into_inner();
    let handler = async {
        let opctx = OpContext::for_external_api(&rqctx).await?;
        nexus.ip_pool_delete_range(&opctx, pool_name, &range).await?;
        Ok(HttpResponseUpdatedNoContent())
    };
    apictx.external_latencies.instrument_dropshot_handler(&rqctx, handler).await
}

// Disks

/// List disks in a project.
#[endpoint {
    method = GET,
    path = "/organizations/{organization_name}/projects/{project_name}/disks",
    tags = ["disks"]
}]
async fn project_disks_get(
    rqctx: Arc<RequestContext<Arc<ServerContext>>>,
    query_params: Query<PaginatedByName>,
    path_params: Path<ProjectPathParam>,
) -> Result<HttpResponseOk<ResultsPage<Disk>>, HttpError> {
    let apictx = rqctx.context();
    let nexus = &apictx.nexus;
    let query = query_params.into_inner();
    let path = path_params.into_inner();
    let organization_name = &path.organization_name;
    let project_name = &path.project_name;
    let handler = async {
        let opctx = OpContext::for_external_api(&rqctx).await?;
        let disks = nexus
            .project_list_disks(
                &opctx,
                organization_name,
                project_name,
                &data_page_params_for(&rqctx, &query)?
                    .map_name(|n| Name::ref_cast(n)),
            )
            .await?
            .into_iter()
            .map(|d| d.into())
            .collect();
        Ok(HttpResponseOk(ScanByName::results_page(
            &query,
            disks,
            &marker_for_name,
        )?))
    };
    apictx.external_latencies.instrument_dropshot_handler(&rqctx, handler).await
}

/// Create a disk in a project.
// TODO-correctness See note about instance create.  This should be async.
#[endpoint {
    method = POST,
    path = "/organizations/{organization_name}/projects/{project_name}/disks",
    tags = ["disks"]
}]
async fn project_disks_post(
    rqctx: Arc<RequestContext<Arc<ServerContext>>>,
    path_params: Path<ProjectPathParam>,
    new_disk: TypedBody<params::DiskCreate>,
) -> Result<HttpResponseCreated<Disk>, HttpError> {
    let apictx = rqctx.context();
    let nexus = &apictx.nexus;
    let path = path_params.into_inner();
    let organization_name = &path.organization_name;
    let project_name = &path.project_name;
    let new_disk_params = &new_disk.into_inner();
    let handler = async {
        let opctx = OpContext::for_external_api(&rqctx).await?;
        let disk = nexus
            .project_create_disk(
                &opctx,
                &organization_name,
                &project_name,
                &new_disk_params,
            )
            .await?;
        Ok(HttpResponseCreated(disk.into()))
    };
    apictx.external_latencies.instrument_dropshot_handler(&rqctx, handler).await
}

/// Path parameters for Disk requests
#[derive(Deserialize, JsonSchema)]
struct DiskPathParam {
    organization_name: Name,
    project_name: Name,
    disk_name: Name,
}

/// Fetch a single disk in a project.
#[endpoint {
    method = GET,
    path = "/organizations/{organization_name}/projects/{project_name}/disks/{disk_name}",
    tags = ["disks"],
}]
async fn project_disks_get_disk(
    rqctx: Arc<RequestContext<Arc<ServerContext>>>,
    path_params: Path<DiskPathParam>,
) -> Result<HttpResponseOk<Disk>, HttpError> {
    let apictx = rqctx.context();
    let nexus = &apictx.nexus;
    let path = path_params.into_inner();
    let organization_name = &path.organization_name;
    let project_name = &path.project_name;
    let disk_name = &path.disk_name;
    let handler = async {
        let opctx = OpContext::for_external_api(&rqctx).await?;
        let disk = nexus
            .disk_fetch(&opctx, &organization_name, &project_name, &disk_name)
            .await?;
        Ok(HttpResponseOk(disk.into()))
    };
    apictx.external_latencies.instrument_dropshot_handler(&rqctx, handler).await
}

/// Delete a disk from a project.
#[endpoint {
    method = DELETE,
    path = "/organizations/{organization_name}/projects/{project_name}/disks/{disk_name}",
    tags = ["disks"],
}]
async fn project_disks_delete_disk(
    rqctx: Arc<RequestContext<Arc<ServerContext>>>,
    path_params: Path<DiskPathParam>,
) -> Result<HttpResponseDeleted, HttpError> {
    let apictx = rqctx.context();
    let nexus = &apictx.nexus;
    let path = path_params.into_inner();
    let organization_name = &path.organization_name;
    let project_name = &path.project_name;
    let disk_name = &path.disk_name;
    let handler = async {
        let opctx = OpContext::for_external_api(&rqctx).await?;
        nexus
            .project_delete_disk(
                &opctx,
                &organization_name,
                &project_name,
                &disk_name,
            )
            .await?;
        Ok(HttpResponseDeleted())
    };
    apictx.external_latencies.instrument_dropshot_handler(&rqctx, handler).await
}

// Instances

/// List instances in a project.
#[endpoint {
    method = GET,
    path = "/organizations/{organization_name}/projects/{project_name}/instances",
    tags = ["instances"],
}]
async fn project_instances_get(
    rqctx: Arc<RequestContext<Arc<ServerContext>>>,
    query_params: Query<PaginatedByName>,
    path_params: Path<ProjectPathParam>,
) -> Result<HttpResponseOk<ResultsPage<Instance>>, HttpError> {
    let apictx = rqctx.context();
    let nexus = &apictx.nexus;
    let query = query_params.into_inner();
    let path = path_params.into_inner();
    let organization_name = &path.organization_name;
    let project_name = &path.project_name;
    let handler = async {
        let opctx = OpContext::for_external_api(&rqctx).await?;
        let instances = nexus
            .project_list_instances(
                &opctx,
                &organization_name,
                &project_name,
                &data_page_params_for(&rqctx, &query)?
                    .map_name(|n| Name::ref_cast(n)),
            )
            .await?
            .into_iter()
            .map(|i| i.into())
            .collect();
        Ok(HttpResponseOk(ScanByName::results_page(
            &query,
            instances,
            &marker_for_name,
        )?))
    };
    apictx.external_latencies.instrument_dropshot_handler(&rqctx, handler).await
}

/// Create an instance in a project.
// TODO-correctness This is supposed to be async.  Is that right?  We can create
// the instance immediately -- it's just not booted yet.  Maybe the boot
// operation is what's a separate operation_id.  What about the response code
// (201 Created vs 202 Accepted)?  Is that orthogonal?  Things can return a
// useful response, including an operation id, with either response code.  Maybe
// a "reboot" operation would return a 202 Accepted because there's no actual
// resource created?
#[endpoint {
    method = POST,
     path = "/organizations/{organization_name}/projects/{project_name}/instances",
    tags = ["instances"],
}]
async fn project_instances_post(
    rqctx: Arc<RequestContext<Arc<ServerContext>>>,
    path_params: Path<ProjectPathParam>,
    new_instance: TypedBody<params::InstanceCreate>,
) -> Result<HttpResponseCreated<Instance>, HttpError> {
    let apictx = rqctx.context();
    let nexus = &apictx.nexus;
    let path = path_params.into_inner();
    let organization_name = &path.organization_name;
    let project_name = &path.project_name;
    let new_instance_params = &new_instance.into_inner();
    let handler = async {
        let opctx = OpContext::for_external_api(&rqctx).await?;
        let instance = nexus
            .project_create_instance(
                &opctx,
                &organization_name,
                &project_name,
                &new_instance_params,
            )
            .await?;
        Ok(HttpResponseCreated(instance.into()))
    };
    apictx.external_latencies.instrument_dropshot_handler(&rqctx, handler).await
}

/// Path parameters for Instance requests
#[derive(Deserialize, JsonSchema)]
struct InstancePathParam {
    organization_name: Name,
    project_name: Name,
    instance_name: Name,
}

/// Get an instance in a project.
#[endpoint {
    method = GET,
    path = "/organizations/{organization_name}/projects/{project_name}/instances/{instance_name}",
    tags = ["instances"],
}]
async fn project_instances_get_instance(
    rqctx: Arc<RequestContext<Arc<ServerContext>>>,
    path_params: Path<InstancePathParam>,
) -> Result<HttpResponseOk<Instance>, HttpError> {
    let apictx = rqctx.context();
    let nexus = &apictx.nexus;
    let path = path_params.into_inner();
    let organization_name = &path.organization_name;
    let project_name = &path.project_name;
    let instance_name = &path.instance_name;
    let handler = async {
        let opctx = OpContext::for_external_api(&rqctx).await?;
        let instance = nexus
            .instance_fetch(
                &opctx,
                &organization_name,
                &project_name,
                &instance_name,
            )
            .await?;
        Ok(HttpResponseOk(instance.into()))
    };
    apictx.external_latencies.instrument_dropshot_handler(&rqctx, handler).await
}

/// Delete an instance from a project.
#[endpoint {
    method = DELETE,
    path = "/organizations/{organization_name}/projects/{project_name}/instances/{instance_name}",
    tags = ["instances"],
}]
async fn project_instances_delete_instance(
    rqctx: Arc<RequestContext<Arc<ServerContext>>>,
    path_params: Path<InstancePathParam>,
) -> Result<HttpResponseDeleted, HttpError> {
    let apictx = rqctx.context();
    let nexus = &apictx.nexus;
    let path = path_params.into_inner();
    let organization_name = &path.organization_name;
    let project_name = &path.project_name;
    let instance_name = &path.instance_name;
    let handler = async {
        let opctx = OpContext::for_external_api(&rqctx).await?;
        nexus
            .project_destroy_instance(
                &opctx,
                &organization_name,
                &project_name,
                &instance_name,
            )
            .await?;
        Ok(HttpResponseDeleted())
    };
    apictx.external_latencies.instrument_dropshot_handler(&rqctx, handler).await
}

/// Migrate an instance to a different propolis-server, possibly on a different sled.
#[endpoint {
    method = POST,
    path = "/organizations/{organization_name}/projects/{project_name}/instances/{instance_name}/migrate",
    tags = ["instances"],
}]
async fn project_instances_migrate_instance(
    rqctx: Arc<RequestContext<Arc<ServerContext>>>,
    path_params: Path<InstancePathParam>,
    migrate_params: TypedBody<params::InstanceMigrate>,
) -> Result<HttpResponseOk<Instance>, HttpError> {
    let apictx = rqctx.context();
    let nexus = &apictx.nexus;
    let path = path_params.into_inner();
    let organization_name = &path.organization_name;
    let project_name = &path.project_name;
    let instance_name = &path.instance_name;
    let migrate_instance_params = migrate_params.into_inner();
    let handler = async {
        let opctx = OpContext::for_external_api(&rqctx).await?;
        let instance = nexus
            .project_instance_migrate(
                &opctx,
                &organization_name,
                &project_name,
                &instance_name,
                migrate_instance_params,
            )
            .await?;
        Ok(HttpResponseOk(instance.into()))
    };
    apictx.external_latencies.instrument_dropshot_handler(&rqctx, handler).await
}

/// Reboot an instance.
#[endpoint {
    method = POST,
    path = "/organizations/{organization_name}/projects/{project_name}/instances/{instance_name}/reboot",
    tags = ["instances"],
}]
async fn project_instances_instance_reboot(
    rqctx: Arc<RequestContext<Arc<ServerContext>>>,
    path_params: Path<InstancePathParam>,
) -> Result<HttpResponseAccepted<Instance>, HttpError> {
    let apictx = rqctx.context();
    let nexus = &apictx.nexus;
    let path = path_params.into_inner();
    let organization_name = &path.organization_name;
    let project_name = &path.project_name;
    let instance_name = &path.instance_name;
    let handler = async {
        let opctx = OpContext::for_external_api(&rqctx).await?;
        let instance = nexus
            .instance_reboot(
                &opctx,
                &organization_name,
                &project_name,
                &instance_name,
            )
            .await?;
        Ok(HttpResponseAccepted(instance.into()))
    };
    apictx.external_latencies.instrument_dropshot_handler(&rqctx, handler).await
}

/// Boot an instance.
#[endpoint {
    method = POST,
    path = "/organizations/{organization_name}/projects/{project_name}/instances/{instance_name}/start",
    tags = ["instances"],
}]
async fn project_instances_instance_start(
    rqctx: Arc<RequestContext<Arc<ServerContext>>>,
    path_params: Path<InstancePathParam>,
) -> Result<HttpResponseAccepted<Instance>, HttpError> {
    let apictx = rqctx.context();
    let nexus = &apictx.nexus;
    let path = path_params.into_inner();
    let organization_name = &path.organization_name;
    let project_name = &path.project_name;
    let instance_name = &path.instance_name;
    let handler = async {
        let opctx = OpContext::for_external_api(&rqctx).await?;
        let instance = nexus
            .instance_start(
                &opctx,
                &organization_name,
                &project_name,
                &instance_name,
            )
            .await?;
        Ok(HttpResponseAccepted(instance.into()))
    };
    apictx.external_latencies.instrument_dropshot_handler(&rqctx, handler).await
}

/// Halt an instance.
#[endpoint {
    method = POST,
    path = "/organizations/{organization_name}/projects/{project_name}/instances/{instance_name}/stop",
    tags = ["instances"],
}]
// Our naming convention kind of falls apart here.
async fn project_instances_instance_stop(
    rqctx: Arc<RequestContext<Arc<ServerContext>>>,
    path_params: Path<InstancePathParam>,
) -> Result<HttpResponseAccepted<Instance>, HttpError> {
    let apictx = rqctx.context();
    let nexus = &apictx.nexus;
    let path = path_params.into_inner();
    let organization_name = &path.organization_name;
    let project_name = &path.project_name;
    let instance_name = &path.instance_name;
    let handler = async {
        let opctx = OpContext::for_external_api(&rqctx).await?;
        let instance = nexus
            .instance_stop(
                &opctx,
                &organization_name,
                &project_name,
                &instance_name,
            )
            .await?;
        Ok(HttpResponseAccepted(instance.into()))
    };
    apictx.external_latencies.instrument_dropshot_handler(&rqctx, handler).await
}

/// Get contents of an instance's serial console.
#[endpoint {
    method = GET,
    path = "/organizations/{organization_name}/projects/{project_name}/instances/{instance_name}/serial",
    tags = ["instances"],
}]
async fn project_instances_instance_serial_get(
    rqctx: Arc<RequestContext<Arc<ServerContext>>>,
    path_params: Path<InstancePathParam>,
    query_params: Query<params::InstanceSerialConsoleRequest>,
) -> Result<HttpResponseOk<params::InstanceSerialConsoleData>, HttpError> {
    let apictx = rqctx.context();
    let nexus = &apictx.nexus;
    let path = path_params.into_inner();
    let organization_name = &path.organization_name;
    let project_name = &path.project_name;
    let instance_name = &path.instance_name;
    let handler = async {
        let opctx = OpContext::for_external_api(&rqctx).await?;
        let data = nexus
            .instance_serial_console_data(
                &opctx,
                &organization_name,
                &project_name,
                &instance_name,
                &query_params.into_inner(),
            )
            .await?;
        Ok(HttpResponseOk(data))
    };
    apictx.external_latencies.instrument_dropshot_handler(&rqctx, handler).await
}

/// List disks attached to this instance.
// TODO-scalability needs to be paginated
#[endpoint {
    method = GET,
    path = "/organizations/{organization_name}/projects/{project_name}/instances/{instance_name}/disks",
    tags = ["instances"],
}]
async fn instance_disks_get(
    rqctx: Arc<RequestContext<Arc<ServerContext>>>,
    query_params: Query<PaginatedByName>,
    path_params: Path<InstancePathParam>,
) -> Result<HttpResponseOk<ResultsPage<Disk>>, HttpError> {
    let apictx = rqctx.context();
    let nexus = &apictx.nexus;
    let query = query_params.into_inner();
    let path = path_params.into_inner();
    let organization_name = &path.organization_name;
    let project_name = &path.project_name;
    let instance_name = &path.instance_name;
    let handler = async {
        let opctx = OpContext::for_external_api(&rqctx).await?;
        let disks = nexus
            .instance_list_disks(
                &opctx,
                &organization_name,
                &project_name,
                &instance_name,
                &data_page_params_for(&rqctx, &query)?
                    .map_name(|n| Name::ref_cast(n)),
            )
            .await?
            .into_iter()
            .map(|d| d.into())
            .collect();
        Ok(HttpResponseOk(ScanByName::results_page(
            &query,
            disks,
            &marker_for_name,
        )?))
    };
    apictx.external_latencies.instrument_dropshot_handler(&rqctx, handler).await
}

#[endpoint {
    method = POST,
    path = "/organizations/{organization_name}/projects/{project_name}/instances/{instance_name}/disks/attach",
    tags = ["instances"],
}]
async fn instance_disks_attach(
    rqctx: Arc<RequestContext<Arc<ServerContext>>>,
    path_params: Path<InstancePathParam>,
    disk_to_attach: TypedBody<params::DiskIdentifier>,
) -> Result<HttpResponseAccepted<Disk>, HttpError> {
    let apictx = rqctx.context();
    let nexus = &apictx.nexus;
    let path = path_params.into_inner();
    let organization_name = &path.organization_name;
    let project_name = &path.project_name;
    let instance_name = &path.instance_name;
    let handler = async {
        let opctx = OpContext::for_external_api(&rqctx).await?;
        let disk = nexus
            .instance_attach_disk(
                &opctx,
                &organization_name,
                &project_name,
                &instance_name,
                &disk_to_attach.into_inner().name.into(),
            )
            .await?;
        Ok(HttpResponseAccepted(disk.into()))
    };
    apictx.external_latencies.instrument_dropshot_handler(&rqctx, handler).await
}

#[endpoint {
    method = POST,
    path = "/organizations/{organization_name}/projects/{project_name}/instances/{instance_name}/disks/detach",
    tags = ["instances"],
}]
async fn instance_disks_detach(
    rqctx: Arc<RequestContext<Arc<ServerContext>>>,
    path_params: Path<InstancePathParam>,
    disk_to_detach: TypedBody<params::DiskIdentifier>,
) -> Result<HttpResponseAccepted<Disk>, HttpError> {
    let apictx = rqctx.context();
    let nexus = &apictx.nexus;
    let path = path_params.into_inner();
    let organization_name = &path.organization_name;
    let project_name = &path.project_name;
    let instance_name = &path.instance_name;
    let handler = async {
        let opctx = OpContext::for_external_api(&rqctx).await?;
        let disk = nexus
            .instance_detach_disk(
                &opctx,
                &organization_name,
                &project_name,
                &instance_name,
                &disk_to_detach.into_inner().name.into(),
            )
            .await?;
        Ok(HttpResponseAccepted(disk.into()))
    };
    apictx.external_latencies.instrument_dropshot_handler(&rqctx, handler).await
}

// Images

/// List global images.
///
/// Returns a list of all the global images. Global images are returned sorted
/// by creation date, with the most recent images appearing first.
#[endpoint {
    method = GET,
    path = "/images",
    tags = ["images:global"],
}]
async fn images_get(
    rqctx: Arc<RequestContext<Arc<ServerContext>>>,
    query_params: Query<PaginatedByName>,
) -> Result<HttpResponseOk<ResultsPage<GlobalImage>>, HttpError> {
    let apictx = rqctx.context();
    let nexus = &apictx.nexus;
    let query = query_params.into_inner();
    let handler = async {
        let opctx = OpContext::for_external_api(&rqctx).await?;
        let images = nexus
            .global_images_list(
                &opctx,
                &data_page_params_for(&rqctx, &query)?
                    .map_name(|n| Name::ref_cast(n)),
            )
            .await?
            .into_iter()
            .map(|d| d.into())
            .collect();
        Ok(HttpResponseOk(ScanByName::results_page(
            &query,
            images,
            &marker_for_name,
        )?))
    };
    apictx.external_latencies.instrument_dropshot_handler(&rqctx, handler).await
}

/// Create a global image.
///
/// Create a new global image. This image can then be used by any user as a base
/// for instances.
#[endpoint {
    method = POST,
    path = "/images",
    tags = ["images:global"]
}]
async fn images_post(
    rqctx: Arc<RequestContext<Arc<ServerContext>>>,
    new_image: TypedBody<params::GlobalImageCreate>,
) -> Result<HttpResponseCreated<GlobalImage>, HttpError> {
    let apictx = rqctx.context();
    let nexus = &apictx.nexus;
    let new_image_params = new_image.into_inner();
    let handler = async {
        let opctx = OpContext::for_external_api(&rqctx).await?;
        let image = nexus.global_image_create(&opctx, new_image_params).await?;
        Ok(HttpResponseCreated(image.into()))
    };
    apictx.external_latencies.instrument_dropshot_handler(&rqctx, handler).await
}

/// Path parameters for Image requests
#[derive(Deserialize, JsonSchema)]
struct GlobalImagePathParam {
    image_name: Name,
}

/// Get a global image.
///
/// Returns the details of a specific global image.
#[endpoint {
    method = GET,
    path = "/images/{image_name}",
    tags = ["images:global"],
}]
async fn images_get_image(
    rqctx: Arc<RequestContext<Arc<ServerContext>>>,
    path_params: Path<GlobalImagePathParam>,
) -> Result<HttpResponseOk<GlobalImage>, HttpError> {
    let apictx = rqctx.context();
    let nexus = &apictx.nexus;
    let path = path_params.into_inner();
    let image_name = &path.image_name;
    let handler = async {
        let opctx = OpContext::for_external_api(&rqctx).await?;
        let image = nexus.global_image_fetch(&opctx, &image_name).await?;
        Ok(HttpResponseOk(image.into()))
    };
    apictx.external_latencies.instrument_dropshot_handler(&rqctx, handler).await
}

/// Delete a global image.
///
/// Permanently delete a global image. This operation cannot be undone. Any
/// instances using the global image will continue to run, however new instances
/// can not be created with this image.
#[endpoint {
    method = DELETE,
    path = "/images/{image_name}",
    tags = ["images:global"],
}]
async fn images_delete_image(
    rqctx: Arc<RequestContext<Arc<ServerContext>>>,
    path_params: Path<GlobalImagePathParam>,
) -> Result<HttpResponseDeleted, HttpError> {
    let apictx = rqctx.context();
    let nexus = &apictx.nexus;
    let path = path_params.into_inner();
    let image_name = &path.image_name;
    let handler = async {
        let opctx = OpContext::for_external_api(&rqctx).await?;
        nexus.global_image_delete(&opctx, &image_name).await?;
        Ok(HttpResponseDeleted())
    };
    apictx.external_latencies.instrument_dropshot_handler(&rqctx, handler).await
}

/// List images
///
/// List images in a project. The images are returned sorted by creation date,
/// with the most recent images appearing first.
#[endpoint {
    method = GET,
    path = "/organizations/{organization_name}/projects/{project_name}/images",
    tags = ["images"],
}]
async fn project_images_get(
    rqctx: Arc<RequestContext<Arc<ServerContext>>>,
    query_params: Query<PaginatedByName>,
    path_params: Path<ProjectPathParam>,
) -> Result<HttpResponseOk<ResultsPage<Image>>, HttpError> {
    let apictx = rqctx.context();
    let nexus = &apictx.nexus;
    let query = query_params.into_inner();
    let path = path_params.into_inner();
    let organization_name = &path.organization_name;
    let project_name = &path.project_name;
    let handler = async {
        let opctx = OpContext::for_external_api(&rqctx).await?;
        let images = nexus
            .project_list_images(
                &opctx,
                organization_name,
                project_name,
                &data_page_params_for(&rqctx, &query)?
                    .map_name(|n| Name::ref_cast(n)),
            )
            .await?
            .into_iter()
            .map(|d| d.into())
            .collect();
        Ok(HttpResponseOk(ScanByName::results_page(
            &query,
            images,
            &marker_for_name,
        )?))
    };
    apictx.external_latencies.instrument_dropshot_handler(&rqctx, handler).await
}

/// Create an image
///
/// Create a new image in a project.
#[endpoint {
    method = POST,
    path = "/organizations/{organization_name}/projects/{project_name}/images",
    tags = ["images"]
}]
async fn project_images_post(
    rqctx: Arc<RequestContext<Arc<ServerContext>>>,
    path_params: Path<ProjectPathParam>,
    new_image: TypedBody<params::ImageCreate>,
) -> Result<HttpResponseCreated<Image>, HttpError> {
    let apictx = rqctx.context();
    let nexus = &apictx.nexus;
    let path = path_params.into_inner();
    let organization_name = &path.organization_name;
    let project_name = &path.project_name;
    let new_image_params = &new_image.into_inner();
    let handler = async {
        let opctx = OpContext::for_external_api(&rqctx).await?;
        let image = nexus
            .project_create_image(
                &opctx,
                &organization_name,
                &project_name,
                &new_image_params,
            )
            .await?;
        Ok(HttpResponseCreated(image.into()))
    };
    apictx.external_latencies.instrument_dropshot_handler(&rqctx, handler).await
}

/// Path parameters for Image requests
#[derive(Deserialize, JsonSchema)]
struct ImagePathParam {
    organization_name: Name,
    project_name: Name,
    image_name: Name,
}

/// Get an image
///
/// Get the details of a specific image in a project.
#[endpoint {
    method = GET,
    path = "/organizations/{organization_name}/projects/{project_name}/images/{image_name}",
    tags = ["images"],
}]
async fn project_images_get_image(
    rqctx: Arc<RequestContext<Arc<ServerContext>>>,
    path_params: Path<ImagePathParam>,
) -> Result<HttpResponseOk<Image>, HttpError> {
    let apictx = rqctx.context();
    let nexus = &apictx.nexus;
    let path = path_params.into_inner();
    let organization_name = &path.organization_name;
    let project_name = &path.project_name;
    let image_name = &path.image_name;
    let handler = async {
        let opctx = OpContext::for_external_api(&rqctx).await?;
        let image = nexus
            .project_image_fetch(
                &opctx,
                &organization_name,
                &project_name,
                &image_name,
            )
            .await?;
        Ok(HttpResponseOk(image.into()))
    };
    apictx.external_latencies.instrument_dropshot_handler(&rqctx, handler).await
}

/// Delete an image
///
/// Permanently delete an image from a project. This operation cannot be undone.
/// Any instances in the project using the image will continue to run, however
/// new instances can not be created with this image.
#[endpoint {
    method = DELETE,
    path = "/organizations/{organization_name}/projects/{project_name}/images/{image_name}",
    tags = ["images"],
}]
async fn project_images_delete_image(
    rqctx: Arc<RequestContext<Arc<ServerContext>>>,
    path_params: Path<ImagePathParam>,
) -> Result<HttpResponseDeleted, HttpError> {
    let apictx = rqctx.context();
    let nexus = &apictx.nexus;
    let path = path_params.into_inner();
    let organization_name = &path.organization_name;
    let project_name = &path.project_name;
    let image_name = &path.image_name;
    let handler = async {
        let opctx = OpContext::for_external_api(&rqctx).await?;
        nexus
            .project_delete_image(
                &opctx,
                &organization_name,
                &project_name,
                &image_name,
            )
            .await?;
        Ok(HttpResponseDeleted())
    };
    apictx.external_latencies.instrument_dropshot_handler(&rqctx, handler).await
}

/*
 * VPCs
 */

/// List network interfaces attached to this instance.
#[endpoint {
    method = GET,
    path = "/organizations/{organization_name}/projects/{project_name}/instances/{instance_name}/network-interfaces",
    tags = ["instances"],
}]
async fn instance_network_interfaces_get(
    rqctx: Arc<RequestContext<Arc<ServerContext>>>,
    query_params: Query<PaginatedByName>,
    path_params: Path<InstancePathParam>,
) -> Result<HttpResponseOk<ResultsPage<NetworkInterface>>, HttpError> {
    let apictx = rqctx.context();
    let nexus = &apictx.nexus;
    let query = query_params.into_inner();
    let path = path_params.into_inner();
    let organization_name = &path.organization_name;
    let project_name = &path.project_name;
    let instance_name = &path.instance_name;
    let handler = async {
        let opctx = OpContext::for_external_api(&rqctx).await?;
        let interfaces = nexus
            .instance_list_network_interfaces(
                &opctx,
                &organization_name,
                &project_name,
                &instance_name,
                &data_page_params_for(&rqctx, &query)?
                    .map_name(|n| Name::ref_cast(n)),
            )
            .await?
            .into_iter()
            .map(|d| d.into())
            .collect();
        Ok(HttpResponseOk(ScanByName::results_page(
            &query,
            interfaces,
            &marker_for_name,
        )?))
    };
    apictx.external_latencies.instrument_dropshot_handler(&rqctx, handler).await
}

/// Create a network interface for an instance.
#[endpoint {
    method = POST,
    path = "/organizations/{organization_name}/projects/{project_name}/instances/{instance_name}/network-interfaces",
    tags = ["instances"],
}]
async fn instance_network_interfaces_post(
    rqctx: Arc<RequestContext<Arc<ServerContext>>>,
    path_params: Path<InstancePathParam>,
    interface_params: TypedBody<params::NetworkInterfaceCreate>,
) -> Result<HttpResponseCreated<NetworkInterface>, HttpError> {
    let apictx = rqctx.context();
    let nexus = &apictx.nexus;
    let path = path_params.into_inner();
    let organization_name = &path.organization_name;
    let project_name = &path.project_name;
    let instance_name = &path.instance_name;
    let handler = async {
        let opctx = OpContext::for_external_api(&rqctx).await?;
        let iface = nexus
            .instance_create_network_interface(
                &opctx,
                &organization_name,
                &project_name,
                &instance_name,
                &interface_params.into_inner(),
            )
            .await?;
        Ok(HttpResponseCreated(iface.into()))
    };
    apictx.external_latencies.instrument_dropshot_handler(&rqctx, handler).await
}

#[derive(Debug, Clone, Deserialize, Serialize, JsonSchema)]
pub struct NetworkInterfacePathParam {
    pub organization_name: Name,
    pub project_name: Name,
    pub instance_name: Name,
    pub interface_name: Name,
}

/// Detach a network interface from an instance.
///
/// Note that the primary interface for an instance cannot be deleted if there
/// are any secondary interfaces. A new primary interface must be designated
/// first. The primary interface can be deleted if there are no secondary
/// interfaces.
#[endpoint {
    method = DELETE,
    path = "/organizations/{organization_name}/projects/{project_name}/instances/{instance_name}/network-interfaces/{interface_name}",
    tags = ["instances"],
}]
async fn instance_network_interfaces_delete_interface(
    rqctx: Arc<RequestContext<Arc<ServerContext>>>,
    path_params: Path<NetworkInterfacePathParam>,
) -> Result<HttpResponseDeleted, HttpError> {
    let apictx = rqctx.context();
    let nexus = &apictx.nexus;
    let path = path_params.into_inner();
    let organization_name = &path.organization_name;
    let project_name = &path.project_name;
    let instance_name = &path.instance_name;
    let interface_name = &path.interface_name;
    let handler = async {
        let opctx = OpContext::for_external_api(&rqctx).await?;
        nexus
            .instance_delete_network_interface(
                &opctx,
                organization_name,
                project_name,
                instance_name,
                interface_name,
            )
            .await?;
        Ok(HttpResponseDeleted())
    };
    apictx.external_latencies.instrument_dropshot_handler(&rqctx, handler).await
}

/// Get an interface attached to an instance.
#[endpoint {
    method = GET,
    path = "/organizations/{organization_name}/projects/{project_name}/instances/{instance_name}/network-interfaces/{interface_name}",
    tags = ["instances"],
}]
async fn instance_network_interfaces_get_interface(
    rqctx: Arc<RequestContext<Arc<ServerContext>>>,
    path_params: Path<NetworkInterfacePathParam>,
) -> Result<HttpResponseOk<NetworkInterface>, HttpError> {
    let apictx = rqctx.context();
    let nexus = &apictx.nexus;
    let path = path_params.into_inner();
    let organization_name = &path.organization_name;
    let project_name = &path.project_name;
    let instance_name = &path.instance_name;
    let interface_name = &path.interface_name;
    let handler = async {
        let opctx = OpContext::for_external_api(&rqctx).await?;
        let interface = nexus
            .network_interface_fetch(
                &opctx,
                organization_name,
                project_name,
                instance_name,
                interface_name,
            )
            .await?;
        Ok(HttpResponseOk(NetworkInterface::from(interface)))
    };
    apictx.external_latencies.instrument_dropshot_handler(&rqctx, handler).await
}

/// Update information about an instance's network interface
#[endpoint {
    method = PUT,
    path = "/organizations/{organization_name}/projects/{project_name}/instances/{instance_name}/network-interfaces/{interface_name}",
    tags = ["instances"],
}]
async fn instance_network_interfaces_put_interface(
    rqctx: Arc<RequestContext<Arc<ServerContext>>>,
    path_params: Path<NetworkInterfacePathParam>,
    updated_iface: TypedBody<params::NetworkInterfaceUpdate>,
) -> Result<HttpResponseOk<NetworkInterface>, HttpError> {
    let apictx = rqctx.context();
    let nexus = &apictx.nexus;
    let path = path_params.into_inner();
    let organization_name = &path.organization_name;
    let project_name = &path.project_name;
    let instance_name = &path.instance_name;
    let interface_name = &path.interface_name;
    let updated_iface = updated_iface.into_inner();
    let handler = async {
        let opctx = OpContext::for_external_api(&rqctx).await?;
        let interface = nexus
            .network_interface_update(
                &opctx,
                organization_name,
                project_name,
                instance_name,
                interface_name,
                updated_iface,
            )
            .await?;
        Ok(HttpResponseOk(NetworkInterface::from(interface)))
    };
    apictx.external_latencies.instrument_dropshot_handler(&rqctx, handler).await
}

// Snapshots

/// List snapshots in a project.
#[endpoint {
    method = GET,
    path = "/organizations/{organization_name}/projects/{project_name}/snapshots",
    tags = ["snapshots"],
}]
async fn project_snapshots_get(
    rqctx: Arc<RequestContext<Arc<ServerContext>>>,
    query_params: Query<PaginatedByName>,
    path_params: Path<ProjectPathParam>,
) -> Result<HttpResponseOk<ResultsPage<Snapshot>>, HttpError> {
    let apictx = rqctx.context();
    let nexus = &apictx.nexus;
    let query = query_params.into_inner();
    let path = path_params.into_inner();
    let organization_name = &path.organization_name;
    let project_name = &path.project_name;
    let handler = async {
        let opctx = OpContext::for_external_api(&rqctx).await?;
        let snapshots = nexus
            .project_list_snapshots(
                &opctx,
                organization_name,
                project_name,
                &data_page_params_for(&rqctx, &query)?
                    .map_name(|n| Name::ref_cast(n)),
            )
            .await?
            .into_iter()
            .map(|d| d.into())
            .collect();
        Ok(HttpResponseOk(ScanByName::results_page(
            &query,
            snapshots,
            &marker_for_name,
        )?))
    };
    apictx.external_latencies.instrument_dropshot_handler(&rqctx, handler).await
}

/// Create a snapshot of a disk.
#[endpoint {
    method = POST,
    path = "/organizations/{organization_name}/projects/{project_name}/snapshots",
    tags = ["snapshots"],
}]
async fn project_snapshots_post(
    rqctx: Arc<RequestContext<Arc<ServerContext>>>,
    path_params: Path<ProjectPathParam>,
    new_snapshot: TypedBody<params::SnapshotCreate>,
) -> Result<HttpResponseCreated<Snapshot>, HttpError> {
    let apictx = rqctx.context();
    let nexus = &apictx.nexus;
    let path = path_params.into_inner();
    let organization_name = &path.organization_name;
    let project_name = &path.project_name;
    let new_snapshot_params = &new_snapshot.into_inner();
    let handler = async {
        let opctx = OpContext::for_external_api(&rqctx).await?;
        let snapshot = nexus
            .project_create_snapshot(
                &opctx,
                &organization_name,
                &project_name,
                &new_snapshot_params,
            )
            .await?;
        Ok(HttpResponseCreated(snapshot.into()))
    };
    apictx.external_latencies.instrument_dropshot_handler(&rqctx, handler).await
}

/// Path parameters for Snapshot requests
#[derive(Deserialize, JsonSchema)]
struct SnapshotPathParam {
    organization_name: Name,
    project_name: Name,
    snapshot_name: Name,
}

/// Get a snapshot in a project.
#[endpoint {
    method = GET,
    path = "/organizations/{organization_name}/projects/{project_name}/snapshots/{snapshot_name}",
    tags = ["snapshots"],
}]
async fn project_snapshots_get_snapshot(
    rqctx: Arc<RequestContext<Arc<ServerContext>>>,
    path_params: Path<SnapshotPathParam>,
) -> Result<HttpResponseOk<Snapshot>, HttpError> {
    let apictx = rqctx.context();
    let nexus = &apictx.nexus;
    let path = path_params.into_inner();
    let organization_name = &path.organization_name;
    let project_name = &path.project_name;
    let snapshot_name = &path.snapshot_name;
    let handler = async {
        let opctx = OpContext::for_external_api(&rqctx).await?;
        let snapshot = nexus
            .snapshot_fetch(
                &opctx,
                &organization_name,
                &project_name,
                &snapshot_name,
            )
            .await?;
        Ok(HttpResponseOk(snapshot.into()))
    };
    apictx.external_latencies.instrument_dropshot_handler(&rqctx, handler).await
}

/// Delete a snapshot from a project.
#[endpoint {
    method = DELETE,
    path = "/organizations/{organization_name}/projects/{project_name}/snapshots/{snapshot_name}",
    tags = ["snapshots"],
}]
async fn project_snapshots_delete_snapshot(
    rqctx: Arc<RequestContext<Arc<ServerContext>>>,
    path_params: Path<SnapshotPathParam>,
) -> Result<HttpResponseDeleted, HttpError> {
    let apictx = rqctx.context();
    let nexus = &apictx.nexus;
    let path = path_params.into_inner();
    let organization_name = &path.organization_name;
    let project_name = &path.project_name;
    let snapshot_name = &path.snapshot_name;
    let handler = async {
        let opctx = OpContext::for_external_api(&rqctx).await?;
        nexus
            .project_delete_snapshot(
                &opctx,
                &organization_name,
                &project_name,
                &snapshot_name,
            )
            .await?;
        Ok(HttpResponseDeleted())
    };
    apictx.external_latencies.instrument_dropshot_handler(&rqctx, handler).await
}

// VPCs

/// List VPCs in a project.
#[endpoint {
    method = GET,
    path = "/organizations/{organization_name}/projects/{project_name}/vpcs",
    tags = ["vpcs"],
}]
async fn project_vpcs_get(
    rqctx: Arc<RequestContext<Arc<ServerContext>>>,
    query_params: Query<PaginatedByName>,
    path_params: Path<ProjectPathParam>,
) -> Result<HttpResponseOk<ResultsPage<Vpc>>, HttpError> {
    let apictx = rqctx.context();
    let nexus = &apictx.nexus;
    let query = query_params.into_inner();
    let path = path_params.into_inner();
    let organization_name = &path.organization_name;
    let project_name = &path.project_name;
    let handler = async {
        let opctx = OpContext::for_external_api(&rqctx).await?;
        let vpcs = nexus
            .project_list_vpcs(
                &opctx,
                &organization_name,
                &project_name,
                &data_page_params_for(&rqctx, &query)?
                    .map_name(|n| Name::ref_cast(n)),
            )
            .await?
            .into_iter()
            .map(|p| p.into())
            .collect();

        Ok(HttpResponseOk(ScanByName::results_page(
            &query,
            vpcs,
            &marker_for_name,
        )?))
    };
    apictx.external_latencies.instrument_dropshot_handler(&rqctx, handler).await
}

/// Path parameters for VPC requests
#[derive(Deserialize, JsonSchema)]
struct VpcPathParam {
    organization_name: Name,
    project_name: Name,
    vpc_name: Name,
}

/// Get a VPC in a project.
#[endpoint {
    method = GET,
    path = "/organizations/{organization_name}/projects/{project_name}/vpcs/{vpc_name}",
    tags = ["vpcs"],
}]
async fn project_vpcs_get_vpc(
    rqctx: Arc<RequestContext<Arc<ServerContext>>>,
    path_params: Path<VpcPathParam>,
) -> Result<HttpResponseOk<Vpc>, HttpError> {
    let apictx = rqctx.context();
    let nexus = &apictx.nexus;
    let path = path_params.into_inner();
    let organization_name = &path.organization_name;
    let project_name = &path.project_name;
    let vpc_name = &path.vpc_name;
    let handler = async {
        let opctx = OpContext::for_external_api(&rqctx).await?;
        let vpc = nexus
            .vpc_fetch(&opctx, &organization_name, &project_name, &vpc_name)
            .await?;
        Ok(HttpResponseOk(vpc.into()))
    };
    apictx.external_latencies.instrument_dropshot_handler(&rqctx, handler).await
}

/// Create a VPC in a project.
#[endpoint {
    method = POST,
    path = "/organizations/{organization_name}/projects/{project_name}/vpcs",
    tags = ["vpcs"],
}]
async fn project_vpcs_post(
    rqctx: Arc<RequestContext<Arc<ServerContext>>>,
    path_params: Path<ProjectPathParam>,
    new_vpc: TypedBody<params::VpcCreate>,
) -> Result<HttpResponseCreated<Vpc>, HttpError> {
    let apictx = rqctx.context();
    let nexus = &apictx.nexus;
    let path = path_params.into_inner();
    let organization_name = &path.organization_name;
    let project_name = &path.project_name;
    let new_vpc_params = &new_vpc.into_inner();
    let handler = async {
        let opctx = OpContext::for_external_api(&rqctx).await?;
        let vpc = nexus
            .project_create_vpc(
                &opctx,
                &organization_name,
                &project_name,
                &new_vpc_params,
            )
            .await?;
        Ok(HttpResponseCreated(vpc.into()))
    };
    apictx.external_latencies.instrument_dropshot_handler(&rqctx, handler).await
}

/// Update a VPC.
#[endpoint {
    method = PUT,
    path = "/organizations/{organization_name}/projects/{project_name}/vpcs/{vpc_name}",
    tags = ["vpcs"],
}]
async fn project_vpcs_put_vpc(
    rqctx: Arc<RequestContext<Arc<ServerContext>>>,
    path_params: Path<VpcPathParam>,
    updated_vpc: TypedBody<params::VpcUpdate>,
) -> Result<HttpResponseOk<Vpc>, HttpError> {
    let apictx = rqctx.context();
    let nexus = &apictx.nexus;
    let path = path_params.into_inner();
    let handler = async {
        let opctx = OpContext::for_external_api(&rqctx).await?;
        let newvpc = nexus
            .project_update_vpc(
                &opctx,
                &path.organization_name,
                &path.project_name,
                &path.vpc_name,
                &updated_vpc.into_inner(),
            )
            .await?;
        Ok(HttpResponseOk(newvpc.into()))
    };
    apictx.external_latencies.instrument_dropshot_handler(&rqctx, handler).await
}

/// Delete a vpc from a project.
#[endpoint {
    method = DELETE,
    path = "/organizations/{organization_name}/projects/{project_name}/vpcs/{vpc_name}",
    tags = ["vpcs"],
}]
async fn project_vpcs_delete_vpc(
    rqctx: Arc<RequestContext<Arc<ServerContext>>>,
    path_params: Path<VpcPathParam>,
) -> Result<HttpResponseDeleted, HttpError> {
    let apictx = rqctx.context();
    let nexus = &apictx.nexus;
    let path = path_params.into_inner();
    let organization_name = &path.organization_name;
    let project_name = &path.project_name;
    let vpc_name = &path.vpc_name;
    let handler = async {
        let opctx = OpContext::for_external_api(&rqctx).await?;
        nexus
            .project_delete_vpc(
                &opctx,
                &organization_name,
                &project_name,
                &vpc_name,
            )
            .await?;
        Ok(HttpResponseDeleted())
    };
    apictx.external_latencies.instrument_dropshot_handler(&rqctx, handler).await
}

/// List subnets in a VPC.
#[endpoint {
    method = GET,
    path = "/organizations/{organization_name}/projects/{project_name}/vpcs/{vpc_name}/subnets",
    tags = ["subnets"],
}]
async fn vpc_subnets_get(
    rqctx: Arc<RequestContext<Arc<ServerContext>>>,
    query_params: Query<PaginatedByName>,
    path_params: Path<VpcPathParam>,
) -> Result<HttpResponseOk<ResultsPage<VpcSubnet>>, HttpError> {
    let apictx = rqctx.context();
    let nexus = &apictx.nexus;
    let query = query_params.into_inner();
    let path = path_params.into_inner();
    let handler = async {
        let opctx = OpContext::for_external_api(&rqctx).await?;
        let vpcs = nexus
            .vpc_list_subnets(
                &opctx,
                &path.organization_name,
                &path.project_name,
                &path.vpc_name,
                &data_page_params_for(&rqctx, &query)?
                    .map_name(|n| Name::ref_cast(n)),
            )
            .await?
            .into_iter()
            .map(|vpc| vpc.into())
            .collect();
        Ok(HttpResponseOk(ScanByName::results_page(
            &query,
            vpcs,
            &marker_for_name,
        )?))
    };
    apictx.external_latencies.instrument_dropshot_handler(&rqctx, handler).await
}

/// Path parameters for VPC Subnet requests
#[derive(Deserialize, JsonSchema)]
struct VpcSubnetPathParam {
    organization_name: Name,
    project_name: Name,
    vpc_name: Name,
    subnet_name: Name,
}

/// Get subnet in a VPC.
#[endpoint {
    method = GET,
    path = "/organizations/{organization_name}/projects/{project_name}/vpcs/{vpc_name}/subnets/{subnet_name}",
    tags = ["subnets"],
}]
async fn vpc_subnets_get_subnet(
    rqctx: Arc<RequestContext<Arc<ServerContext>>>,
    path_params: Path<VpcSubnetPathParam>,
) -> Result<HttpResponseOk<VpcSubnet>, HttpError> {
    let apictx = rqctx.context();
    let nexus = &apictx.nexus;
    let path = path_params.into_inner();
    let handler = async {
        let opctx = OpContext::for_external_api(&rqctx).await?;
        let subnet = nexus
            .vpc_subnet_fetch(
                &opctx,
                &path.organization_name,
                &path.project_name,
                &path.vpc_name,
                &path.subnet_name,
            )
            .await?;
        Ok(HttpResponseOk(subnet.into()))
    };
    apictx.external_latencies.instrument_dropshot_handler(&rqctx, handler).await
}

/// Create a subnet in a VPC.
#[endpoint {
    method = POST,
    path = "/organizations/{organization_name}/projects/{project_name}/vpcs/{vpc_name}/subnets",
    tags = ["subnets"],
}]
async fn vpc_subnets_post(
    rqctx: Arc<RequestContext<Arc<ServerContext>>>,
    path_params: Path<VpcPathParam>,
    create_params: TypedBody<params::VpcSubnetCreate>,
) -> Result<HttpResponseCreated<VpcSubnet>, HttpError> {
    let apictx = rqctx.context();
    let nexus = &apictx.nexus;
    let path = path_params.into_inner();
    let handler = async {
        let opctx = OpContext::for_external_api(&rqctx).await?;
        let subnet = nexus
            .vpc_create_subnet(
                &opctx,
                &path.organization_name,
                &path.project_name,
                &path.vpc_name,
                &create_params.into_inner(),
            )
            .await?;
        Ok(HttpResponseCreated(subnet.into()))
    };
    apictx.external_latencies.instrument_dropshot_handler(&rqctx, handler).await
}

/// Delete a subnet from a VPC.
#[endpoint {
    method = DELETE,
    path = "/organizations/{organization_name}/projects/{project_name}/vpcs/{vpc_name}/subnets/{subnet_name}",
    tags = ["subnets"],
}]
async fn vpc_subnets_delete_subnet(
    rqctx: Arc<RequestContext<Arc<ServerContext>>>,
    path_params: Path<VpcSubnetPathParam>,
) -> Result<HttpResponseDeleted, HttpError> {
    let apictx = rqctx.context();
    let nexus = &apictx.nexus;
    let path = path_params.into_inner();
    let handler = async {
        let opctx = OpContext::for_external_api(&rqctx).await?;
        nexus
            .vpc_delete_subnet(
                &opctx,
                &path.organization_name,
                &path.project_name,
                &path.vpc_name,
                &path.subnet_name,
            )
            .await?;
        Ok(HttpResponseDeleted())
    };
    apictx.external_latencies.instrument_dropshot_handler(&rqctx, handler).await
}

/// Update a VPC Subnet.
#[endpoint {
    method = PUT,
    path = "/organizations/{organization_name}/projects/{project_name}/vpcs/{vpc_name}/subnets/{subnet_name}",
    tags = ["subnets"],
}]
async fn vpc_subnets_put_subnet(
    rqctx: Arc<RequestContext<Arc<ServerContext>>>,
    path_params: Path<VpcSubnetPathParam>,
    subnet_params: TypedBody<params::VpcSubnetUpdate>,
) -> Result<HttpResponseOk<VpcSubnet>, HttpError> {
    let apictx = rqctx.context();
    let nexus = &apictx.nexus;
    let path = path_params.into_inner();
    let handler = async {
        let opctx = OpContext::for_external_api(&rqctx).await?;
        let subnet = nexus
            .vpc_update_subnet(
                &opctx,
                &path.organization_name,
                &path.project_name,
                &path.vpc_name,
                &path.subnet_name,
                &subnet_params.into_inner(),
            )
            .await?;
        Ok(HttpResponseOk(subnet.into()))
    };
    apictx.external_latencies.instrument_dropshot_handler(&rqctx, handler).await
}

/// List network interfaces in a VPC subnet.
#[endpoint {
    method = GET,
    path = "/organizations/{organization_name}/projects/{project_name}/vpcs/{vpc_name}/subnets/{subnet_name}/network-interfaces",
    tags = ["subnets"],
}]
async fn subnet_network_interfaces_get(
    rqctx: Arc<RequestContext<Arc<ServerContext>>>,
    query_params: Query<PaginatedByName>,
    path_params: Path<VpcSubnetPathParam>,
) -> Result<HttpResponseOk<ResultsPage<NetworkInterface>>, HttpError> {
    let apictx = rqctx.context();
    let nexus = &apictx.nexus;
    let query = query_params.into_inner();
    let path = path_params.into_inner();
    let handler = async {
        let opctx = OpContext::for_external_api(&rqctx).await?;
        let interfaces = nexus
            .subnet_list_network_interfaces(
                &opctx,
                &path.organization_name,
                &path.project_name,
                &path.vpc_name,
                &path.subnet_name,
                &data_page_params_for(&rqctx, &query)?
                    .map_name(|n| Name::ref_cast(n)),
            )
            .await?
            .into_iter()
            .map(|interfaces| interfaces.into())
            .collect();
        Ok(HttpResponseOk(ScanByName::results_page(
            &query,
            interfaces,
            &marker_for_name,
        )?))
    };
    apictx.external_latencies.instrument_dropshot_handler(&rqctx, handler).await
}

// VPC Firewalls

/// List firewall rules for a VPC.
#[endpoint {
    method = GET,
    path = "/organizations/{organization_name}/projects/{project_name}/vpcs/{vpc_name}/firewall/rules",
    tags = ["firewall"],
}]
async fn vpc_firewall_rules_get(
    rqctx: Arc<RequestContext<Arc<ServerContext>>>,
    path_params: Path<VpcPathParam>,
) -> Result<HttpResponseOk<VpcFirewallRules>, HttpError> {
    // TODO: Check If-Match and fail if the ETag doesn't match anymore.
    // Without this check, if firewall rules change while someone is listing
    // the rules, they will see a mix of the old and new rules.
    let apictx = rqctx.context();
    let nexus = &apictx.nexus;
    let path = path_params.into_inner();
    let handler = async {
        let opctx = OpContext::for_external_api(&rqctx).await?;
        let rules = nexus
            .vpc_list_firewall_rules(
                &opctx,
                &path.organization_name,
                &path.project_name,
                &path.vpc_name,
            )
            .await?;
        Ok(HttpResponseOk(VpcFirewallRules {
            rules: rules.into_iter().map(|rule| rule.into()).collect(),
        }))
    };
    apictx.external_latencies.instrument_dropshot_handler(&rqctx, handler).await
}

/// Replace the firewall rules for a VPC
#[endpoint {
    method = PUT,
    path = "/organizations/{organization_name}/projects/{project_name}/vpcs/{vpc_name}/firewall/rules",
    tags = ["firewall"],
}]
async fn vpc_firewall_rules_put(
    rqctx: Arc<RequestContext<Arc<ServerContext>>>,
    path_params: Path<VpcPathParam>,
    router_params: TypedBody<VpcFirewallRuleUpdateParams>,
) -> Result<HttpResponseOk<VpcFirewallRules>, HttpError> {
    // TODO: Check If-Match and fail if the ETag doesn't match anymore.
    // TODO: limit size of the ruleset because the GET endpoint is not paginated
    let apictx = rqctx.context();
    let nexus = &apictx.nexus;
    let path = path_params.into_inner();
    let handler = async {
        let opctx = OpContext::for_external_api(&rqctx).await?;
        let rules = nexus
            .vpc_update_firewall_rules(
                &opctx,
                &path.organization_name,
                &path.project_name,
                &path.vpc_name,
                &router_params.into_inner(),
            )
            .await?;
        Ok(HttpResponseOk(VpcFirewallRules {
            rules: rules.into_iter().map(|rule| rule.into()).collect(),
        }))
    };
    apictx.external_latencies.instrument_dropshot_handler(&rqctx, handler).await
}

// VPC Routers

/// List VPC Custom and System Routers
#[endpoint {
    method = GET,
    path = "/organizations/{organization_name}/projects/{project_name}/vpcs/{vpc_name}/routers",
    tags = ["routers"],
}]
async fn vpc_routers_get(
    rqctx: Arc<RequestContext<Arc<ServerContext>>>,
    query_params: Query<PaginatedByName>,
    path_params: Path<VpcPathParam>,
) -> Result<HttpResponseOk<ResultsPage<VpcRouter>>, HttpError> {
    let apictx = rqctx.context();
    let nexus = &apictx.nexus;
    let query = query_params.into_inner();
    let path = path_params.into_inner();
    let handler = async {
        let opctx = OpContext::for_external_api(&rqctx).await?;
        let routers = nexus
            .vpc_list_routers(
                &opctx,
                &path.organization_name,
                &path.project_name,
                &path.vpc_name,
                &data_page_params_for(&rqctx, &query)?
                    .map_name(|n| Name::ref_cast(n)),
            )
            .await?
            .into_iter()
            .map(|s| s.into())
            .collect();
        Ok(HttpResponseOk(ScanByName::results_page(
            &query,
            routers,
            &marker_for_name,
        )?))
    };
    apictx.external_latencies.instrument_dropshot_handler(&rqctx, handler).await
}

/// Path parameters for VPC Router requests
#[derive(Deserialize, JsonSchema)]
struct VpcRouterPathParam {
    organization_name: Name,
    project_name: Name,
    vpc_name: Name,
    router_name: Name,
}

/// Get a VPC Router
#[endpoint {
    method = GET,
    path = "/organizations/{organization_name}/projects/{project_name}/vpcs/{vpc_name}/routers/{router_name}",
    tags = ["routers"],
}]
async fn vpc_routers_get_router(
    rqctx: Arc<RequestContext<Arc<ServerContext>>>,
    path_params: Path<VpcRouterPathParam>,
) -> Result<HttpResponseOk<VpcRouter>, HttpError> {
    let apictx = rqctx.context();
    let nexus = &apictx.nexus;
    let path = path_params.into_inner();
    let handler = async {
        let opctx = OpContext::for_external_api(&rqctx).await?;
        let vpc_router = nexus
            .vpc_router_fetch(
                &opctx,
                &path.organization_name,
                &path.project_name,
                &path.vpc_name,
                &path.router_name,
            )
            .await?;
        Ok(HttpResponseOk(vpc_router.into()))
    };
    apictx.external_latencies.instrument_dropshot_handler(&rqctx, handler).await
}

/// Create a VPC Router
#[endpoint {
    method = POST,
    path = "/organizations/{organization_name}/projects/{project_name}/vpcs/{vpc_name}/routers",
    tags = ["routers"],
}]
async fn vpc_routers_post(
    rqctx: Arc<RequestContext<Arc<ServerContext>>>,
    path_params: Path<VpcPathParam>,
    create_params: TypedBody<params::VpcRouterCreate>,
) -> Result<HttpResponseCreated<VpcRouter>, HttpError> {
    let apictx = rqctx.context();
    let nexus = &apictx.nexus;
    let path = path_params.into_inner();
    let handler = async {
        let opctx = OpContext::for_external_api(&rqctx).await?;
        let router = nexus
            .vpc_create_router(
                &opctx,
                &path.organization_name,
                &path.project_name,
                &path.vpc_name,
                &db::model::VpcRouterKind::Custom,
                &create_params.into_inner(),
            )
            .await?;
        Ok(HttpResponseCreated(router.into()))
    };
    apictx.external_latencies.instrument_dropshot_handler(&rqctx, handler).await
}

/// Delete a router from its VPC
#[endpoint {
    method = DELETE,
    path = "/organizations/{organization_name}/projects/{project_name}/vpcs/{vpc_name}/routers/{router_name}",
    tags = ["routers"],
}]
async fn vpc_routers_delete_router(
    rqctx: Arc<RequestContext<Arc<ServerContext>>>,
    path_params: Path<VpcRouterPathParam>,
) -> Result<HttpResponseDeleted, HttpError> {
    let apictx = rqctx.context();
    let nexus = &apictx.nexus;
    let path = path_params.into_inner();
    let handler = async {
        let opctx = OpContext::for_external_api(&rqctx).await?;
        nexus
            .vpc_delete_router(
                &opctx,
                &path.organization_name,
                &path.project_name,
                &path.vpc_name,
                &path.router_name,
            )
            .await?;
        Ok(HttpResponseDeleted())
    };
    apictx.external_latencies.instrument_dropshot_handler(&rqctx, handler).await
}

/// Update a VPC Router
#[endpoint {
    method = PUT,
    path = "/organizations/{organization_name}/projects/{project_name}/vpcs/{vpc_name}/routers/{router_name}",
    tags = ["routers"],
}]
async fn vpc_routers_put_router(
    rqctx: Arc<RequestContext<Arc<ServerContext>>>,
    path_params: Path<VpcRouterPathParam>,
    router_params: TypedBody<params::VpcRouterUpdate>,
) -> Result<HttpResponseOk<VpcRouter>, HttpError> {
    let apictx = rqctx.context();
    let nexus = &apictx.nexus;
    let path = path_params.into_inner();
    let handler = async {
        let opctx = OpContext::for_external_api(&rqctx).await?;
        let router = nexus
            .vpc_update_router(
                &opctx,
                &path.organization_name,
                &path.project_name,
                &path.vpc_name,
                &path.router_name,
                &router_params.into_inner(),
            )
            .await?;
        Ok(HttpResponseOk(router.into()))
    };
    apictx.external_latencies.instrument_dropshot_handler(&rqctx, handler).await
}

// Vpc Router Routes

/// List a Router's routes
#[endpoint {
    method = GET,
    path = "/organizations/{organization_name}/projects/{project_name}/vpcs/{vpc_name}/routers/{router_name}/routes",
    tags = ["routes"],
}]
async fn routers_routes_get(
    rqctx: Arc<RequestContext<Arc<ServerContext>>>,
    query_params: Query<PaginatedByName>,
    path_params: Path<VpcRouterPathParam>,
) -> Result<HttpResponseOk<ResultsPage<RouterRoute>>, HttpError> {
    let apictx = rqctx.context();
    let nexus = &apictx.nexus;
    let query = query_params.into_inner();
    let path = path_params.into_inner();
    let handler = async {
        let opctx = OpContext::for_external_api(&rqctx).await?;
        let routes = nexus
            .router_list_routes(
                &opctx,
                &path.organization_name,
                &path.project_name,
                &path.vpc_name,
                &path.router_name,
                &data_page_params_for(&rqctx, &query)?
                    .map_name(|n| Name::ref_cast(n)),
            )
            .await?
            .into_iter()
            .map(|route| route.into())
            .collect();
        Ok(HttpResponseOk(ScanByName::results_page(
            &query,
            routes,
            &marker_for_name,
        )?))
    };
    apictx.external_latencies.instrument_dropshot_handler(&rqctx, handler).await
}

/// Path parameters for Router Route requests
#[derive(Deserialize, JsonSchema)]
struct RouterRoutePathParam {
    organization_name: Name,
    project_name: Name,
    vpc_name: Name,
    router_name: Name,
    route_name: Name,
}

/// Get a VPC Router route
#[endpoint {
    method = GET,
    path = "/organizations/{organization_name}/projects/{project_name}/vpcs/{vpc_name}/routers/{router_name}/routes/{route_name}",
    tags = ["routes"],
}]
async fn routers_routes_get_route(
    rqctx: Arc<RequestContext<Arc<ServerContext>>>,
    path_params: Path<RouterRoutePathParam>,
) -> Result<HttpResponseOk<RouterRoute>, HttpError> {
    let apictx = rqctx.context();
    let nexus = &apictx.nexus;
    let path = path_params.into_inner();
    let handler = async {
        let opctx = OpContext::for_external_api(&rqctx).await?;
        let route = nexus
            .route_fetch(
                &opctx,
                &path.organization_name,
                &path.project_name,
                &path.vpc_name,
                &path.router_name,
                &path.route_name,
            )
            .await?;
        Ok(HttpResponseOk(route.into()))
    };
    apictx.external_latencies.instrument_dropshot_handler(&rqctx, handler).await
}

/// Create a VPC Router
#[endpoint {
    method = POST,
    path = "/organizations/{organization_name}/projects/{project_name}/vpcs/{vpc_name}/routers/{router_name}/routes",
    tags = ["routes"],
}]
async fn routers_routes_post(
    rqctx: Arc<RequestContext<Arc<ServerContext>>>,
    path_params: Path<VpcRouterPathParam>,
    create_params: TypedBody<RouterRouteCreateParams>,
) -> Result<HttpResponseCreated<RouterRoute>, HttpError> {
    let apictx = rqctx.context();
    let nexus = &apictx.nexus;
    let path = path_params.into_inner();
    let handler = async {
        let opctx = OpContext::for_external_api(&rqctx).await?;
        let route = nexus
            .router_create_route(
                &opctx,
                &path.organization_name,
                &path.project_name,
                &path.vpc_name,
                &path.router_name,
                &RouterRouteKind::Custom,
                &create_params.into_inner(),
            )
            .await?;
        Ok(HttpResponseCreated(route.into()))
    };
    apictx.external_latencies.instrument_dropshot_handler(&rqctx, handler).await
}

/// Delete a route from its router
#[endpoint {
    method = DELETE,
    path = "/organizations/{organization_name}/projects/{project_name}/vpcs/{vpc_name}/routers/{router_name}/routes/{route_name}",
    tags = ["routes"],
}]
async fn routers_routes_delete_route(
    rqctx: Arc<RequestContext<Arc<ServerContext>>>,
    path_params: Path<RouterRoutePathParam>,
) -> Result<HttpResponseDeleted, HttpError> {
    let apictx = rqctx.context();
    let nexus = &apictx.nexus;
    let path = path_params.into_inner();
    let handler = async {
        let opctx = OpContext::for_external_api(&rqctx).await?;
        nexus
            .router_delete_route(
                &opctx,
                &path.organization_name,
                &path.project_name,
                &path.vpc_name,
                &path.router_name,
                &path.route_name,
            )
            .await?;
        Ok(HttpResponseDeleted())
    };
    apictx.external_latencies.instrument_dropshot_handler(&rqctx, handler).await
}

/// Update a Router route
#[endpoint {
    method = PUT,
    path = "/organizations/{organization_name}/projects/{project_name}/vpcs/{vpc_name}/routers/{router_name}/routes/{route_name}",
    tags = ["routes"],
}]
async fn routers_routes_put_route(
    rqctx: Arc<RequestContext<Arc<ServerContext>>>,
    path_params: Path<RouterRoutePathParam>,
    router_params: TypedBody<RouterRouteUpdateParams>,
) -> Result<HttpResponseOk<RouterRoute>, HttpError> {
    let apictx = rqctx.context();
    let nexus = &apictx.nexus;
    let path = path_params.into_inner();
    let handler = async {
        let opctx = OpContext::for_external_api(&rqctx).await?;
        let router_route = nexus
            .router_update_route(
                &opctx,
                &path.organization_name,
                &path.project_name,
                &path.vpc_name,
                &path.router_name,
                &path.route_name,
                &router_params.into_inner(),
            )
            .await?;
        Ok(HttpResponseOk(router_route.into()))
    };
    apictx.external_latencies.instrument_dropshot_handler(&rqctx, handler).await
}

// Racks

/// List racks in the system.
#[endpoint {
    method = GET,
    path = "/hardware/racks",
    tags = ["racks"],
}]
async fn hardware_racks_get(
    rqctx: Arc<RequestContext<Arc<ServerContext>>>,
    query_params: Query<PaginatedById>,
) -> Result<HttpResponseOk<ResultsPage<Rack>>, HttpError> {
    let apictx = rqctx.context();
    let nexus = &apictx.nexus;
    let query = query_params.into_inner();
    let handler = async {
        let opctx = OpContext::for_external_api(&rqctx).await?;
        let racks = nexus
            .racks_list(&opctx, &data_page_params_for(&rqctx, &query)?)
<<<<<<< HEAD
            .await?
            .into_iter()
            .map(|r| r.into())
            .collect();
        Ok(HttpResponseOk(ScanById::results_page(&query, racks)?))
=======
            .await?;
        let view_list = to_list::<db::model::Rack, Rack>(rack_stream).await;
        Ok(HttpResponseOk(ScanById::results_page(
            &query,
            view_list,
            &|_, rack: &Rack| rack.identity.id,
        )?))
>>>>>>> 756114dd
    };
    apictx.external_latencies.instrument_dropshot_handler(&rqctx, handler).await
}

/// Path parameters for Rack requests
#[derive(Deserialize, JsonSchema)]
struct RackPathParam {
    /// The rack's unique ID.
    rack_id: Uuid,
}

/// Fetch information about a particular rack.
#[endpoint {
    method = GET,
    path = "/hardware/racks/{rack_id}",
    tags = ["racks"],
}]
async fn hardware_racks_get_rack(
    rqctx: Arc<RequestContext<Arc<ServerContext>>>,
    path_params: Path<RackPathParam>,
) -> Result<HttpResponseOk<Rack>, HttpError> {
    let apictx = rqctx.context();
    let nexus = &apictx.nexus;
    let path = path_params.into_inner();
    let handler = async {
        let opctx = OpContext::for_external_api(&rqctx).await?;
        let rack_info = nexus.rack_lookup(&opctx, &path.rack_id).await?;
        Ok(HttpResponseOk(rack_info.into()))
    };
    apictx.external_latencies.instrument_dropshot_handler(&rqctx, handler).await
}

// Sleds

/// List sleds in the system.
#[endpoint {
    method = GET,
    path = "/hardware/sleds",
    tags = ["sleds"],
}]
async fn hardware_sleds_get(
    rqctx: Arc<RequestContext<Arc<ServerContext>>>,
    query_params: Query<PaginatedById>,
) -> Result<HttpResponseOk<ResultsPage<Sled>>, HttpError> {
    let apictx = rqctx.context();
    let nexus = &apictx.nexus;
    let query = query_params.into_inner();
    let handler = async {
        let opctx = OpContext::for_external_api(&rqctx).await?;
        let sleds = nexus
            .sleds_list(&opctx, &data_page_params_for(&rqctx, &query)?)
            .await?
            .into_iter()
            .map(|s| s.into())
            .collect();
        Ok(HttpResponseOk(ScanById::results_page(
            &query,
            sleds,
            &|_, sled: &Sled| sled.identity.id,
        )?))
    };
    apictx.external_latencies.instrument_dropshot_handler(&rqctx, handler).await
}

/// Path parameters for Sled requests
#[derive(Deserialize, JsonSchema)]
struct SledPathParam {
    /// The sled's unique ID.
    sled_id: Uuid,
}

/// Fetch information about a sled in the system.
#[endpoint {
    method = GET,
    path = "/hardware/sleds/{sled_id}",
    tags = ["sleds"],
}]
async fn hardware_sleds_get_sled(
    rqctx: Arc<RequestContext<Arc<ServerContext>>>,
    path_params: Path<SledPathParam>,
) -> Result<HttpResponseOk<Sled>, HttpError> {
    let apictx = rqctx.context();
    let nexus = &apictx.nexus;
    let path = path_params.into_inner();
    let handler = async {
        let opctx = OpContext::for_external_api(&rqctx).await?;
        let sled_info = nexus.sled_lookup(&opctx, &path.sled_id).await?;
        Ok(HttpResponseOk(sled_info.into()))
    };
    apictx.external_latencies.instrument_dropshot_handler(&rqctx, handler).await
}

// Updates

/// Refresh update metadata
#[endpoint {
     method = POST,
     path = "/updates/refresh",
     tags = ["updates"],
}]
async fn updates_refresh(
    rqctx: Arc<RequestContext<Arc<ServerContext>>>,
) -> Result<HttpResponseUpdatedNoContent, HttpError> {
    let apictx = rqctx.context();
    let nexus = &apictx.nexus;
    let handler = async {
        let opctx = OpContext::for_external_api(&rqctx).await?;
        nexus.updates_refresh_metadata(&opctx).await?;
        Ok(HttpResponseUpdatedNoContent())
    };
    apictx.external_latencies.instrument_dropshot_handler(&rqctx, handler).await
}

// Sagas

/// List all sagas (for debugging)
#[endpoint {
    method = GET,
    path = "/sagas",
    tags = ["sagas"],
}]
async fn sagas_get(
    rqctx: Arc<RequestContext<Arc<ServerContext>>>,
    query_params: Query<PaginatedById>,
) -> Result<HttpResponseOk<ResultsPage<Saga>>, HttpError> {
    let apictx = rqctx.context();
    let nexus = &apictx.nexus;
    let query = query_params.into_inner();
    let pagparams = data_page_params_for(&rqctx, &query)?;
    let handler = async {
        let opctx = OpContext::for_external_api(&rqctx).await?;
        let saga_stream = nexus.sagas_list(&opctx, &pagparams).await?;
        let view_list = to_list(saga_stream).await;
        Ok(HttpResponseOk(ScanById::results_page(
            &query,
            view_list,
            &|_, saga: &Saga| saga.id,
        )?))
    };
    apictx.external_latencies.instrument_dropshot_handler(&rqctx, handler).await
}

/// Path parameters for Saga requests
#[derive(Deserialize, JsonSchema)]
struct SagaPathParam {
    saga_id: Uuid,
}

/// Fetch information about a single saga (for debugging)
#[endpoint {
    method = GET,
    path = "/sagas/{saga_id}",
    tags = ["sagas"],
}]
async fn sagas_get_saga(
    rqctx: Arc<RequestContext<Arc<ServerContext>>>,
    path_params: Path<SagaPathParam>,
) -> Result<HttpResponseOk<Saga>, HttpError> {
    let apictx = rqctx.context();
    let nexus = &apictx.nexus;
    let path = path_params.into_inner();
    let handler = async {
        let opctx = OpContext::for_external_api(&rqctx).await?;
        let saga = nexus.saga_get(&opctx, path.saga_id).await?;
        Ok(HttpResponseOk(saga))
    };
    apictx.external_latencies.instrument_dropshot_handler(&rqctx, handler).await
}

// Silo users

/// List users
#[endpoint {
    method = GET,
    path = "/users",
    tags = ["silos"],
}]
async fn silo_users_get(
    rqctx: Arc<RequestContext<Arc<ServerContext>>>,
    query_params: Query<PaginatedById>,
) -> Result<HttpResponseOk<ResultsPage<User>>, HttpError> {
    let apictx = rqctx.context();
    let nexus = &apictx.nexus;
    let query = query_params.into_inner();
    let pagparams = data_page_params_for(&rqctx, &query)?;
    let handler = async {
        let opctx = OpContext::for_external_api(&rqctx).await?;
        let users = nexus
            .silo_users_list(&opctx, &pagparams)
            .await?
            .into_iter()
            .map(|i| i.into())
            .collect();
        Ok(HttpResponseOk(ScanById::results_page(
            &query,
            users,
            &|_, user: &User| user.id,
        )?))
    };
    apictx.external_latencies.instrument_dropshot_handler(&rqctx, handler).await
}

// Built-in (system) users

/// List the built-in system users
#[endpoint {
    method = GET,
    path = "/users_builtin",
    tags = ["system"],
}]
async fn builtin_users_get(
    rqctx: Arc<RequestContext<Arc<ServerContext>>>,
    query_params: Query<PaginatedByName>,
) -> Result<HttpResponseOk<ResultsPage<UserBuiltin>>, HttpError> {
    let apictx = rqctx.context();
    let nexus = &apictx.nexus;
    let query = query_params.into_inner();
    let pagparams =
        data_page_params_for(&rqctx, &query)?.map_name(|n| Name::ref_cast(n));
    let handler = async {
        let opctx = OpContext::for_external_api(&rqctx).await?;
        let users = nexus
            .users_builtin_list(&opctx, &pagparams)
            .await?
            .into_iter()
            .map(|i| i.into())
            .collect();
        Ok(HttpResponseOk(ScanByName::results_page(
            &query,
            users,
            &marker_for_name,
        )?))
    };
    apictx.external_latencies.instrument_dropshot_handler(&rqctx, handler).await
}

/// Path parameters for global (system) user requests
#[derive(Deserialize, JsonSchema)]
struct UserPathParam {
    /// The built-in user's unique name.
    user_name: Name,
}

/// Fetch a specific built-in system user
#[endpoint {
    method = GET,
    path = "/users_builtin/{user_name}",
    tags = ["system"],
}]
async fn builtin_users_get_user(
    rqctx: Arc<RequestContext<Arc<ServerContext>>>,
    path_params: Path<UserPathParam>,
) -> Result<HttpResponseOk<UserBuiltin>, HttpError> {
    let apictx = rqctx.context();
    let nexus = &apictx.nexus;
    let path = path_params.into_inner();
    let user_name = &path.user_name;
    let handler = async {
        let opctx = OpContext::for_external_api(&rqctx).await?;
        let user = nexus.user_builtin_fetch(&opctx, &user_name).await?;
        Ok(HttpResponseOk(user.into()))
    };
    apictx.external_latencies.instrument_dropshot_handler(&rqctx, handler).await
}

/// List all timeseries schema
#[endpoint {
    method = GET,
    path = "/timeseries/schema",
    tags = ["metrics"],
}]
async fn timeseries_schema_get(
    rqctx: Arc<RequestContext<Arc<ServerContext>>>,
    query_params: Query<oximeter_db::TimeseriesSchemaPaginationParams>,
) -> Result<HttpResponseOk<ResultsPage<oximeter_db::TimeseriesSchema>>, HttpError>
{
    let apictx = rqctx.context();
    let nexus = &apictx.nexus;
    let query = query_params.into_inner();
    let limit = rqctx.page_limit(&query)?;
    let handler = async {
        let opctx = OpContext::for_external_api(&rqctx).await?;
        let list = nexus.timeseries_schema_list(&opctx, &query, limit).await?;
        Ok(HttpResponseOk(list))
    };
    apictx.external_latencies.instrument_dropshot_handler(&rqctx, handler).await
}

// Built-in roles

// Roles have their own pagination scheme because they do not use the usual "id"
// or "name" types.  For more, see the comment in dbinit.sql.
#[derive(Deserialize, JsonSchema, Serialize)]
struct RolePage {
    last_seen: String,
}

/// List the built-in roles
#[endpoint {
    method = GET,
    path = "/roles",
    tags = ["roles"],
}]
async fn roles_get(
    rqctx: Arc<RequestContext<Arc<ServerContext>>>,
    query_params: Query<PaginationParams<EmptyScanParams, RolePage>>,
) -> Result<HttpResponseOk<ResultsPage<Role>>, HttpError> {
    let apictx = rqctx.context();
    let nexus = &apictx.nexus;
    let query = query_params.into_inner();
    let handler = async {
        let opctx = OpContext::for_external_api(&rqctx).await?;
        let marker = match &query.page {
            WhichPage::First(..) => None,
            WhichPage::Next(RolePage { last_seen }) => {
                Some(last_seen.split_once('.').ok_or_else(|| {
                    Error::InvalidValue {
                        label: last_seen.clone(),
                        message: String::from("bad page token"),
                    }
                })?)
                .map(|(s1, s2)| (s1.to_string(), s2.to_string()))
            }
        };
        let pagparams = DataPageParams {
            limit: rqctx.page_limit(&query)?,
            direction: PaginationOrder::Ascending,
            marker: marker.as_ref(),
        };
        let roles = nexus
            .roles_builtin_list(&opctx, &pagparams)
            .await?
            .into_iter()
            .map(|i| i.into())
            .collect();
        Ok(HttpResponseOk(dropshot::ResultsPage::new(
            roles,
            &EmptyScanParams {},
            |role: &Role, _| RolePage { last_seen: role.name.to_string() },
        )?))
    };
    apictx.external_latencies.instrument_dropshot_handler(&rqctx, handler).await
}

/// Path parameters for global (system) role requests
#[derive(Deserialize, JsonSchema)]
struct RolePathParam {
    /// The built-in role's unique name.
    role_name: String,
}

/// Fetch a specific built-in role
#[endpoint {
    method = GET,
    path = "/roles/{role_name}",
    tags = ["roles"],
}]
async fn roles_get_role(
    rqctx: Arc<RequestContext<Arc<ServerContext>>>,
    path_params: Path<RolePathParam>,
) -> Result<HttpResponseOk<Role>, HttpError> {
    let apictx = rqctx.context();
    let nexus = &apictx.nexus;
    let path = path_params.into_inner();
    let role_name = &path.role_name;
    let handler = async {
        let opctx = OpContext::for_external_api(&rqctx).await?;
        let role = nexus.role_builtin_fetch(&opctx, &role_name).await?;
        Ok(HttpResponseOk(role.into()))
    };
    apictx.external_latencies.instrument_dropshot_handler(&rqctx, handler).await
}

// Per-user SSH public keys

/// List the current user's SSH public keys
#[endpoint {
    method = GET,
    path = "/session/me/sshkeys",
    tags = ["sshkeys"],
}]
async fn sshkeys_get(
    rqctx: Arc<RequestContext<Arc<ServerContext>>>,
    query_params: Query<PaginatedByName>,
) -> Result<HttpResponseOk<ResultsPage<SshKey>>, HttpError> {
    let apictx = rqctx.context();
    let nexus = &apictx.nexus;
    let query = query_params.into_inner();
    let handler = async {
        let opctx = OpContext::for_external_api(&rqctx).await?;
        let &actor = opctx.authn.actor_required()?;
        let page_params =
            data_page_params_for(&rqctx, &query)?.map_name(Name::ref_cast);
        let ssh_keys = nexus
            .ssh_keys_list(&opctx, actor.actor_id(), &page_params)
            .await?
            .into_iter()
            .map(SshKey::from)
            .collect::<Vec<SshKey>>();
        Ok(HttpResponseOk(ScanByName::results_page(
            &query,
            ssh_keys,
            &marker_for_name,
        )?))
    };
    apictx.external_latencies.instrument_dropshot_handler(&rqctx, handler).await
}

/// Create a new SSH public key for the current user
#[endpoint {
    method = POST,
    path = "/session/me/sshkeys",
    tags = ["sshkeys"],
}]
async fn sshkeys_post(
    rqctx: Arc<RequestContext<Arc<ServerContext>>>,
    new_key: TypedBody<params::SshKeyCreate>,
) -> Result<HttpResponseCreated<SshKey>, HttpError> {
    let apictx = rqctx.context();
    let nexus = &apictx.nexus;
    let handler = async {
        let opctx = OpContext::for_external_api(&rqctx).await?;
        let &actor = opctx.authn.actor_required()?;
        let ssh_key = nexus
            .ssh_key_create(&opctx, actor.actor_id(), new_key.into_inner())
            .await?;
        Ok(HttpResponseCreated(ssh_key.into()))
    };
    apictx.external_latencies.instrument_dropshot_handler(&rqctx, handler).await
}

/// Path parameters for SSH key requests by name
#[derive(Deserialize, JsonSchema)]
struct SshKeyPathParams {
    ssh_key_name: Name,
}

/// Get (by name) an SSH public key belonging to the current user
#[endpoint {
    method = GET,
    path = "/session/me/sshkeys/{ssh_key_name}",
    tags = ["sshkeys"],
}]
async fn sshkeys_get_key(
    rqctx: Arc<RequestContext<Arc<ServerContext>>>,
    path_params: Path<SshKeyPathParams>,
) -> Result<HttpResponseOk<SshKey>, HttpError> {
    let apictx = rqctx.context();
    let nexus = &apictx.nexus;
    let path = path_params.into_inner();
    let ssh_key_name = &path.ssh_key_name;
    let handler = async {
        let opctx = OpContext::for_external_api(&rqctx).await?;
        let &actor = opctx.authn.actor_required()?;
        let ssh_key =
            nexus.ssh_key_fetch(&opctx, actor.actor_id(), ssh_key_name).await?;
        Ok(HttpResponseOk(ssh_key.into()))
    };
    apictx.external_latencies.instrument_dropshot_handler(&rqctx, handler).await
}

/// Delete (by name) an SSH public key belonging to the current user
#[endpoint {
    method = DELETE,
    path = "/session/me/sshkeys/{ssh_key_name}",
    tags = ["sshkeys"],
}]
async fn sshkeys_delete_key(
    rqctx: Arc<RequestContext<Arc<ServerContext>>>,
    path_params: Path<SshKeyPathParams>,
) -> Result<HttpResponseDeleted, HttpError> {
    let apictx = rqctx.context();
    let nexus = &apictx.nexus;
    let path = path_params.into_inner();
    let ssh_key_name = &path.ssh_key_name;
    let handler = async {
        let opctx = OpContext::for_external_api(&rqctx).await?;
        let &actor = opctx.authn.actor_required()?;
        nexus.ssh_key_delete(&opctx, actor.actor_id(), ssh_key_name).await?;
        Ok(HttpResponseDeleted())
    };
    apictx.external_latencies.instrument_dropshot_handler(&rqctx, handler).await
}

#[cfg(test)]
mod test {
    use super::external_api;

    #[test]
    fn test_nexus_tag_policy() {
        // This will fail if any of the endpoints don't match the policy in
        // ./tag-config.json
        let _ = external_api();
    }
}<|MERGE_RESOLUTION|>--- conflicted
+++ resolved
@@ -3254,21 +3254,15 @@
         let opctx = OpContext::for_external_api(&rqctx).await?;
         let racks = nexus
             .racks_list(&opctx, &data_page_params_for(&rqctx, &query)?)
-<<<<<<< HEAD
             .await?
             .into_iter()
             .map(|r| r.into())
             .collect();
-        Ok(HttpResponseOk(ScanById::results_page(&query, racks)?))
-=======
-            .await?;
-        let view_list = to_list::<db::model::Rack, Rack>(rack_stream).await;
         Ok(HttpResponseOk(ScanById::results_page(
             &query,
-            view_list,
+            racks,
             &|_, rack: &Rack| rack.identity.id,
         )?))
->>>>>>> 756114dd
     };
     apictx.external_latencies.instrument_dropshot_handler(&rqctx, handler).await
 }
