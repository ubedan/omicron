// This Source Code Form is subject to the terms of the Mozilla Public
// License, v. 2.0. If a copy of the MPL was not distributed with this
// file, You can obtain one at https://mozilla.org/MPL/2.0/.

//! Saga actions, undo actions, and saga constructors used in Nexus.

// NOTE: We want to be careful about what interfaces we expose to saga actions.
// In the future, we expect to mock these out for comprehensive testing of
// correctness, idempotence, etc.  The more constrained this interface is, the
// easier it will be to test, version, and update in deployed systems.

use crate::saga_interface::SagaContext;
use lazy_static::lazy_static;
use std::sync::Arc;
use steno::new_action_noop_undo;
use steno::ActionContext;
use steno::ActionError;
use steno::SagaType;
use thiserror::Error;
use uuid::Uuid;

pub mod disk_create;
pub mod disk_delete;
pub mod instance_create;
pub mod instance_migrate;
<<<<<<< HEAD
pub mod service_balance;
=======
pub mod snapshot_create;
>>>>>>> 0bd8fd03

#[derive(Debug)]
pub struct NexusSagaType;
impl steno::SagaType for NexusSagaType {
    type ExecContextType = Arc<SagaContext>;
}

pub type ActionRegistry = steno::ActionRegistry<NexusSagaType>;
pub type NexusAction = Arc<dyn steno::Action<NexusSagaType>>;
pub type NexusActionContext = steno::ActionContext<NexusSagaType>;

pub trait NexusSaga {
    const NAME: &'static str;

    type Params: serde::Serialize
        + serde::de::DeserializeOwned
        + std::fmt::Debug;

    fn register_actions(registry: &mut ActionRegistry);

    fn make_saga_dag(
        params: &Self::Params,
        builder: steno::DagBuilder,
    ) -> Result<steno::Dag, SagaInitError>;
}

#[derive(Debug, Error)]
pub enum SagaInitError {
    #[error("internal error building saga graph: {0:#}")]
    DagBuildError(steno::DagBuilderError),
    #[error("failed to serialize {0:?}: {1:#}")]
    SerializeError(String, serde_json::Error),
}

impl From<steno::DagBuilderError> for SagaInitError {
    fn from(error: steno::DagBuilderError) -> Self {
        SagaInitError::DagBuildError(error)
    }
}

impl From<SagaInitError> for omicron_common::api::external::Error {
    fn from(error: SagaInitError) -> Self {
        // All of these errors reflect things that shouldn't be possible.
        // They're basically bugs.
        omicron_common::api::external::Error::internal_error(&format!(
            "creating saga: {:#}",
            error
        ))
    }
}

lazy_static! {
    pub(super) static ref ACTION_GENERATE_ID: NexusAction =
        new_action_noop_undo("common.uuid_generate", saga_generate_uuid);
    pub static ref ACTION_REGISTRY: Arc<ActionRegistry> =
        Arc::new(make_action_registry());
}

fn make_action_registry() -> ActionRegistry {
    let mut registry = steno::ActionRegistry::new();
    registry.register(Arc::clone(&*ACTION_GENERATE_ID));

    <disk_create::SagaDiskCreate as NexusSaga>::register_actions(&mut registry);
    <disk_delete::SagaDiskDelete as NexusSaga>::register_actions(&mut registry);
    <instance_create::SagaInstanceCreate as NexusSaga>::register_actions(
        &mut registry,
    );
    <instance_migrate::SagaInstanceMigrate as NexusSaga>::register_actions(
        &mut registry,
    );
<<<<<<< HEAD
    <service_balance::SagaServiceBalance as NexusSaga>::register_actions(
        &mut registry,
    );
=======
    <snapshot_create::SagaSnapshotCreate as NexusSaga>::register_actions(
        &mut registry,
    );

>>>>>>> 0bd8fd03
    registry
}

pub(super) async fn saga_generate_uuid<UserType: SagaType>(
    _: ActionContext<UserType>,
) -> Result<Uuid, ActionError> {
    Ok(Uuid::new_v4())
}<|MERGE_RESOLUTION|>--- conflicted
+++ resolved
@@ -23,11 +23,8 @@
 pub mod disk_delete;
 pub mod instance_create;
 pub mod instance_migrate;
-<<<<<<< HEAD
 pub mod service_balance;
-=======
 pub mod snapshot_create;
->>>>>>> 0bd8fd03
 
 #[derive(Debug)]
 pub struct NexusSagaType;
@@ -98,16 +95,12 @@
     <instance_migrate::SagaInstanceMigrate as NexusSaga>::register_actions(
         &mut registry,
     );
-<<<<<<< HEAD
     <service_balance::SagaServiceBalance as NexusSaga>::register_actions(
         &mut registry,
     );
-=======
     <snapshot_create::SagaSnapshotCreate as NexusSaga>::register_actions(
         &mut registry,
     );
-
->>>>>>> 0bd8fd03
     registry
 }
 
