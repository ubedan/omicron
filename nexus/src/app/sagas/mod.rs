--- conflicted
+++ resolved
@@ -108,13 +108,10 @@
     <volume_delete::SagaVolumeDelete as NexusSaga>::register_actions(
         &mut registry,
     );
-<<<<<<< HEAD
-=======
     <volume_remove_rop::SagaVolumeRemoveROP as NexusSaga>::register_actions(
         &mut registry,
     );
 
->>>>>>> bafa179a
     registry
 }
 
