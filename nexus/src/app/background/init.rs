--- conflicted
+++ resolved
@@ -17,11 +17,8 @@
 use super::phantom_disks;
 use super::region_replacement;
 use super::sync_service_zone_nat::ServiceZoneNatTracker;
-<<<<<<< HEAD
 use super::sync_switch_port_settings::SwitchPortSettingsManager;
-=======
 use crate::app::sagas::SagaRequest;
->>>>>>> a93462f2
 use nexus_db_model::DnsGroup;
 use nexus_db_queries::context::OpContext;
 use nexus_db_queries::db::DataStore;
@@ -80,14 +77,12 @@
     /// task handle for the service zone nat tracker
     pub task_service_zone_nat_tracker: common::TaskHandle,
 
-<<<<<<< HEAD
     /// task handle for the switch port settings manager
     pub task_switch_port_settings_manager: common::TaskHandle,
-=======
+
     /// task handle for the task that detects if regions need replacement and
     /// begins the process
     pub task_region_replacement: common::TaskHandle,
->>>>>>> a93462f2
 }
 
 impl BackgroundTasks {
@@ -312,11 +307,8 @@
             task_blueprint_loader,
             task_blueprint_executor,
             task_service_zone_nat_tracker,
-<<<<<<< HEAD
             task_switch_port_settings_manager,
-=======
             task_region_replacement,
->>>>>>> a93462f2
         }
     }
 
