// This Source Code Form is subject to the terms of the Mozilla Public
// License, v. 2.0. If a copy of the MPL was not distributed with this
// file, You can obtain one at https://mozilla.org/MPL/2.0/.

/*!
 * Nexus, the service that operates much of the control plane in an Oxide fleet
 */

use crate::authn;
use crate::authz;
use crate::config;
use crate::context::OpContext;
use crate::db;
use crate::db::identity::{Asset, Resource};
use crate::db::model::DatasetKind;
use crate::db::model::Name;
use crate::external_api::params;
use crate::internal_api::params::{OximeterInfo, ZpoolPutRequest};
use crate::populate::populate_start;
use crate::populate::PopulateStatus;
use crate::saga_interface::SagaContext;
use crate::sagas;
use anyhow::anyhow;
use anyhow::Context;
use async_trait::async_trait;
use futures::future::ready;
use futures::StreamExt;
use hex;
use ipnetwork::Ipv4Network;
use ipnetwork::Ipv6Network;
use lazy_static::lazy_static;
use omicron_common::api::external;
use omicron_common::api::external::CreateResult;
use omicron_common::api::external::DataPageParams;
use omicron_common::api::external::DeleteResult;
use omicron_common::api::external::Disk;
use omicron_common::api::external::DiskState;
use omicron_common::api::external::Error;
use omicron_common::api::external::IdentityMetadataCreateParams;
use omicron_common::api::external::InstanceState;
use omicron_common::api::external::Ipv4Net;
use omicron_common::api::external::Ipv6Net;
use omicron_common::api::external::ListResult;
use omicron_common::api::external::ListResultVec;
use omicron_common::api::external::LookupResult;
use omicron_common::api::external::LookupType;
use omicron_common::api::external::PaginationOrder;
use omicron_common::api::external::ResourceType;
use omicron_common::api::external::RouteDestination;
use omicron_common::api::external::RouteTarget;
use omicron_common::api::external::RouterRouteCreateParams;
use omicron_common::api::external::RouterRouteKind;
use omicron_common::api::external::RouterRouteUpdateParams;
use omicron_common::api::external::UpdateResult;
use omicron_common::api::external::VpcFirewallRuleUpdateParams;
use omicron_common::api::external::VpcFirewallRuleUpdateResult;
use omicron_common::api::external::VpcRouterKind;
use omicron_common::api::internal::nexus;
use omicron_common::api::internal::nexus::DiskRuntimeState;
use omicron_common::api::internal::sled_agent::InstanceRuntimeStateRequested;
use omicron_common::api::internal::sled_agent::InstanceStateRequested;
use omicron_common::backoff;
use omicron_common::bail_unless;
use oximeter_client::Client as OximeterClient;
use oximeter_db::TimeseriesSchema;
use oximeter_db::TimeseriesSchemaPaginationParams;
use oximeter_producer::register;
use rand::{rngs::StdRng, Rng, RngCore, SeedableRng};
use ring::digest;
use sled_agent_client::Client as SledAgentClient;
use slog::Logger;
use std::convert::{TryFrom, TryInto};
use std::net::SocketAddr;
use std::num::NonZeroU32;
<<<<<<< HEAD
use std::path::Path;
=======
>>>>>>> f2e00cfc
use std::sync::Arc;
use std::time::Duration;
use steno::SagaId;
use steno::SagaResultOk;
use steno::SagaTemplate;
use steno::SagaType;
use tokio::io::AsyncWriteExt;
use uuid::Uuid;

// TODO: When referring to API types, we should try to include
// the prefix unless it is unambiguous.

/**
 * Exposes additional [`Nexus`] interfaces for use by the test suite
 */
#[async_trait]
pub trait TestInterfaces {
    /**
     * Returns the SledAgentClient for an Instance from its id.  We may also
     * want to split this up into instance_lookup_by_id() and instance_sled(),
     * but after all it's a test suite special to begin with.
     */
    async fn instance_sled_by_id(
        &self,
        id: &Uuid,
    ) -> Result<Arc<SledAgentClient>, Error>;

    /**
     * Returns the SledAgentClient for a Disk from its id.
     */
    async fn disk_sled_by_id(
        &self,
        id: &Uuid,
    ) -> Result<Arc<SledAgentClient>, Error>;

    async fn session_create_with(
        &self,
        session: db::model::ConsoleSession,
    ) -> CreateResult<db::model::ConsoleSession>;
}

pub static BASE_ARTIFACT_DIR: &str = "/var/tmp/oxide_artifacts";

/**
 * Manages an Oxide fleet -- the heart of the control plane
 */
pub struct Nexus {
    /** uuid for this nexus instance. */
    id: Uuid,

    /** uuid for this rack (TODO should also be in persistent storage) */
    rack_id: Uuid,

    /** general server log */
    log: Logger,

    /** cached rack identity metadata */
    api_rack_identity: db::model::RackIdentity,

    /** persistent storage for resources in the control plane */
    db_datastore: Arc<db::DataStore>,

    /** saga execution coordinator */
    sec_client: Arc<steno::SecClient>,

    /** Task representing completion of recovered Sagas */
    recovery_task: std::sync::Mutex<Option<db::RecoveryTask>>,

    /** Status of background task to populate database */
    populate_status: tokio::sync::watch::Receiver<PopulateStatus>,

<<<<<<< HEAD
    tuf_trusted_root: Option<Vec<u8>>,
=======
    /** Client to the timeseries database. */
    timeseries_client: oximeter_db::Client,
>>>>>>> f2e00cfc
}

/*
 * TODO Is it possible to make some of these operations more generic?  A
 * particularly good example is probably list() (or even lookup()), where
 * with the right type parameters, generic code can be written to work on all
 * types.
 * TODO update and delete need to accommodate both with-etag and don't-care
 * TODO audit logging ought to be part of this structure and its functions
 */
impl Nexus {
    /**
     * Create a new Nexus instance for the given rack id `rack_id`
     */
    /* TODO-polish revisit rack metadata */
    pub async fn new_with_id(
        rack_id: Uuid,
        log: Logger,
        pool: db::Pool,
        config: &config::Config,
        authz: Arc<authz::Authz>,
    ) -> Arc<Nexus> {
        let pool = Arc::new(pool);
        let my_sec_id = db::SecId::from(config.id);
        let db_datastore = Arc::new(db::DataStore::new(Arc::clone(&pool)));
        let sec_store = Arc::new(db::CockroachDbSecStore::new(
            my_sec_id,
            Arc::clone(&db_datastore),
            log.new(o!("component" => "SecStore")),
        )) as Arc<dyn steno::SecStore>;
        let sec_client = Arc::new(steno::sec(
            log.new(o!(
                "component" => "SEC",
                "sec_id" => my_sec_id.to_string()
            )),
            sec_store,
        ));
        let timeseries_client =
            oximeter_db::Client::new(config.timeseries_db.address, &log);

        /*
         * TODO-cleanup We may want a first-class subsystem for managing startup
         * background tasks.  It could use a Future for each one, a status enum
         * for each one, status communication via channels, and a single task to
         * run them all.
         */
        let populate_ctx = OpContext::for_background(
            log.new(o!("component" => "DataLoader")),
            Arc::clone(&authz),
            authn::Context::internal_db_init(),
            Arc::clone(&db_datastore),
        );
        let populate_status =
            populate_start(populate_ctx, Arc::clone(&db_datastore));

        let nexus = Nexus {
            id: config.id,
            rack_id,
            log: log.new(o!()),
            api_rack_identity: db::model::RackIdentity::new(rack_id),
            db_datastore: Arc::clone(&db_datastore),
            sec_client: Arc::clone(&sec_client),
            recovery_task: std::sync::Mutex::new(None),
            populate_status,
<<<<<<< HEAD
            tuf_trusted_root: match &config.updates.tuf_trusted_root {
                Some(root) => Some(tokio::fs::read(root).await.unwrap()),
                None => None,
            },
=======
            timeseries_client,
>>>>>>> f2e00cfc
        };

        /* TODO-cleanup all the extra Arcs here seems wrong */
        let nexus_arc = Arc::new(nexus);
        let opctx = OpContext::for_background(
            log.new(o!("component" => "SagaRecoverer")),
            authz,
            authn::Context::internal_saga_recovery(),
            Arc::clone(&db_datastore),
        );
        let recovery_task = db::recover(
            opctx,
            my_sec_id,
            Arc::new(Arc::new(SagaContext::new(Arc::clone(&nexus_arc)))),
            db_datastore,
            Arc::clone(&sec_client),
            &sagas::ALL_TEMPLATES,
        );

        *nexus_arc.recovery_task.lock().unwrap() = Some(recovery_task);
        nexus_arc
    }

    pub async fn wait_for_populate(&self) -> Result<(), anyhow::Error> {
        let mut my_rx = self.populate_status.clone();
        loop {
            my_rx
                .changed()
                .await
                .map_err(|error| anyhow!(error.to_string()))?;
            match &*my_rx.borrow() {
                PopulateStatus::NotDone => (),
                PopulateStatus::Done => return Ok(()),
                PopulateStatus::Failed(error) => {
                    return Err(anyhow!(error.clone()))
                }
            };
        }
    }

    /*
     * TODO-robustness we should have a limit on how many sled agents there can
     * be (for graceful degradation at large scale).
     */
    pub async fn upsert_sled(
        &self,
        id: Uuid,
        address: SocketAddr,
    ) -> Result<(), Error> {
        info!(self.log, "registered sled agent"; "sled_uuid" => id.to_string());
        let sled = db::model::Sled::new(id, address);
        self.db_datastore.sled_upsert(sled).await?;
        Ok(())
    }

    /// Upserts a Zpool into the database, updating it if it already exists.
    pub async fn upsert_zpool(
        &self,
        id: Uuid,
        sled_id: Uuid,
        info: ZpoolPutRequest,
    ) -> Result<(), Error> {
        info!(self.log, "upserting zpool"; "sled_id" => sled_id.to_string(), "zpool_id" => id.to_string());
        let zpool = db::model::Zpool::new(id, sled_id, &info);
        self.db_datastore.zpool_upsert(zpool).await?;
        Ok(())
    }

    /// Upserts a dataset into the database, updating it if it already exists.
    pub async fn upsert_dataset(
        &self,
        id: Uuid,
        zpool_id: Uuid,
        address: SocketAddr,
        kind: DatasetKind,
    ) -> Result<(), Error> {
        info!(self.log, "upserting dataset"; "zpool_id" => zpool_id.to_string(), "dataset_id" => id.to_string());
        let dataset = db::model::Dataset::new(id, zpool_id, address, kind);
        self.db_datastore.dataset_upsert(dataset).await?;
        Ok(())
    }

    /**
     * Insert a new record of an Oximeter collector server.
     */
    pub async fn upsert_oximeter_collector(
        &self,
        oximeter_info: &OximeterInfo,
    ) -> Result<(), Error> {
        // Insert the Oximeter instance into the DB. Note that this _updates_ the record,
        // specifically, the time_modified, ip, and port columns, if the instance has already been
        // registered.
        let db_info = db::model::OximeterInfo::new(&oximeter_info);
        self.db_datastore.oximeter_create(&db_info).await?;
        info!(
            self.log,
            "registered new oximeter metric collection server";
            "collector_id" => ?oximeter_info.collector_id,
            "address" => oximeter_info.address,
        );

        // Regardless, notify the collector of any assigned metric producers. This should be empty
        // if this Oximeter collector is registering for the first time, but may not be if the
        // service is re-registering after failure.
        let pagparams = DataPageParams {
            marker: None,
            direction: PaginationOrder::Ascending,
            limit: std::num::NonZeroU32::new(100).unwrap(),
        };
        let producers = self
            .db_datastore
            .producers_list_by_oximeter_id(
                oximeter_info.collector_id,
                &pagparams,
            )
            .await?;
        if !producers.is_empty() {
            debug!(
                self.log,
                "registered oximeter collector that is already assigned producers, re-assigning them to the collector";
                "n_producers" => producers.len(),
                "collector_id" => ?oximeter_info.collector_id,
            );
            let client = self.build_oximeter_client(
                &oximeter_info.collector_id,
                oximeter_info.address,
            );
            for producer in producers.into_iter() {
                let producer_info = oximeter_client::types::ProducerEndpoint {
                    id: producer.id(),
                    address: SocketAddr::new(
                        producer.ip.ip(),
                        producer.port.try_into().unwrap(),
                    )
                    .to_string(),
                    base_route: producer.base_route,
                    interval: oximeter_client::types::Duration::from(
                        Duration::from_secs_f64(producer.interval),
                    ),
                };
                client
                    .producers_post(&producer_info)
                    .await
                    .map_err(Error::from)?;
            }
        }
        Ok(())
    }

    /// Register as a metric producer with the oximeter metric collection server.
    pub async fn register_as_producer(&self, address: SocketAddr) {
        let producer_endpoint = nexus::ProducerEndpoint {
            id: self.id,
            address,
            base_route: String::from("/metrics/collect"),
            interval: Duration::from_secs(10),
        };
        let register = || async {
            debug!(self.log, "registering nexus as metric producer");
            register(address, &self.log, &producer_endpoint)
                .await
                .map_err(backoff::BackoffError::Transient)
        };
        let log_registration_failure = |error, delay| {
            warn!(
                self.log,
                "failed to register nexus as a metric producer, will retry in {:?}", delay;
                "error_message" => ?error,
            );
        };
        backoff::retry_notify(
            backoff::internal_service_policy(),
            register,
            log_registration_failure,
        ).await
        .expect("expected an infinite retry loop registering nexus as a metric producer");
    }

    // Internal helper to build an Oximeter client from its ID and address (common data between
    // model type and the API type).
    fn build_oximeter_client(
        &self,
        id: &Uuid,
        address: SocketAddr,
    ) -> OximeterClient {
        let client_log =
            self.log.new(o!("oximeter-collector" => id.to_string()));
        let client =
            OximeterClient::new(&format!("http://{}", address), client_log);
        info!(
            self.log,
            "registered oximeter collector client";
            "id" => id.to_string(),
        );
        client
    }

    /**
     * List all registered Oximeter collector instances.
     */
    pub async fn oximeter_list(
        &self,
        page_params: &DataPageParams<'_, Uuid>,
    ) -> ListResultVec<db::model::OximeterInfo> {
        self.db_datastore.oximeter_list(page_params).await
    }

    pub fn datastore(&self) -> &Arc<db::DataStore> {
        &self.db_datastore
    }

    /**
     * Given a saga template and parameters, create a new saga and execute it.
     */
    async fn execute_saga<P, S>(
        self: &Arc<Self>,
        saga_template: Arc<SagaTemplate<S>>,
        template_name: &str,
        saga_params: Arc<P>,
    ) -> Result<SagaResultOk, Error>
    where
        S: SagaType<
            ExecContextType = Arc<SagaContext>,
            SagaParamsType = Arc<P>,
        >,
        /*
         * TODO-cleanup The bound `P: Serialize` should not be necessary because
         * SagaParamsType must already impl Serialize.
         */
        P: serde::Serialize,
    {
        let saga_id = SagaId(Uuid::new_v4());
        let saga_context =
            Arc::new(Arc::new(SagaContext::new(Arc::clone(self))));
        let future = self
            .sec_client
            .saga_create(
                saga_id,
                saga_context,
                saga_template,
                template_name.to_owned(),
                saga_params,
            )
            .await
            .context("creating saga")
            .map_err(|error| {
                /*
                 * TODO-error This could be a service unavailable error,
                 * depending on the failure mode.  We need more information from
                 * Steno.
                 */
                Error::internal_error(&format!("{:#}", error))
            })?;

        self.sec_client
            .saga_start(saga_id)
            .await
            .context("starting saga")
            .map_err(|error| Error::internal_error(&format!("{:#}", error)))?;

        let result = future.await;
        result.kind.map_err(|saga_error| {
            saga_error.error_source.convert::<Error>().unwrap_or_else(|e| {
                /* TODO-error more context would be useful */
                Error::InternalError { internal_message: e.to_string() }
            })
        })
    }

    /*
     * Organizations
     */

    pub async fn organization_create(
        &self,
        opctx: &OpContext,
        new_organization: &params::OrganizationCreate,
    ) -> CreateResult<db::model::Organization> {
        let db_org = db::model::Organization::new(new_organization.clone());
        self.db_datastore.organization_create(opctx, db_org).await
    }

    pub async fn organization_fetch(
        &self,
        opctx: &OpContext,
        name: &Name,
    ) -> LookupResult<db::model::Organization> {
        Ok(self.db_datastore.organization_fetch(opctx, name).await?.1)
    }

    pub async fn organizations_list_by_name(
        &self,
        opctx: &OpContext,
        pagparams: &DataPageParams<'_, Name>,
    ) -> ListResultVec<db::model::Organization> {
        self.db_datastore.organizations_list_by_name(opctx, pagparams).await
    }

    pub async fn organizations_list_by_id(
        &self,
        opctx: &OpContext,
        pagparams: &DataPageParams<'_, Uuid>,
    ) -> ListResultVec<db::model::Organization> {
        self.db_datastore.organizations_list_by_id(opctx, pagparams).await
    }

    pub async fn organization_delete(
        &self,
        opctx: &OpContext,
        name: &Name,
    ) -> DeleteResult {
        self.db_datastore.organization_delete(opctx, name).await
    }

    pub async fn organization_update(
        &self,
        opctx: &OpContext,
        name: &Name,
        new_params: &params::OrganizationUpdate,
    ) -> UpdateResult<db::model::Organization> {
        self.db_datastore
            .organization_update(opctx, name, new_params.clone().into())
            .await
    }

    /*
     * Projects
     */

    pub async fn project_create(
        &self,
        opctx: &OpContext,
        organization_name: &Name,
        new_project: &params::ProjectCreate,
    ) -> CreateResult<db::model::Project> {
        let org =
            self.db_datastore.organization_lookup_id(organization_name).await?;

        // Create a project.
        let db_project = db::model::Project::new(org.id(), new_project.clone());
        let db_project =
            self.db_datastore.project_create(opctx, &org, db_project).await?;

        // TODO: We probably want to have "project creation" and "default VPC
        // creation" co-located within a saga for atomicity.
        //
        // Until then, we just perform the operations sequentially.

        // Create a default VPC associated with the project.
        let _ = self
            .project_create_vpc(
                &organization_name,
                &new_project.identity.name.clone().into(),
                &params::VpcCreate {
                    identity: IdentityMetadataCreateParams {
                        name: "default".parse().unwrap(),
                        description: "Default VPC".to_string(),
                    },
                    // TODO-robustness this will need to be None if we decide to
                    // handle the logic around name and dns_name by making
                    // dns_name optional
                    dns_name: "default".parse().unwrap(),
                },
            )
            .await?;

        Ok(db_project)
    }

    pub async fn project_fetch(
        &self,
        organization_name: &Name,
        project_name: &Name,
    ) -> LookupResult<db::model::Project> {
        let organization_id = self
            .db_datastore
            .organization_lookup_id(organization_name)
            .await?
            .id();
        self.db_datastore.project_fetch(&organization_id, project_name).await
    }

    pub async fn projects_list_by_name(
        &self,
        organization_name: &Name,
        pagparams: &DataPageParams<'_, Name>,
    ) -> ListResultVec<db::model::Project> {
        let organization_id = self
            .db_datastore
            .organization_lookup_id(organization_name)
            .await?
            .id();
        self.db_datastore
            .projects_list_by_name(&organization_id, pagparams)
            .await
    }

    pub async fn projects_list_by_id(
        &self,
        organization_name: &Name,
        pagparams: &DataPageParams<'_, Uuid>,
    ) -> ListResultVec<db::model::Project> {
        let organization_id = self
            .db_datastore
            .organization_lookup_id(organization_name)
            .await?
            .id();
        self.db_datastore.projects_list_by_id(&organization_id, pagparams).await
    }

    pub async fn project_delete(
        &self,
        organization_name: &Name,
        project_name: &Name,
    ) -> DeleteResult {
        let organization_id = self
            .db_datastore
            .organization_lookup_id(organization_name)
            .await?
            .id();
        self.db_datastore.project_delete(&organization_id, project_name).await
    }

    pub async fn project_update(
        &self,
        organization_name: &Name,
        project_name: &Name,
        new_params: &params::ProjectUpdate,
    ) -> UpdateResult<db::model::Project> {
        let organization_id = self
            .db_datastore
            .organization_lookup_id(organization_name)
            .await?
            .id();
        self.db_datastore
            .project_update(
                &organization_id,
                project_name,
                new_params.clone().into(),
            )
            .await
    }

    /*
     * Disks
     */

    pub async fn project_list_disks(
        &self,
        organization_name: &Name,
        project_name: &Name,
        pagparams: &DataPageParams<'_, Name>,
    ) -> ListResultVec<db::model::Disk> {
        let organization_id = self
            .db_datastore
            .organization_lookup_id(organization_name)
            .await?
            .id();
        let project_id = self
            .db_datastore
            .project_lookup_id_by_name(&organization_id, project_name)
            .await?;
        self.db_datastore.project_list_disks(&project_id, pagparams).await
    }

    pub async fn project_create_disk(
        &self,
        organization_name: &Name,
        project_name: &Name,
        params: &params::DiskCreate,
    ) -> CreateResult<db::model::Disk> {
        let project =
            self.project_fetch(organization_name, project_name).await?;

        /*
         * Until we implement snapshots, do not allow disks to be created with a
         * snapshot id.
         */
        if params.snapshot_id.is_some() {
            return Err(Error::InvalidValue {
                label: String::from("snapshot_id"),
                message: String::from("snapshots are not yet supported"),
            });
        }

        let disk_id = Uuid::new_v4();
        let disk = db::model::Disk::new(
            disk_id,
            project.id(),
            params.clone(),
            db::model::DiskRuntimeState::new(),
        );
        let disk_created = self.db_datastore.project_create_disk(disk).await?;

        // TODO: Here, we should ensure the disk is backed by appropriate
        // regions. This is blocked behind actually having Crucible agents
        // running in zones for dedicated zpools.
        //
        // TODO: Performing this operation, alongside "create" and "update
        // state from create to detach", should be executed in a Saga.

        /*
         * This is a little hokey.  We'd like to simulate an asynchronous
         * transition from "Creating" to "Detached".  For instances, the
         * simulation lives in a simulated sled agent.  Here, the analog might
         * be a simulated storage control plane.  But that doesn't exist yet,
         * and we don't even know what APIs it would provide yet.  So we just
         * carry out the simplest possible "simulation" here: we'll return to
         * the client a structure describing a disk in state "Creating", but by
         * the time we do so, we've already updated the internal representation
         * to "Created".
         */
        self.db_datastore
            .disk_update_runtime(&disk_id, &disk_created.runtime().detach())
            .await?;

        Ok(disk_created)
    }

    pub async fn project_lookup_disk(
        &self,
        organization_name: &Name,
        project_name: &Name,
        disk_name: &Name,
    ) -> LookupResult<(db::model::Disk, authz::ProjectChild)> {
        let organization_id = self
            .db_datastore
            .organization_lookup_id(organization_name)
            .await?
            .id();
        let project_id = self
            .db_datastore
            .project_lookup_id_by_name(&organization_id, project_name)
            .await?;
        let disk = self
            .db_datastore
            .disk_fetch_by_name(&project_id, disk_name)
            .await?;
        let disk_id = disk.id();
        Ok((
            disk,
            authz::FLEET
                .organization(
                    organization_id,
                    LookupType::from(&organization_name.0),
                )
                .project(project_id, LookupType::from(&project_name.0))
                .child_generic(
                    ResourceType::Disk,
                    disk_id,
                    LookupType::from(&disk_name.0),
                ),
        ))
    }

    pub async fn project_delete_disk(
        &self,
        opctx: &OpContext,
        organization_name: &Name,
        project_name: &Name,
        disk_name: &Name,
    ) -> DeleteResult {
        let (disk, authz_disk) = self
            .project_lookup_disk(organization_name, project_name, disk_name)
            .await?;
        let runtime = disk.runtime();
        bail_unless!(runtime.state().state() != &DiskState::Destroyed);

        if runtime.state().is_attached() {
            return Err(Error::InvalidRequest {
                message: String::from("disk is attached"),
            });
        }

        /*
         * TODO-correctness It's not clear how this handles the case where we
         * begin this delete operation while some other request is ongoing to
         * attach the disk.  We won't be able to see that in the state here.  We
         * might be able to detect this when we go update the disk's state to
         * Attaching (because a SQL UPDATE will update 0 rows), but we'd sort of
         * already be in a bad state because the destroyed disk will be
         * attaching (and eventually attached) on some sled, and if the wrong
         * combination of components crash at this point, we could wind up not
         * fixing that state.
         *
         * This is a consequence of the choice _not_ to record the Attaching
         * state in the database before beginning the attach process.  If we did
         * that, we wouldn't have this problem, but we'd have a similar problem
         * of dealing with the case of a crash after recording this state and
         * before actually beginning the attach process.  Sagas can maybe
         * address that.
         */
        self.db_datastore.project_delete_disk(opctx, &authz_disk).await
    }

    /*
     * Instances
     */

    /*
     * TODO-design This interface should not exist.  See
     * SagaContext::alloc_server().
     */
    pub async fn sled_allocate(&self) -> Result<Uuid, Error> {
        // TODO: replace this with a real allocation policy.
        //
        // This implementation always assigns the first sled (by ID order).
        let pagparams = DataPageParams {
            marker: None,
            direction: dropshot::PaginationOrder::Ascending,
            limit: std::num::NonZeroU32::new(1).unwrap(),
        };
        let sleds = self.db_datastore.sled_list(&pagparams).await?;

        sleds
            .first()
            .ok_or_else(|| Error::ServiceUnavailable {
                internal_message: String::from(
                    "no sleds available for new Instance",
                ),
            })
            .map(|s| s.id())
    }

    pub async fn project_list_instances(
        &self,
        organization_name: &Name,
        project_name: &Name,
        pagparams: &DataPageParams<'_, Name>,
    ) -> ListResultVec<db::model::Instance> {
        let organization_id = self
            .db_datastore
            .organization_lookup_id(organization_name)
            .await?
            .id();
        let project_id = self
            .db_datastore
            .project_lookup_id_by_name(&organization_id, project_name)
            .await?;
        self.db_datastore.project_list_instances(&project_id, pagparams).await
    }

    pub async fn project_create_instance(
        self: &Arc<Self>,
        organization_name: &Name,
        project_name: &Name,
        params: &params::InstanceCreate,
    ) -> CreateResult<db::model::Instance> {
        let organization_id = self
            .db_datastore
            .organization_lookup_id(organization_name)
            .await?
            .id();
        let project_id = self
            .db_datastore
            .project_lookup_id_by_name(&organization_id, project_name)
            .await?;

        let saga_params = Arc::new(sagas::ParamsInstanceCreate {
            project_id,
            create_params: params.clone(),
        });

        let saga_outputs = self
            .execute_saga(
                Arc::clone(&sagas::SAGA_INSTANCE_CREATE_TEMPLATE),
                sagas::SAGA_INSTANCE_CREATE_NAME,
                saga_params,
            )
            .await?;
        /* TODO-error more context would be useful  */
        let instance_id =
            saga_outputs.lookup_output::<Uuid>("instance_id").map_err(|e| {
                Error::InternalError { internal_message: e.to_string() }
            })?;
        /*
         * TODO-correctness TODO-robustness TODO-design It's not quite correct
         * to take this instance id and look it up again.  It's possible that
         * it's been modified or even deleted since the saga executed.  In that
         * case, we might return a different state of the Instance than the one
         * that the user created or even fail with a 404!  Both of those are
         * wrong behavior -- we should be returning the very instance that the
         * user created.
         *
         * How can we fix this?  Right now we have internal representations like
         * Instance and analaogous end-user-facing representations like
         * Instance.  The former is not even serializable.  The saga
         * _could_ emit the View version, but that's not great for two (related)
         * reasons: (1) other sagas might want to provision instances and get
         * back the internal representation to do other things with the
         * newly-created instance, and (2) even within a saga, it would be
         * useful to pass a single Instance representation along the saga,
         * but they probably would want the internal representation, not the
         * view.
         *
         * The saga could emit an Instance directly.  Today, Instance
         * etc. aren't supposed to even be serializable -- we wanted to be able
         * to have other datastore state there if needed.  We could have a third
         * InstanceInternalView...but that's starting to feel pedantic.  We
         * could just make Instance serializable, store that, and call it a
         * day.  Does it matter that we might have many copies of the same
         * objects in memory?
         *
         * If we make these serializable, it would be nice if we could leverage
         * the type system to ensure that we never accidentally send them out a
         * dropshot endpoint.  (On the other hand, maybe we _do_ want to do
         * that, for internal interfaces!  Can we do this on a
         * per-dropshot-server-basis?)
         */
        let instance = self.db_datastore.instance_fetch(&instance_id).await?;
        Ok(instance)
    }

    /*
     * TODO-correctness It's not totally clear what the semantics and behavior
     * should be here.  It might be nice to say that you can only do this
     * operation if the Instance is already stopped, in which case we can
     * execute this immediately by just removing it from the database, with the
     * same race we have with disk delete (i.e., if someone else is requesting
     * an instance boot, we may wind up in an inconsistent state).  On the other
     * hand, we could always allow this operation, issue the request to the SA
     * to destroy the instance (not just stop it), and proceed with deletion
     * when that finishes.  But in that case, although the HTTP DELETE request
     * completed, the object will still appear for a little while, which kind of
     * sucks.
     */
    pub async fn project_destroy_instance(
        &self,
        organization_name: &Name,
        project_name: &Name,
        instance_name: &Name,
    ) -> DeleteResult {
        /*
         * TODO-robustness We need to figure out what to do with Destroyed
         * instances?  Presumably we need to clean them up at some point, but
         * not right away so that callers can see that they've been destroyed.
         */
        let organization_id = self
            .db_datastore
            .organization_lookup_id(organization_name)
            .await?
            .id();
        let project_id = self
            .db_datastore
            .project_lookup_id_by_name(&organization_id, project_name)
            .await?;
        let instance = self
            .db_datastore
            .instance_fetch_by_name(&project_id, instance_name)
            .await?;
        self.db_datastore.project_delete_instance(&instance.id()).await
    }

    pub async fn project_lookup_instance(
        &self,
        organization_name: &Name,
        project_name: &Name,
        instance_name: &Name,
    ) -> LookupResult<db::model::Instance> {
        let organization_id = self
            .db_datastore
            .organization_lookup_id(organization_name)
            .await?
            .id();
        let project_id = self
            .db_datastore
            .project_lookup_id_by_name(&organization_id, project_name)
            .await?;
        self.db_datastore
            .instance_fetch_by_name(&project_id, instance_name)
            .await
    }

    fn check_runtime_change_allowed(
        &self,
        runtime: &nexus::InstanceRuntimeState,
    ) -> Result<(), Error> {
        /*
         * Users are allowed to request a start or stop even if the instance is
         * already in the desired state (or moving to it), and we will issue a
         * request to the SA to make the state change in these cases in case the
         * runtime state we saw here was stale.  However, users are not allowed
         * to change the state of an instance that's failed or destroyed.
         */
        let allowed = match runtime.run_state {
            InstanceState::Creating => true,
            InstanceState::Starting => true,
            InstanceState::Running => true,
            InstanceState::Stopping => true,
            InstanceState::Stopped => true,
            InstanceState::Rebooting => true,

            InstanceState::Repairing => false,
            InstanceState::Failed => false,
            InstanceState::Destroyed => false,
        };

        if allowed {
            Ok(())
        } else {
            Err(Error::InvalidRequest {
                message: format!(
                    "instance state cannot be changed from state \"{}\"",
                    runtime.run_state
                ),
            })
        }
    }

    pub async fn sled_client(
        &self,
        id: &Uuid,
    ) -> Result<Arc<SledAgentClient>, Error> {
        // TODO: We should consider injecting connection pooling here,
        // but for now, connections to sled agents are constructed
        // on an "as requested" basis.
        //
        // Franky, returning an "Arc" here without a connection pool is a little
        // silly; it's not actually used if each client connection exists as a
        // one-shot.
        let sled = self.sled_lookup(id).await?;

        let log = self.log.new(o!("SledAgent" => id.clone().to_string()));
        let dur = std::time::Duration::from_secs(60);
        let client = reqwest::ClientBuilder::new()
            .connect_timeout(dur)
            .timeout(dur)
            .build()
            .unwrap();
        Ok(Arc::new(SledAgentClient::new_with_client(
            &format!("http://{}", sled.address()),
            client,
            log,
        )))
    }

    /**
     * Returns the SledAgentClient for the host where this Instance is running.
     */
    async fn instance_sled(
        &self,
        instance: &db::model::Instance,
    ) -> Result<Arc<SledAgentClient>, Error> {
        let sa_id = &instance.runtime().sled_uuid;
        self.sled_client(&sa_id).await
    }

    /**
     * Reboot the specified instance.
     */
    pub async fn instance_reboot(
        &self,
        organization_name: &Name,
        project_name: &Name,
        instance_name: &Name,
    ) -> UpdateResult<db::model::Instance> {
        /*
         * To implement reboot, we issue a call to the sled agent to set a
         * runtime state of "reboot". We cannot simply stop the Instance and
         * start it again here because if we crash in the meantime, we might
         * leave it stopped.
         *
         * When an instance is rebooted, the "rebooting" flag remains set on
         * the runtime state as it transitions to "Stopping" and "Stopped".
         * This flag is cleared when the state goes to "Starting".  This way,
         * even if the whole rack powered off while this was going on, we would
         * never lose track of the fact that this Instance was supposed to be
         * running.
         */
        let instance = self
            .project_lookup_instance(
                organization_name,
                project_name,
                instance_name,
            )
            .await?;

        self.check_runtime_change_allowed(&instance.runtime().clone().into())?;
        self.instance_set_runtime(
            &instance,
            self.instance_sled(&instance).await?,
            InstanceRuntimeStateRequested {
                run_state: InstanceStateRequested::Reboot,
            },
        )
        .await?;
        self.db_datastore.instance_fetch(&instance.id()).await
    }

    /**
     * Make sure the given Instance is running.
     */
    pub async fn instance_start(
        &self,
        organization_name: &Name,
        project_name: &Name,
        instance_name: &Name,
    ) -> UpdateResult<db::model::Instance> {
        let instance = self
            .project_lookup_instance(
                organization_name,
                project_name,
                instance_name,
            )
            .await?;

        self.check_runtime_change_allowed(&instance.runtime().clone().into())?;
        self.instance_set_runtime(
            &instance,
            self.instance_sled(&instance).await?,
            InstanceRuntimeStateRequested {
                run_state: InstanceStateRequested::Running,
            },
        )
        .await?;
        self.db_datastore.instance_fetch(&instance.id()).await
    }

    /**
     * Make sure the given Instance is stopped.
     */
    pub async fn instance_stop(
        &self,
        organization_name: &Name,
        project_name: &Name,
        instance_name: &Name,
    ) -> UpdateResult<db::model::Instance> {
        let instance = self
            .project_lookup_instance(
                organization_name,
                project_name,
                instance_name,
            )
            .await?;

        self.check_runtime_change_allowed(&instance.runtime().clone().into())?;
        self.instance_set_runtime(
            &instance,
            self.instance_sled(&instance).await?,
            InstanceRuntimeStateRequested {
                run_state: InstanceStateRequested::Stopped,
            },
        )
        .await?;
        self.db_datastore.instance_fetch(&instance.id()).await
    }

    /**
     * Modifies the runtime state of the Instance as requested.  This generally
     * means booting or halting the Instance.
     */
    async fn instance_set_runtime(
        &self,
        instance: &db::model::Instance,
        sa: Arc<SledAgentClient>,
        requested: InstanceRuntimeStateRequested,
    ) -> Result<(), Error> {
        /*
         * Ask the sled agent to begin the state change.  Then update the
         * database to reflect the new intermediate state.  If this update is
         * not the newest one, that's fine.  That might just mean the sled agent
         * beat us to it.
         */

        let runtime: nexus::InstanceRuntimeState =
            instance.runtime().clone().into();

        // TODO: Populate this with an appropriate NIC.
        // See also: sic_create_instance_record in sagas.rs for a similar
        // construction.
        let instance_hardware = sled_agent_client::types::InstanceHardware {
            runtime: sled_agent_client::types::InstanceRuntimeState::from(
                runtime,
            ),
            nics: vec![],
        };

        let new_runtime = sa
            .instance_put(
                &instance.id(),
                &sled_agent_client::types::InstanceEnsureBody {
                    initial: instance_hardware,
                    target: requested.into(),
                },
            )
            .await
            .map_err(Error::from)?;

        let new_runtime: nexus::InstanceRuntimeState = new_runtime.into();

        self.db_datastore
            .instance_update_runtime(&instance.id(), &new_runtime.into())
            .await
            .map(|_| ())
    }

    /**
     * Lists disks attached to the instance.
     */
    pub async fn instance_list_disks(
        &self,
        organization_name: &Name,
        project_name: &Name,
        instance_name: &Name,
        pagparams: &DataPageParams<'_, Name>,
    ) -> ListResultVec<db::model::Disk> {
        let instance = self
            .project_lookup_instance(
                organization_name,
                project_name,
                instance_name,
            )
            .await?;
        self.db_datastore.instance_list_disks(&instance.id(), pagparams).await
    }

    /**
     * Fetch information about whether this disk is attached to this instance.
     */
    pub async fn instance_get_disk(
        &self,
        organization_name: &Name,
        project_name: &Name,
        instance_name: &Name,
        disk_name: &Name,
    ) -> LookupResult<Disk> {
        let instance = self
            .project_lookup_instance(
                organization_name,
                project_name,
                instance_name,
            )
            .await?;
        // TODO: This shouldn't be looking up multiple database entries by name,
        // it should resolve names to IDs first.
        let (disk, _) = self
            .project_lookup_disk(organization_name, project_name, disk_name)
            .await?;
        if let Some(instance_id) = disk.runtime_state.attach_instance_id {
            if instance_id == instance.id() {
                return Ok(disk.into());
            }
        }

        Err(Error::not_found_other(
            ResourceType::Disk,
            format!(
                "disk \"{}\" is not attached to instance \"{}\"",
                disk_name.as_str(),
                instance_name.as_str()
            ),
        ))
    }

    /**
     * Attach a disk to an instance.
     */
    pub async fn instance_attach_disk(
        &self,
        organization_name: &Name,
        project_name: &Name,
        instance_name: &Name,
        disk_name: &Name,
    ) -> UpdateResult<db::model::Disk> {
        let instance = self
            .project_lookup_instance(
                organization_name,
                project_name,
                instance_name,
            )
            .await?;
        // TODO: This shouldn't be looking up multiple database entries by name,
        // it should resolve names to IDs first.
        let (disk, _) = self
            .project_lookup_disk(organization_name, project_name, disk_name)
            .await?;
        let instance_id = &instance.id();

        fn disk_attachment_error(
            disk: &db::model::Disk,
        ) -> CreateResult<db::model::Disk> {
            let disk_status = match disk.runtime().state().into() {
                DiskState::Destroyed => "disk is destroyed",
                DiskState::Faulted => "disk is faulted",
                DiskState::Creating => "disk is detached",
                DiskState::Detached => "disk is detached",

                /*
                 * It would be nice to provide a more specific message here, but
                 * the appropriate identifier to provide the user would be the
                 * other instance's name.  Getting that would require another
                 * database hit, which doesn't seem worth it for this.
                 */
                DiskState::Attaching(_) => {
                    "disk is attached to another instance"
                }
                DiskState::Attached(_) => {
                    "disk is attached to another instance"
                }
                DiskState::Detaching(_) => {
                    "disk is attached to another instance"
                }
            };
            let message = format!(
                "cannot attach disk \"{}\": {}",
                disk.name().as_str(),
                disk_status
            );
            Err(Error::InvalidRequest { message })
        }

        match &disk.state().into() {
            /*
             * If we're already attaching or attached to the requested instance,
             * there's nothing else to do.
             */
            DiskState::Attached(id) if id == instance_id => return Ok(disk),

            /*
             * If the disk is currently attaching or attached to another
             * instance, fail this request.  Users must explicitly detach first
             * if that's what they want.  If it's detaching, they have to wait
             * for it to become detached.
             * TODO-debug: the error message here could be better.  We'd have to
             * look up the other instance by id (and gracefully handle it not
             * existing).
             */
            DiskState::Attached(id) => {
                assert_ne!(id, instance_id);
                return disk_attachment_error(&disk);
            }
            DiskState::Detaching(_) => {
                return disk_attachment_error(&disk);
            }
            DiskState::Attaching(id) if id != instance_id => {
                return disk_attachment_error(&disk);
            }
            DiskState::Destroyed => {
                return disk_attachment_error(&disk);
            }
            DiskState::Faulted => {
                return disk_attachment_error(&disk);
            }

            DiskState::Creating => (),
            DiskState::Detached => (),
            DiskState::Attaching(id) => {
                assert_eq!(id, instance_id);
            }
        }

        self.disk_set_runtime(
            &disk,
            self.instance_sled(&instance).await?,
            sled_agent_client::types::DiskStateRequested::Attached(
                *instance_id,
            ),
        )
        .await?;
        self.db_datastore.disk_fetch(&disk.id()).await
    }

    /**
     * Detach a disk from an instance.
     */
    pub async fn instance_detach_disk(
        &self,
        organization_name: &Name,
        project_name: &Name,
        instance_name: &Name,
        disk_name: &Name,
    ) -> UpdateResult<db::model::Disk> {
        let instance = self
            .project_lookup_instance(
                organization_name,
                project_name,
                instance_name,
            )
            .await?;
        // TODO: This shouldn't be looking up multiple database entries by name,
        // it should resolve names to IDs first.
        let (disk, _) = self
            .project_lookup_disk(organization_name, project_name, disk_name)
            .await?;
        let instance_id = &instance.id();

        match &disk.state().into() {
            /*
             * This operation is a noop if the disk is not attached or already
             * detaching from the same instance.
             */
            DiskState::Creating => return Ok(disk),
            DiskState::Detached => return Ok(disk),
            DiskState::Destroyed => return Ok(disk),
            DiskState::Faulted => return Ok(disk),
            DiskState::Detaching(id) if id == instance_id => return Ok(disk),

            /*
             * This operation is not allowed if the disk is attached to some
             * other instance.
             */
            DiskState::Attaching(id) if id != instance_id => {
                return Err(Error::InvalidRequest {
                    message: String::from("disk is attached elsewhere"),
                });
            }
            DiskState::Attached(id) if id != instance_id => {
                return Err(Error::InvalidRequest {
                    message: String::from("disk is attached elsewhere"),
                });
            }
            DiskState::Detaching(_) => {
                return Err(Error::InvalidRequest {
                    message: String::from("disk is attached elsewhere"),
                });
            }

            /* These are the cases where we have to do something. */
            DiskState::Attaching(_) => (),
            DiskState::Attached(_) => (),
        }

        self.disk_set_runtime(
            &disk,
            self.instance_sled(&instance).await?,
            sled_agent_client::types::DiskStateRequested::Detached,
        )
        .await?;
        Ok(disk)
    }

    /**
     * Modifies the runtime state of the Disk as requested.  This generally
     * means attaching or detaching the disk.
     */
    async fn disk_set_runtime(
        &self,
        disk: &db::model::Disk,
        sa: Arc<SledAgentClient>,
        requested: sled_agent_client::types::DiskStateRequested,
    ) -> Result<(), Error> {
        let runtime: DiskRuntimeState = disk.runtime().into();

        /*
         * Ask the SA to begin the state change.  Then update the database to
         * reflect the new intermediate state.
         */
        let new_runtime = sa
            .disk_put(
                &disk.id(),
                &sled_agent_client::types::DiskEnsureBody {
                    initial_runtime:
                        sled_agent_client::types::DiskRuntimeState::from(
                            runtime,
                        ),
                    target: requested,
                },
            )
            .await
            .map_err(Error::from)?;

        let new_runtime: DiskRuntimeState = new_runtime.into();

        self.db_datastore
            .disk_update_runtime(&disk.id(), &new_runtime.into())
            .await
            .map(|_| ())
    }

    /**
     * Creates a new network interface for this instance
     */
    pub async fn instance_create_network_interface(
        &self,
        organization_name: &Name,
        project_name: &Name,
        instance_name: &Name,
        vpc_name: &Name,
        subnet_name: &Name,
        params: &params::NetworkInterfaceCreate,
    ) -> CreateResult<db::model::NetworkInterface> {
        let instance = self
            .project_lookup_instance(
                organization_name,
                project_name,
                instance_name,
            )
            .await?;
        let vpc = self
            .db_datastore
            .vpc_fetch_by_name(&instance.project_id, vpc_name)
            .await?;
        let subnet = self
            .db_datastore
            .vpc_subnet_fetch_by_name(&vpc.id(), subnet_name)
            .await?;

        let mac = db::model::MacAddr::new()?;

        let interface_id = Uuid::new_v4();
        // Request an allocation
        let ip = None;
        let interface = db::model::IncompleteNetworkInterface::new(
            interface_id,
            instance.id(),
            // TODO-correctness: vpc_id here is used for name uniqueness. Should
            // interface names be unique to the subnet's VPC or to the
            // VPC associated with the instance's default interface?
            vpc.id(),
            subnet,
            mac,
            ip,
            params.clone(),
        );
        self.db_datastore.instance_create_network_interface(interface).await
    }

    pub async fn project_list_vpcs(
        &self,
        organization_name: &Name,
        project_name: &Name,
        pagparams: &DataPageParams<'_, Name>,
    ) -> ListResultVec<db::model::Vpc> {
        let organization_id = self
            .db_datastore
            .organization_lookup_id(organization_name)
            .await?
            .id();
        let project_id = self
            .db_datastore
            .project_lookup_id_by_name(&organization_id, project_name)
            .await?;
        let vpcs =
            self.db_datastore.project_list_vpcs(&project_id, pagparams).await?;
        Ok(vpcs)
    }

    pub async fn project_create_vpc(
        &self,
        organization_name: &Name,
        project_name: &Name,
        params: &params::VpcCreate,
    ) -> CreateResult<db::model::Vpc> {
        let organization_id = self
            .db_datastore
            .organization_lookup_id(organization_name)
            .await?
            .id();
        let project_id = self
            .db_datastore
            .project_lookup_id_by_name(&organization_id, project_name)
            .await?;
        let vpc_id = Uuid::new_v4();
        let system_router_id = Uuid::new_v4();
        let default_route_id = Uuid::new_v4();
        let default_subnet_id = Uuid::new_v4();
        // TODO: Ultimately when the VPC is created a system router w/ an appropriate setup should also be created.
        // Given that the underlying systems aren't wired up yet this is a naive implementation to populate the database
        // with a starting router. Eventually this code should be replaced with a saga that'll handle creating the VPC and
        // its underlying system
        let router = db::model::VpcRouter::new(
            system_router_id,
            vpc_id,
            VpcRouterKind::System,
            params::VpcRouterCreate {
                identity: IdentityMetadataCreateParams {
                    name: "system".parse().unwrap(),
                    description: "Routes are automatically added to this router as vpc subnets are created".into()
                }
            }
            );
        let _ = self.db_datastore.vpc_create_router(router).await?;
        let route = db::model::RouterRoute::new(
            default_route_id,
            system_router_id,
            RouterRouteKind::Default,
            RouterRouteCreateParams {
                identity: IdentityMetadataCreateParams {
                    name: "default".parse().unwrap(),
                    description: "The default route of a vpc".to_string(),
                },
                target: RouteTarget::InternetGateway(
                    "outbound".parse().unwrap(),
                ),
                destination: RouteDestination::Vpc(
                    params.identity.name.clone(),
                ),
            },
        );

        // TODO: This is both fake and utter nonsense. It should be eventually replaced with the proper behavior for creating
        // the default route which may not even happen here. Creating the vpc, its system router, and that routers default route
        // should all be apart of the same transaction.
        self.db_datastore.router_create_route(route).await?;
        let vpc = db::model::Vpc::new(
            vpc_id,
            project_id,
            system_router_id,
            params.clone(),
        );
        let vpc = self.db_datastore.project_create_vpc(vpc).await?;

        // TODO: batch this up with everything above
        let subnet = db::model::VpcSubnet::new(
            default_subnet_id,
            vpc_id,
            params::VpcSubnetCreate {
                identity: IdentityMetadataCreateParams {
                    name: "default".parse().unwrap(),
                    description: format!(
                        "The default subnet for {}",
                        params.identity.name
                    ),
                },
                ipv4_block: Some(Ipv4Net(
                    // TODO: This value should be replaced with the correct ipv4 range for a default subnet
                    "10.1.9.32/16".parse::<Ipv4Network>().unwrap(),
                )),
                ipv6_block: Some(Ipv6Net(
                    // TODO: This value should be replaced w/ the first `/64` ipv6 from the address block
                    "2001:db8::0/64".parse::<Ipv6Network>().unwrap(),
                )),
            },
        );
        self.db_datastore.vpc_create_subnet(subnet).await?;

        self.create_default_vpc_firewall(&vpc_id).await?;
        Ok(vpc)
    }

    async fn create_default_vpc_firewall(
        &self,
        vpc_id: &Uuid,
    ) -> CreateResult<()> {
        let rules = db::model::VpcFirewallRule::vec_from_params(
            *vpc_id,
            DEFAULT_FIREWALL_RULES.clone(),
        );
        self.db_datastore.vpc_update_firewall_rules(&vpc_id, rules).await?;
        Ok(())
    }

    pub async fn project_lookup_vpc(
        &self,
        organization_name: &Name,
        project_name: &Name,
        vpc_name: &Name,
    ) -> LookupResult<db::model::Vpc> {
        let organization_id = self
            .db_datastore
            .organization_lookup_id(organization_name)
            .await?
            .id();
        let project_id = self
            .db_datastore
            .project_lookup_id_by_name(&organization_id, project_name)
            .await?;
        Ok(self.db_datastore.vpc_fetch_by_name(&project_id, vpc_name).await?)
    }

    pub async fn project_update_vpc(
        &self,
        organization_name: &Name,
        project_name: &Name,
        vpc_name: &Name,
        params: &params::VpcUpdate,
    ) -> UpdateResult<()> {
        let organization_id = self
            .db_datastore
            .organization_lookup_id(organization_name)
            .await?
            .id();
        let project_id = self
            .db_datastore
            .project_lookup_id_by_name(&organization_id, project_name)
            .await?;
        let vpc =
            self.db_datastore.vpc_fetch_by_name(&project_id, vpc_name).await?;
        Ok(self
            .db_datastore
            .project_update_vpc(&vpc.id(), params.clone().into())
            .await?)
    }

    pub async fn project_delete_vpc(
        &self,
        organization_name: &Name,
        project_name: &Name,
        vpc_name: &Name,
    ) -> DeleteResult {
        let vpc = self
            .project_lookup_vpc(organization_name, project_name, vpc_name)
            .await?;
        // TODO: This should eventually use a saga to call the
        // networking subsystem to have it clean up the networking resources
        self.db_datastore.vpc_delete_router(&vpc.system_router_id).await?;
        self.db_datastore.project_delete_vpc(&vpc.id()).await?;

        // Delete all firewall rules after deleting the VPC, to ensure no
        // firewall rules get added between rules deletion and VPC deletion.
        self.db_datastore.vpc_delete_all_firewall_rules(&vpc.id()).await
    }

    pub async fn vpc_list_firewall_rules(
        &self,
        organization_name: &Name,
        project_name: &Name,
        vpc_name: &Name,
        pagparams: &DataPageParams<'_, Name>,
    ) -> ListResultVec<db::model::VpcFirewallRule> {
        let vpc = self
            .project_lookup_vpc(organization_name, project_name, vpc_name)
            .await?;
        let subnets = self
            .db_datastore
            .vpc_list_firewall_rules(&vpc.id(), pagparams)
            .await?;
        Ok(subnets)
    }

    pub async fn vpc_update_firewall_rules(
        &self,
        organization_name: &Name,
        project_name: &Name,
        vpc_name: &Name,
        params: &VpcFirewallRuleUpdateParams,
    ) -> UpdateResult<VpcFirewallRuleUpdateResult> {
        let vpc = self
            .project_lookup_vpc(organization_name, project_name, vpc_name)
            .await?;
        let rules = db::model::VpcFirewallRule::vec_from_params(
            vpc.id(),
            params.clone(),
        );
        let result = self
            .db_datastore
            .vpc_update_firewall_rules(&vpc.id(), rules)
            .await?
            .into_iter()
            .map(|rule| rule.into())
            .collect();
        Ok(result)
    }

    pub async fn vpc_list_subnets(
        &self,
        organization_name: &Name,
        project_name: &Name,
        vpc_name: &Name,
        pagparams: &DataPageParams<'_, Name>,
    ) -> ListResultVec<db::model::VpcSubnet> {
        let vpc = self
            .project_lookup_vpc(organization_name, project_name, vpc_name)
            .await?;
        let subnets =
            self.db_datastore.vpc_list_subnets(&vpc.id(), pagparams).await?;
        Ok(subnets)
    }

    pub async fn vpc_lookup_subnet(
        &self,
        organization_name: &Name,
        project_name: &Name,
        vpc_name: &Name,
        subnet_name: &Name,
    ) -> LookupResult<db::model::VpcSubnet> {
        // TODO: join projects, vpcs, and subnets and do this in one query
        let vpc = self
            .project_lookup_vpc(organization_name, project_name, vpc_name)
            .await?;
        Ok(self
            .db_datastore
            .vpc_subnet_fetch_by_name(&vpc.id(), subnet_name)
            .await?)
    }

    // TODO: When a subnet is created it should add a route entry into the VPC's system router
    pub async fn vpc_create_subnet(
        &self,
        organization_name: &Name,
        project_name: &Name,
        vpc_name: &Name,
        params: &params::VpcSubnetCreate,
    ) -> CreateResult<db::model::VpcSubnet> {
        let vpc = self
            .project_lookup_vpc(organization_name, project_name, vpc_name)
            .await?;
        let id = Uuid::new_v4();
        let subnet = db::model::VpcSubnet::new(id, vpc.id(), params.clone());
        let subnet = self.db_datastore.vpc_create_subnet(subnet).await?;
        Ok(subnet)
    }

    // TODO: When a subnet is deleted it should remove its entry from the VPC's system router.
    pub async fn vpc_delete_subnet(
        &self,
        organization_name: &Name,
        project_name: &Name,
        vpc_name: &Name,
        subnet_name: &Name,
    ) -> DeleteResult {
        let subnet = self
            .vpc_lookup_subnet(
                organization_name,
                project_name,
                vpc_name,
                subnet_name,
            )
            .await?;
        self.db_datastore.vpc_delete_subnet(&subnet.id()).await
    }

    pub async fn vpc_update_subnet(
        &self,
        organization_name: &Name,
        project_name: &Name,
        vpc_name: &Name,
        subnet_name: &Name,
        params: &params::VpcSubnetUpdate,
    ) -> UpdateResult<()> {
        let subnet = self
            .vpc_lookup_subnet(
                organization_name,
                project_name,
                vpc_name,
                subnet_name,
            )
            .await?;
        Ok(self
            .db_datastore
            .vpc_update_subnet(&subnet.id(), params.clone().into())
            .await?)
    }

    pub async fn subnet_list_network_interfaces(
        &self,
        organization_name: &Name,
        project_name: &Name,
        vpc_name: &Name,
        subnet_name: &Name,
        pagparams: &DataPageParams<'_, Name>,
    ) -> ListResultVec<db::model::NetworkInterface> {
        let subnet = self
            .vpc_lookup_subnet(
                organization_name,
                project_name,
                vpc_name,
                subnet_name,
            )
            .await?;
        self.db_datastore
            .subnet_list_network_interfaces(&subnet.id(), pagparams)
            .await
    }

    pub async fn vpc_list_routers(
        &self,
        organization_name: &Name,
        project_name: &Name,
        vpc_name: &Name,
        pagparams: &DataPageParams<'_, Name>,
    ) -> ListResultVec<db::model::VpcRouter> {
        let vpc = self
            .project_lookup_vpc(organization_name, project_name, vpc_name)
            .await?;
        let routers =
            self.db_datastore.vpc_list_routers(&vpc.id(), pagparams).await?;
        Ok(routers)
    }

    pub async fn vpc_lookup_router(
        &self,
        organization_name: &Name,
        project_name: &Name,
        vpc_name: &Name,
        router_name: &Name,
    ) -> LookupResult<db::model::VpcRouter> {
        let vpc = self
            .project_lookup_vpc(organization_name, project_name, vpc_name)
            .await?;
        Ok(self
            .db_datastore
            .vpc_router_fetch_by_name(&vpc.id(), router_name)
            .await?)
    }

    pub async fn vpc_create_router(
        &self,
        organization_name: &Name,
        project_name: &Name,
        vpc_name: &Name,
        kind: &VpcRouterKind,
        params: &params::VpcRouterCreate,
    ) -> CreateResult<db::model::VpcRouter> {
        let vpc = self
            .project_lookup_vpc(organization_name, project_name, vpc_name)
            .await?;
        let id = Uuid::new_v4();
        let router =
            db::model::VpcRouter::new(id, vpc.id(), *kind, params.clone());
        let router = self.db_datastore.vpc_create_router(router).await?;
        Ok(router)
    }

    // TODO: When a router is deleted all its routes should be deleted
    // TODO: When a router is deleted it should be unassociated w/ any subnets it may be associated with
    //       or trigger an error
    pub async fn vpc_delete_router(
        &self,
        organization_name: &Name,
        project_name: &Name,
        vpc_name: &Name,
        router_name: &Name,
    ) -> DeleteResult {
        let router = self
            .vpc_lookup_router(
                organization_name,
                project_name,
                vpc_name,
                router_name,
            )
            .await?;
        if router.kind.0 == VpcRouterKind::System {
            return Err(Error::MethodNotAllowed {
                internal_message: "Cannot delete system router".to_string(),
            });
        }
        self.db_datastore.vpc_delete_router(&router.id()).await
    }

    pub async fn vpc_update_router(
        &self,
        organization_name: &Name,
        project_name: &Name,
        vpc_name: &Name,
        router_name: &Name,
        params: &params::VpcRouterUpdate,
    ) -> UpdateResult<()> {
        let router = self
            .vpc_lookup_router(
                organization_name,
                project_name,
                vpc_name,
                router_name,
            )
            .await?;
        Ok(self
            .db_datastore
            .vpc_update_router(&router.id(), params.clone().into())
            .await?)
    }

    /**
     * VPC Router routes
     */

    pub async fn router_list_routes(
        &self,
        organization_name: &Name,
        project_name: &Name,
        vpc_name: &Name,
        router_name: &Name,
        pagparams: &DataPageParams<'_, Name>,
    ) -> ListResultVec<db::model::RouterRoute> {
        let router = self
            .vpc_lookup_router(
                organization_name,
                project_name,
                vpc_name,
                router_name,
            )
            .await?;
        let routes = self
            .db_datastore
            .router_list_routes(&router.id(), pagparams)
            .await?;
        Ok(routes)
    }

    pub async fn router_lookup_route(
        &self,
        organization_name: &Name,
        project_name: &Name,
        vpc_name: &Name,
        router_name: &Name,
        route_name: &Name,
    ) -> LookupResult<db::model::RouterRoute> {
        let router = self
            .vpc_lookup_router(
                organization_name,
                project_name,
                vpc_name,
                router_name,
            )
            .await?;
        Ok(self
            .db_datastore
            .router_route_fetch_by_name(&router.id(), route_name)
            .await?)
    }

    pub async fn router_create_route(
        &self,
        organization_name: &Name,
        project_name: &Name,
        vpc_name: &Name,
        router_name: &Name,
        kind: &RouterRouteKind,
        params: &RouterRouteCreateParams,
    ) -> CreateResult<db::model::RouterRoute> {
        let router = self
            .vpc_lookup_router(
                organization_name,
                project_name,
                vpc_name,
                router_name,
            )
            .await?;
        let id = Uuid::new_v4();
        let route =
            db::model::RouterRoute::new(id, router.id(), *kind, params.clone());
        let route = self.db_datastore.router_create_route(route).await?;
        Ok(route)
    }

    pub async fn router_delete_route(
        &self,
        organization_name: &Name,
        project_name: &Name,
        vpc_name: &Name,
        router_name: &Name,
        route_name: &Name,
    ) -> DeleteResult {
        let route = self
            .router_lookup_route(
                organization_name,
                project_name,
                vpc_name,
                router_name,
                route_name,
            )
            .await?;
        // Only custom routes can be deleted
        if route.kind.0 != RouterRouteKind::Custom {
            return Err(Error::MethodNotAllowed {
                internal_message: "DELETE not allowed on system routes"
                    .to_string(),
            });
        }
        self.db_datastore.router_delete_route(&route.id()).await
    }

    pub async fn router_update_route(
        &self,
        organization_name: &Name,
        project_name: &Name,
        vpc_name: &Name,
        router_name: &Name,
        route_name: &Name,
        params: &RouterRouteUpdateParams,
    ) -> UpdateResult<()> {
        let route = self
            .router_lookup_route(
                organization_name,
                project_name,
                vpc_name,
                router_name,
                route_name,
            )
            .await?;
        // TODO: Write a test for this once there's a way to test it (i.e. subnets automatically register to the system router table)
        match route.kind.0 {
            RouterRouteKind::Custom | RouterRouteKind::Default => (),
            _ => {
                return Err(Error::MethodNotAllowed {
                    internal_message: format!(
                        "routes of type {} from the system table of VPC {} are not modifiable",
                        route.kind.0,
                        vpc_name
                    ),
                })
            }
        }
        Ok(self
            .db_datastore
            .router_update_route(&route.id(), params.clone().into())
            .await?)
    }

    /*
     * Racks.  We simulate just one for now.
     */

    fn as_rack(&self) -> db::model::Rack {
        db::model::Rack {
            identity: self.api_rack_identity.clone(),
            tuf_metadata_base_url: "http://localhost:8000/metadata".to_string(),
            tuf_targets_base_url: "http://localhost:8000/targets".to_string(),
        }
    }

    pub async fn racks_list(
        &self,
        pagparams: &DataPageParams<'_, Uuid>,
    ) -> ListResult<db::model::Rack> {
        if let Some(marker) = pagparams.marker {
            if *marker >= self.rack_id {
                return Ok(futures::stream::empty().boxed());
            }
        }

        Ok(futures::stream::once(ready(Ok(self.as_rack()))).boxed())
    }

    pub async fn rack_lookup(
        &self,
        rack_id: &Uuid,
    ) -> LookupResult<db::model::Rack> {
        if *rack_id == self.rack_id {
            Ok(self.as_rack())
        } else {
            Err(Error::not_found_by_id(ResourceType::Rack, rack_id))
        }
    }

    /*
     * Sleds
     */

    pub async fn sleds_list(
        &self,
        pagparams: &DataPageParams<'_, Uuid>,
    ) -> ListResultVec<db::model::Sled> {
        self.db_datastore.sled_list(pagparams).await
    }

    pub async fn sled_lookup(
        &self,
        sled_id: &Uuid,
    ) -> LookupResult<db::model::Sled> {
        self.db_datastore.sled_fetch(*sled_id).await
    }

    /*
     * Sagas
     */

    pub async fn sagas_list(
        &self,
        pagparams: &DataPageParams<'_, Uuid>,
    ) -> ListResult<external::Saga> {
        /*
         * The endpoint we're serving only supports `ScanById`, which only
         * supports an ascending scan.
         */
        bail_unless!(
            pagparams.direction == dropshot::PaginationOrder::Ascending
        );
        let marker = pagparams.marker.map(|s| SagaId::from(*s));
        let saga_list = self
            .sec_client
            .saga_list(marker, pagparams.limit)
            .await
            .into_iter()
            .map(external::Saga::from)
            .map(Ok);
        Ok(futures::stream::iter(saga_list).boxed())
    }

    pub async fn saga_get(&self, id: Uuid) -> LookupResult<external::Saga> {
        self.sec_client
            .saga_get(steno::SagaId::from(id))
            .await
            .map(external::Saga::from)
            .map(Ok)
            .map_err(|_: ()| {
                Error::not_found_by_id(ResourceType::SagaDbg, &id)
            })?
    }

    /*
     * Built-in users
     */

    pub async fn users_builtin_list(
        &self,
        opctx: &OpContext,
        pagparams: &DataPageParams<'_, Name>,
    ) -> ListResultVec<db::model::UserBuiltin> {
        self.db_datastore.users_builtin_list_by_name(opctx, pagparams).await
    }

    pub async fn user_builtin_fetch(
        &self,
        opctx: &OpContext,
        name: &Name,
    ) -> LookupResult<db::model::UserBuiltin> {
        self.db_datastore.user_builtin_fetch(opctx, name).await
    }

    /*
     * Built-in roles
     */

    pub async fn roles_builtin_list(
        &self,
        opctx: &OpContext,
        pagparams: &DataPageParams<'_, (String, String)>,
    ) -> ListResultVec<db::model::RoleBuiltin> {
        self.db_datastore.roles_builtin_list_by_name(opctx, pagparams).await
    }

    pub async fn role_builtin_fetch(
        &self,
        opctx: &OpContext,
        name: &str,
    ) -> LookupResult<db::model::RoleBuiltin> {
        self.db_datastore.role_builtin_fetch(opctx, name).await
    }

    /*
     * Internal control plane interfaces.
     */

    /**
     * Invoked by a sled agent to publish an updated runtime state for an
     * Instance.
     */
    pub async fn notify_instance_updated(
        &self,
        id: &Uuid,
        new_runtime_state: &nexus::InstanceRuntimeState,
    ) -> Result<(), Error> {
        let log = &self.log;

        let result = self
            .db_datastore
            .instance_update_runtime(id, &(new_runtime_state.clone().into()))
            .await;

        match result {
            Ok(true) => {
                info!(log, "instance updated by sled agent";
                    "instance_id" => %id,
                    "new_state" => %new_runtime_state.run_state);
                Ok(())
            }

            Ok(false) => {
                info!(log, "instance update from sled agent ignored (old)";
                    "instance_id" => %id);
                Ok(())
            }

            /*
             * If the instance doesn't exist, swallow the error -- there's
             * nothing to do here.
             * TODO-robustness This could only be possible if we've removed an
             * Instance from the datastore altogether.  When would we do that?
             * We don't want to do it as soon as something's destroyed, I think,
             * and in that case, we'd need some async task for cleaning these
             * up.
             */
            Err(Error::ObjectNotFound { .. }) => {
                warn!(log, "non-existent instance updated by sled agent";
                    "instance_id" => %id,
                    "new_state" => %new_runtime_state.run_state);
                Ok(())
            }

            /*
             * If the datastore is unavailable, propagate that to the caller.
             * TODO-robustness Really this should be any _transient_ error.  How
             * can we distinguish?  Maybe datastore should emit something
             * different from Error with an Into<Error>.
             */
            Err(error) => {
                warn!(log, "failed to update instance from sled agent";
                    "instance_id" => %id,
                    "new_state" => %new_runtime_state.run_state,
                    "error" => ?error);
                Err(error)
            }
        }
    }

    pub async fn notify_disk_updated(
        &self,
        id: &Uuid,
        new_state: &DiskRuntimeState,
    ) -> Result<(), Error> {
        let log = &self.log;

        let result = self
            .db_datastore
            .disk_update_runtime(id, &new_state.clone().into())
            .await;

        /* TODO-cleanup commonize with notify_instance_updated() */
        match result {
            Ok(true) => {
                info!(log, "disk updated by sled agent";
                    "disk_id" => %id,
                    "new_state" => ?new_state);
                Ok(())
            }

            Ok(false) => {
                info!(log, "disk update from sled agent ignored (old)";
                    "disk_id" => %id);
                Ok(())
            }

            /*
             * If the disk doesn't exist, swallow the error -- there's
             * nothing to do here.
             * TODO-robustness This could only be possible if we've removed a
             * disk from the datastore altogether.  When would we do that?
             * We don't want to do it as soon as something's destroyed, I think,
             * and in that case, we'd need some async task for cleaning these
             * up.
             */
            Err(Error::ObjectNotFound { .. }) => {
                warn!(log, "non-existent disk updated by sled agent";
                    "instance_id" => %id,
                    "new_state" => ?new_state);
                Ok(())
            }

            /*
             * If the datastore is unavailable, propagate that to the caller.
             */
            Err(error) => {
                warn!(log, "failed to update disk from sled agent";
                    "disk_id" => %id,
                    "new_state" => ?new_state,
                    "error" => ?error);
                Err(error)
            }
        }
    }

    /*
     * Timeseries
     */

    /**
     * List existing timeseries schema.
     */
    pub async fn timeseries_schema_list(
        &self,
        pag_params: &TimeseriesSchemaPaginationParams,
        limit: NonZeroU32,
    ) -> Result<dropshot::ResultsPage<TimeseriesSchema>, Error> {
        self.timeseries_client
            .timeseries_schema_list(&pag_params.page, limit)
            .await
            .map_err(|e| match e {
                oximeter_db::Error::DatabaseUnavailable(_) => {
                    Error::ServiceUnavailable {
                        internal_message: e.to_string(),
                    }
                }
                _ => Error::InternalError { internal_message: e.to_string() },
            })
    }

    /**
     * Assign a newly-registered metric producer to an oximeter collector server.
     */
    pub async fn assign_producer(
        &self,
        producer_info: nexus::ProducerEndpoint,
    ) -> Result<(), Error> {
        let (collector, id) = self.next_collector().await?;
        let db_info = db::model::ProducerEndpoint::new(&producer_info, id);
        self.db_datastore.producer_endpoint_create(&db_info).await?;
        collector
            .producers_post(&oximeter_client::types::ProducerEndpoint::from(
                &producer_info,
            ))
            .await
            .map_err(Error::from)?;
        info!(
            self.log,
            "assigned collector to new producer";
            "producer_id" => ?producer_info.id,
            "collector_id" => ?id,
        );
        Ok(())
    }

    /**
     * Return an oximeter collector to assign a newly-registered producer
     */
    async fn next_collector(&self) -> Result<(OximeterClient, Uuid), Error> {
        // TODO-robustness Replace with a real load-balancing strategy.
        let page_params = DataPageParams {
            marker: None,
            direction: dropshot::PaginationOrder::Ascending,
            limit: std::num::NonZeroU32::new(1).unwrap(),
        };
        let oxs = self.db_datastore.oximeter_list(&page_params).await?;
        let info = oxs.first().ok_or_else(|| Error::ServiceUnavailable {
            internal_message: String::from("no oximeter collectors available"),
        })?;
        let address =
            SocketAddr::from((info.ip.ip(), info.port.try_into().unwrap()));
        let id = info.id;
        Ok((self.build_oximeter_client(&id, address), id))
    }

    pub async fn session_fetch(
        &self,
        token: String,
    ) -> LookupResult<db::model::ConsoleSession> {
        self.db_datastore.session_fetch(token).await
    }

    pub async fn session_create(
        &self,
        user_id: Uuid,
    ) -> CreateResult<db::model::ConsoleSession> {
        let session =
            db::model::ConsoleSession::new(generate_session_token(), user_id);
        Ok(self.db_datastore.session_create(session).await?)
    }

    // update last_used to now
    pub async fn session_update_last_used(
        &self,
        token: String,
    ) -> UpdateResult<db::model::ConsoleSession> {
        Ok(self.db_datastore.session_update_last_used(token).await?)
    }

    pub async fn session_hard_delete(&self, token: String) -> DeleteResult {
        self.db_datastore.session_hard_delete(token).await
    }

    pub async fn updates_refresh_metadata(&self) -> Result<(), Error> {
        let rack = self.as_rack();
        let trust_root = self
            .tuf_trusted_root
            .as_ref()
            .ok_or_else(|| Error::InvalidRequest {
                message: "updates system not configured".into(),
            })?
            .clone();

        let artifacts = tokio::task::spawn_blocking(move || {
            crate::updates::read_artifacts(&rack, &trust_root)
        })
        .await
        .unwrap()
        .map_err(|e| Error::InternalError {
            internal_message: format!("error trying to refresh updates: {}", e),
        })?;

        // FIXME: if we hit an error in any of these database calls, the available artifact table
        // will be out of sync with the current artifacts.json. can we do a transaction or
        // something?

        let mut current_version = None;
        for artifact in &artifacts {
            current_version = Some(artifact.targets_role_version);
            self.db_datastore
                .update_available_artifact_upsert(artifact.clone())
                .await?;
        }

        // ensure table is in sync with current copy of artifacts.json
        if let Some(current_version) = current_version {
            self.db_datastore
                .update_available_artifact_hard_delete_outdated(current_version)
                .await?;
        }

        // demo-grade update logic: tell all sleds to apply all artifacts
        for sled in self
            .db_datastore
            .sled_list(&DataPageParams {
                marker: None,
                direction: PaginationOrder::Ascending,
                limit: NonZeroU32::new(100).unwrap(),
            })
            .await?
        {
            let client = self.sled_client(&sled.id()).await?;
            for artifact in &artifacts {
                info!(
                    self.log,
                    "telling sled {} to apply {}",
                    sled.id(),
                    artifact.target_name
                );
                client
                    .update_artifact(
                        &sled_agent_client::types::UpdateArtifact {
                            name: artifact.name.clone(),
                            version: artifact.version,
                            // TODO: de-duplicate these structs between nexus and sled-agent so
                            // that we don't have to assume there is one kind of artifact
                            kind: sled_agent_client::types::UpdateArtifactKind::Zone,
                        },
                    )
                    .await?;
            }
        }

        Ok(())
    }

    /// Downloads a file from within [`BASE_ARTIFACT_DIR`].
    pub async fn download_artifact<P: AsRef<Path>>(
        &self,
        path: P,
    ) -> Result<Vec<u8>, Error> {
        let rack = self.as_rack();

        let path = path.as_ref();
        if !path.starts_with(BASE_ARTIFACT_DIR) {
            return Err(Error::internal_error(
                "Cannot access path outside artifact directory",
            ));
        }

        if !path.exists() {
            info!(
                self.log,
                "Accessing {} - needs to be downloaded",
                path.display()
            );
            // If the artifact doesn't exist, we should download it.
            //
            // TODO: There also exists the question of "when should we *remove*
            // things from BASE_ARTIFACT_DIR", which we should also resolve.
            // Demo-quality solution could be "destroy it on boot" or something?
            // (we aren't doing that yet).

            let file_name = path.strip_prefix(BASE_ARTIFACT_DIR).unwrap();
            let artifact = self
                .db_datastore
                .update_available_artifact_fetch(
                    file_name.to_str().unwrap().into(),
                )
                .await?;

            // We should only create the intermediate directories
            // after validating that this is a real artifact that
            // can (and should) be downloaded.
            if let Some(parent) = path.parent() {
                tokio::fs::create_dir_all(parent).await.map_err(|e| {
                    Error::internal_error(&format!(
                        "Failed to create intermediate directory: {}",
                        e
                    ))
                })?;
            }

            let mut response = reqwest::get(format!(
                "{}/{}.{}",
                rack.tuf_targets_base_url,
                artifact.target_sha256,
                artifact.target_name
            ))
            .await
            .map_err(|e| {
                Error::internal_error(&format!(
                    "Failed to fetch artifact: {}",
                    e
                ))
            })?;

            // To ensure another request isn't trying to use this target while we're downloading it
            // or before we've verified it, write to a random path in the same directory, then move
            // it to the correct path after verification.
            // FIXME(iliana): replace this with the tempfile crate
            let temp_path = path.with_file_name(format!(
                ".{}.{:x}",
                artifact.target_name,
                rand::thread_rng().gen::<u64>()
            ));
            let mut file =
                tokio::fs::File::create(&temp_path).await.map_err(|e| {
                    Error::internal_error(&format!(
                        "Failed to create file: {}",
                        e
                    ))
                })?;

            let mut context = digest::Context::new(&digest::SHA256);
            let mut length: i64 = 0;
            while let Some(chunk) = response.chunk().await.map_err(|e| {
                Error::internal_error(&format!(
                    "Failed to read HTTP body: {}",
                    e
                ))
            })? {
                file.write_all(&chunk).await.map_err(|e| {
                    Error::internal_error(&format!(
                        "Failed to write to file: {}",
                        e
                    ))
                })?;
                context.update(&chunk);
                length += i64::try_from(chunk.len()).unwrap();

                if length > artifact.target_length {
                    return Err(Error::internal_error(&format!(
                        "target {} is larger than expected",
                        artifact.target_name
                    )));
                }
            }
            drop(file);

            if hex::encode(context.finish()) == artifact.target_sha256
                && length == artifact.target_length
            {
                tokio::fs::rename(temp_path, path).await.map_err(|e| {
                    Error::internal_error(&format!(
                        "Failed to rename file after verification: {}",
                        e
                    ))
                })?
            } else {
                return Err(Error::internal_error(&format!(
                    "failed to verify target {}",
                    artifact.target_name
                )));
            }

            info!(self.log, "wrote {} to artifact dir", artifact.target_name);
        } else {
            info!(self.log, "Accessing {} - already exists", path.display());
        }

        // TODO: These artifacts could be quite large - we should figure out how to
        // stream this file back instead of holding it entirely in-memory in a
        // Vec<u8>.
        //
        // Options:
        // - RFC 7233 - "Range Requests" (is this HTTP/1.1 only?)
        // https://developer.mozilla.org/en-US/docs/Web/HTTP/Range_requests
        // - "Roll our own". See:
        // https://stackoverflow.com/questions/20969331/standard-method-for-http-partial-upload-resume-upload
        let body = tokio::fs::read(&path).await.map_err(|e| {
            Error::internal_error(&format!(
                "Cannot read artifact from filesystem: {}",
                e
            ))
        })?;
        Ok(body)
    }
}

fn generate_session_token() -> String {
    // TODO: "If getrandom is unable to provide secure entropy this method will panic."
    // Should we explicitly handle that?
    // TODO: store generator somewhere so we don't reseed every time
    let mut rng = StdRng::from_entropy();
    // OWASP recommends at least 64 bits of entropy, OAuth 2 spec 128 minimum, 160 recommended
    // 20 bytes = 160 bits of entropy
    // TODO: the size should be a constant somewhere, maybe even in config?
    let mut random_bytes: [u8; 20] = [0; 20];
    rng.fill_bytes(&mut random_bytes);
    hex::encode(random_bytes)
}

#[async_trait]
impl TestInterfaces for Nexus {
    async fn instance_sled_by_id(
        &self,
        id: &Uuid,
    ) -> Result<Arc<SledAgentClient>, Error> {
        let instance = self.db_datastore.instance_fetch(id).await?;
        self.instance_sled(&instance).await
    }

    async fn disk_sled_by_id(
        &self,
        id: &Uuid,
    ) -> Result<Arc<SledAgentClient>, Error> {
        let disk = self.db_datastore.disk_fetch(id).await?;
        let instance_id = disk.runtime().attach_instance_id.unwrap();
        let instance = self.db_datastore.instance_fetch(&instance_id).await?;
        self.instance_sled(&instance).await
    }

    async fn session_create_with(
        &self,
        session: db::model::ConsoleSession,
    ) -> CreateResult<db::model::ConsoleSession> {
        Ok(self.db_datastore.session_create(session).await?)
    }
}

lazy_static! {
    static ref DEFAULT_FIREWALL_RULES: external::VpcFirewallRuleUpdateParams =
        serde_json::from_str(r#"{
            "allow-internal-inbound": {
                "status": "enabled",
                "direction": "inbound",
                "targets": [ { "type": "vpc", "value": "default" } ],
                "filters": { "hosts": [ { "type": "vpc", "value": "default" } ] },
                "action": "allow",
                "priority": 65534,
                "description": "allow inbound traffic to all instances within the VPC if originated within the VPC"
            },
            "allow-ssh": {
                "status": "enabled",
                "direction": "inbound",
                "targets": [ { "type": "vpc", "value": "default" } ],
                "filters": { "ports": [ "22" ], "protocols": [ "TCP" ] },
                "action": "allow",
                "priority": 65534,
                "description": "allow inbound TCP connections on port 22 from anywhere"
            },
            "allow-icmp": {
                "status": "enabled",
                "direction": "inbound",
                "targets": [ { "type": "vpc", "value": "default" } ],
                "filters": { "protocols": [ "ICMP" ] },
                "action": "allow",
                "priority": 65534,
                "description": "allow inbound ICMP traffic from anywhere"
            },
            "allow-rdp": {
                "status": "enabled",
                "direction": "inbound",
                "targets": [ { "type": "vpc", "value": "default" } ],
                "filters": { "ports": [ "3389" ], "protocols": [ "TCP" ] },
                "action": "allow",
                "priority": 65534,
                "description": "allow inbound TCP connections on port 3389 from anywhere"
            }
        }"#).unwrap();
}<|MERGE_RESOLUTION|>--- conflicted
+++ resolved
@@ -72,10 +72,7 @@
 use std::convert::{TryFrom, TryInto};
 use std::net::SocketAddr;
 use std::num::NonZeroU32;
-<<<<<<< HEAD
 use std::path::Path;
-=======
->>>>>>> f2e00cfc
 use std::sync::Arc;
 use std::time::Duration;
 use steno::SagaId;
@@ -147,12 +144,10 @@
     /** Status of background task to populate database */
     populate_status: tokio::sync::watch::Receiver<PopulateStatus>,
 
-<<<<<<< HEAD
-    tuf_trusted_root: Option<Vec<u8>>,
-=======
     /** Client to the timeseries database. */
     timeseries_client: oximeter_db::Client,
->>>>>>> f2e00cfc
+
+    tuf_trusted_root: Option<Vec<u8>>,
 }
 
 /*
@@ -217,14 +212,11 @@
             sec_client: Arc::clone(&sec_client),
             recovery_task: std::sync::Mutex::new(None),
             populate_status,
-<<<<<<< HEAD
+            timeseries_client,
             tuf_trusted_root: match &config.updates.tuf_trusted_root {
                 Some(root) => Some(tokio::fs::read(root).await.unwrap()),
                 None => None,
             },
-=======
-            timeseries_client,
->>>>>>> f2e00cfc
         };
 
         /* TODO-cleanup all the extra Arcs here seems wrong */
