--- conflicted
+++ resolved
@@ -10,11 +10,7 @@
 #[macro_use]
 mod next_item;
 pub mod network_interface;
-<<<<<<< HEAD
-#[allow(dead_code)]
+pub mod region_allocation;
 pub mod service_provision;
-=======
-pub mod region_allocation;
->>>>>>> 0716a1bf
 pub mod vpc;
 pub mod vpc_subnet;