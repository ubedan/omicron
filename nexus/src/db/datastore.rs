// This Source Code Form is subject to the terms of the Mozilla Public
// License, v. 2.0. If a copy of the MPL was not distributed with this
// file, You can obtain one at https://mozilla.org/MPL/2.0/.

/*!
 * Primary control plane interface for database read and write operations
 */

/*
 * TODO-scalability review all queries for use of indexes (may need
 * "time_deleted IS NOT NULL" conditions) Figure out how to automate this.
 *
 * TODO-design Better support for joins?
 * The interfaces here often require that to do anything with an object, a
 * caller must first look up the id and then do operations with the id.  For
 * example, the caller of project_list_disks() always looks up the project to
 * get the project_id, then lists disks having that project_id.  It's possible
 * to implement this instead with a JOIN in the database so that we do it with
 * one database round-trip.  We could use CTEs similar to what we do with
 * conditional updates to distinguish the case where the project didn't exist
 * vs. there were no disks in it.  This seems likely to be a fair bit more
 * complicated to do safely and generally compared to what we have now.
 */

use super::collection_insert::{
    AsyncInsertError, DatastoreCollection, SyncInsertError,
};
use super::error::diesel_pool_result_optional;
use super::identity::{Asset, Resource};
use super::pool::DbConnection;
use super::Pool;
use crate::authn;
use crate::authz;
use crate::context::OpContext;
use crate::external_api::params;
use async_bb8_diesel::{
    AsyncConnection, AsyncRunQueryDsl, ConnectionError, ConnectionManager,
    PoolError,
};
use chrono::Utc;
use diesel::prelude::*;
use diesel::upsert::excluded;
use diesel::{ExpressionMethods, QueryDsl, SelectableHelper};
use omicron_common::api;
use omicron_common::api::external::DataPageParams;
use omicron_common::api::external::DeleteResult;
use omicron_common::api::external::Error;
use omicron_common::api::external::ListResultVec;
use omicron_common::api::external::LookupResult;
use omicron_common::api::external::LookupType;
use omicron_common::api::external::MacAddr;
use omicron_common::api::external::ResourceType;
use omicron_common::api::external::UpdateResult;
use omicron_common::api::external::{
    CreateResult, IdentityMetadataCreateParams,
};
use omicron_common::bail_unless;
use rand::{rngs::StdRng, SeedableRng};
use std::convert::TryFrom;
use std::sync::Arc;
use uuid::Uuid;

use crate::db::{
    self,
    error::{
        public_error_from_diesel_pool, public_error_from_diesel_pool_create,
        public_error_from_diesel_pool_shouldnt_fail,
    },
    model::{
        ConsoleSession, Dataset, Disk, DiskAttachment, DiskRuntimeState,
        Generation, IncompleteNetworkInterface, Instance, InstanceRuntimeState,
        Name, NetworkInterface, Organization, OrganizationUpdate, OximeterInfo,
        ProducerEndpoint, Project, ProjectUpdate, RouterRoute,
        RouterRouteUpdate, Sled, UserBuiltin, Vpc, VpcFirewallRule, VpcRouter,
        VpcRouterUpdate, VpcSubnet, VpcSubnetUpdate, VpcUpdate, Zpool,
    },
    pagination::paginated,
    subnet_allocation::AllocateIpQuery,
    update_and_check::{UpdateAndCheck, UpdateStatus},
};

pub struct DataStore {
    pool: Arc<Pool>,
}

impl DataStore {
    pub fn new(pool: Arc<Pool>) -> Self {
        DataStore { pool }
    }

    // TODO-security This should be deprecated in favor of pool_authorized(),
    // which gives us the chance to do a minimal security check before hitting
    // the database.  Eventually, this function should only be used for doing
    // authentication in the first place (since we can't do an authz check in
    // that case).
    fn pool(&self) -> &bb8::Pool<ConnectionManager<DbConnection>> {
        self.pool.pool()
    }

    fn pool_authorized(
        &self,
        opctx: &OpContext,
    ) -> Result<&bb8::Pool<ConnectionManager<DbConnection>>, Error> {
        opctx.authorize(authz::Action::Query, authz::DATABASE)?;
        Ok(self.pool.pool())
    }

    /// Stores a new sled in the database.
    pub async fn sled_upsert(&self, sled: Sled) -> CreateResult<Sled> {
        use db::schema::sled::dsl;
        diesel::insert_into(dsl::sled)
            .values(sled.clone())
            .on_conflict(dsl::id)
            .do_update()
            .set((
                dsl::time_modified.eq(Utc::now()),
                dsl::ip.eq(sled.ip),
                dsl::port.eq(sled.port),
            ))
            .returning(Sled::as_returning())
            .get_result_async(self.pool())
            .await
            .map_err(|e| {
                public_error_from_diesel_pool_create(
                    e,
                    ResourceType::Sled,
                    &sled.id().to_string(),
                )
            })
    }

    pub async fn sled_list(
        &self,
        pagparams: &DataPageParams<'_, Uuid>,
    ) -> ListResultVec<Sled> {
        use db::schema::sled::dsl;
        paginated(dsl::sled, dsl::id, pagparams)
            .select(Sled::as_select())
            .load_async(self.pool())
            .await
            .map_err(|e| {
                public_error_from_diesel_pool(
                    e,
                    ResourceType::Sled,
                    LookupType::Other("Listing All".to_string()),
                )
            })
    }

    pub async fn sled_fetch(&self, id: Uuid) -> LookupResult<Sled> {
        use db::schema::sled::dsl;
        dsl::sled
            .filter(dsl::id.eq(id))
            .select(Sled::as_select())
            .first_async(self.pool())
            .await
            .map_err(|e| {
                public_error_from_diesel_pool(
                    e,
                    ResourceType::Sled,
                    LookupType::ById(id),
                )
            })
    }

    /// Stores a new zpool in the database.
    pub async fn zpool_upsert(&self, zpool: Zpool) -> CreateResult<Zpool> {
        use db::schema::zpool::dsl;

        let sled_id = zpool.sled_id;
        Sled::insert_resource(
            sled_id,
            diesel::insert_into(dsl::zpool)
                .values(zpool.clone())
                .on_conflict(dsl::id)
                .do_update()
                .set((
                    dsl::time_modified.eq(Utc::now()),
                    dsl::sled_id.eq(excluded(dsl::sled_id)),
                    dsl::total_size.eq(excluded(dsl::total_size)),
                )),
        )
        .insert_and_get_result_async(self.pool())
        .await
        .map_err(|e| match e {
            AsyncInsertError::CollectionNotFound => Error::ObjectNotFound {
                type_name: ResourceType::Sled,
                lookup_type: LookupType::ById(sled_id),
            },
            AsyncInsertError::DatabaseError(e) => {
                public_error_from_diesel_pool_create(
                    e,
                    ResourceType::Zpool,
                    &zpool.id().to_string(),
                )
            }
        })
    }

    /// Stores a new dataset in the database.
    pub async fn dataset_upsert(
        &self,
        dataset: Dataset,
    ) -> CreateResult<Dataset> {
        use db::schema::dataset::dsl;

        let zpool_id = dataset.pool_id;
        Zpool::insert_resource(
            zpool_id,
            diesel::insert_into(dsl::dataset)
                .values(dataset.clone())
                .on_conflict(dsl::id)
                .do_update()
                .set((
                    dsl::time_modified.eq(Utc::now()),
                    dsl::pool_id.eq(excluded(dsl::id)),
                    dsl::ip.eq(excluded(dsl::ip)),
                    dsl::port.eq(excluded(dsl::port)),
                    dsl::kind.eq(excluded(dsl::kind)),
                )),
        )
        .insert_and_get_result_async(self.pool())
        .await
        .map_err(|e| match e {
            AsyncInsertError::CollectionNotFound => Error::ObjectNotFound {
                type_name: ResourceType::Zpool,
                lookup_type: LookupType::ById(zpool_id),
            },
            AsyncInsertError::DatabaseError(e) => {
                public_error_from_diesel_pool_create(
                    e,
                    ResourceType::Dataset,
                    &dataset.id().to_string(),
                )
            }
        })
    }

    /// Create a organization
    pub async fn organization_create(
        &self,
        opctx: &OpContext,
        organization: Organization,
    ) -> CreateResult<Organization> {
        use db::schema::organization::dsl;

        opctx.authorize(authz::Action::CreateChild, authz::FLEET)?;

        let name = organization.name().as_str().to_string();
        diesel::insert_into(dsl::organization)
            .values(organization)
            .returning(Organization::as_returning())
            .get_result_async(self.pool_authorized(opctx)?)
            .await
            .map_err(|e| {
                public_error_from_diesel_pool_create(
                    e,
                    ResourceType::Organization,
                    name.as_str(),
                )
            })
    }

    /// Lookup a organization by name.
    pub async fn organization_fetch(
        &self,
        name: &Name,
    ) -> LookupResult<Organization> {
        use db::schema::organization::dsl;
        dsl::organization
            .filter(dsl::time_deleted.is_null())
            .filter(dsl::name.eq(name.clone()))
            .select(Organization::as_select())
            .first_async::<Organization>(self.pool())
            .await
            .map_err(|e| {
                public_error_from_diesel_pool(
                    e,
                    ResourceType::Organization,
                    LookupType::ByName(name.as_str().to_owned()),
                )
            })
    }

    /// Delete a organization
    pub async fn organization_delete(&self, name: &Name) -> DeleteResult {
        use db::schema::organization::dsl;
        use db::schema::project;

        let (id, rcgen) = dsl::organization
            .filter(dsl::time_deleted.is_null())
            .filter(dsl::name.eq(name.clone()))
            .select((dsl::id, dsl::rcgen))
            .get_result_async::<(Uuid, Generation)>(self.pool())
            .await
            .map_err(|e| {
                public_error_from_diesel_pool(
                    e,
                    ResourceType::Organization,
                    LookupType::ByName(name.as_str().to_owned()),
                )
            })?;

        // Make sure there are no projects present within this organization.
        let project_found = diesel_pool_result_optional(
            project::dsl::project
                .filter(project::dsl::organization_id.eq(id))
                .filter(project::dsl::time_deleted.is_null())
                .select(project::dsl::id)
                .limit(1)
                .first_async::<Uuid>(self.pool())
                .await,
        )
        .map_err(|e| {
            public_error_from_diesel_pool(
                e,
                ResourceType::Project,
                LookupType::Other("by organization_id".to_string()),
            )
        })?;
        if project_found.is_some() {
            return Err(Error::InvalidRequest {
                message: "organization to be deleted contains a project"
                    .to_string(),
            });
        }

        let now = Utc::now();
        let updated_rows = diesel::update(dsl::organization)
            .filter(dsl::time_deleted.is_null())
            .filter(dsl::id.eq(id))
            .filter(dsl::rcgen.eq(rcgen))
            .set(dsl::time_deleted.eq(now))
            .execute_async(self.pool())
            .await
            .map_err(|e| {
                public_error_from_diesel_pool(
                    e,
                    ResourceType::Organization,
                    LookupType::ById(id),
                )
            })?;

        if updated_rows == 0 {
            return Err(Error::InvalidRequest {
                message: "deletion failed due to concurrent modification"
                    .to_string(),
            });
        }
        Ok(())
    }

    /// Look up an organization by name
    pub async fn organization_lookup(
        &self,
        name: &Name,
    ) -> Result<authz::Organization, Error> {
        use db::schema::organization::dsl;
        dsl::organization
            .filter(dsl::time_deleted.is_null())
            .filter(dsl::name.eq(name.clone()))
            .select(dsl::id)
            .get_result_async::<Uuid>(self.pool())
            .await
            .map_err(|e| {
                public_error_from_diesel_pool(
                    e,
                    ResourceType::Organization,
                    LookupType::ByName(name.as_str().to_owned()),
                )
            })
            .map(|o| authz::FLEET.organization(o))
    }

    /// Look up the id for a organization based on its name
    ///
    /// As endpoints move to doing authorization, they should move to
    /// [`organization_lookup()`] instead of this function.
    pub async fn organization_lookup_id_by_name(
        &self,
        name: &Name,
    ) -> Result<Uuid, Error> {
        self.organization_lookup(name).await.map(|o| o.id())
    }

    pub async fn organizations_list_by_id(
        &self,
        opctx: &OpContext,
        pagparams: &DataPageParams<'_, Uuid>,
    ) -> ListResultVec<Organization> {
        use db::schema::organization::dsl;
        opctx.authorize(authz::Action::ListChildren, authz::FLEET)?;
        paginated(dsl::organization, dsl::id, pagparams)
            .filter(dsl::time_deleted.is_null())
            .select(Organization::as_select())
            .load_async::<Organization>(self.pool_authorized(opctx)?)
            .await
            .map_err(|e| {
                public_error_from_diesel_pool(
                    e,
                    ResourceType::Organization,
                    LookupType::Other("Listing All".to_string()),
                )
            })
    }

    pub async fn organizations_list_by_name(
        &self,
        opctx: &OpContext,
        pagparams: &DataPageParams<'_, Name>,
    ) -> ListResultVec<Organization> {
        use db::schema::organization::dsl;
        opctx.authorize(authz::Action::ListChildren, authz::FLEET)?;
        paginated(dsl::organization, dsl::name, pagparams)
            .filter(dsl::time_deleted.is_null())
            .select(Organization::as_select())
            .load_async::<Organization>(self.pool_authorized(opctx)?)
            .await
            .map_err(|e| {
                public_error_from_diesel_pool(
                    e,
                    ResourceType::Organization,
                    LookupType::Other("Listing All".to_string()),
                )
            })
    }

    /// Updates a organization by name (clobbering update -- no etag)
    pub async fn organization_update(
        &self,
        name: &Name,
        updates: OrganizationUpdate,
    ) -> UpdateResult<Organization> {
        use db::schema::organization::dsl;

        diesel::update(dsl::organization)
            .filter(dsl::time_deleted.is_null())
            .filter(dsl::name.eq(name.clone()))
            .set(updates)
            .returning(Organization::as_returning())
            .get_result_async(self.pool())
            .await
            .map_err(|e| {
                public_error_from_diesel_pool(
                    e,
                    ResourceType::Organization,
                    LookupType::ByName(name.as_str().to_owned()),
                )
            })
    }

    /// Create a project
    pub async fn project_create(
        &self,
        opctx: &OpContext,
        org: &authz::Organization,
        project: Project,
    ) -> CreateResult<Project> {
        use db::schema::project::dsl;

        opctx.authorize(authz::Action::CreateChild, *org)?;

        let name = project.name().as_str().to_string();
        let organization_id = project.organization_id;
        Organization::insert_resource(
            organization_id,
            diesel::insert_into(dsl::project).values(project),
        )
        .insert_and_get_result_async(self.pool_authorized(opctx)?)
        .await
        .map_err(|e| match e {
            AsyncInsertError::CollectionNotFound => Error::ObjectNotFound {
                type_name: ResourceType::Organization,
                lookup_type: LookupType::ById(organization_id),
            },
            AsyncInsertError::DatabaseError(e) => {
                public_error_from_diesel_pool_create(
                    e,
                    ResourceType::Project,
                    &name,
                )
            }
        })
    }

    /// Lookup a project by name.
    pub async fn project_fetch(
        &self,
        organization_id: &Uuid,
        name: &Name,
    ) -> LookupResult<Project> {
        use db::schema::project::dsl;
        dsl::project
            .filter(dsl::time_deleted.is_null())
            .filter(dsl::organization_id.eq(*organization_id))
            .filter(dsl::name.eq(name.clone()))
            .select(Project::as_select())
            .first_async(self.pool())
            .await
            .map_err(|e| {
                public_error_from_diesel_pool(
                    e,
                    ResourceType::Project,
                    LookupType::ByName(name.as_str().to_owned()),
                )
            })
    }

    /// Delete a project
    /*
     * TODO-correctness This needs to check whether there are any resources that
     * depend on the Project (Disks, Instances).  We can do this with a
     * generation counter that gets bumped when these resources are created.
     */
    pub async fn project_delete(
        &self,
        organization_id: &Uuid,
        name: &Name,
    ) -> DeleteResult {
        use db::schema::project::dsl;
        let now = Utc::now();
        diesel::update(dsl::project)
            .filter(dsl::time_deleted.is_null())
            .filter(dsl::organization_id.eq(*organization_id))
            .filter(dsl::name.eq(name.clone()))
            .set(dsl::time_deleted.eq(now))
            .returning(Project::as_returning())
            .get_result_async(self.pool())
            .await
            .map_err(|e| {
                public_error_from_diesel_pool(
                    e,
                    ResourceType::Project,
                    LookupType::ByName(name.as_str().to_owned()),
                )
            })?;
        Ok(())
    }

    /// Look up the id for a project based on its name
    pub async fn project_lookup_id_by_name(
        &self,
        organization_id: &Uuid,
        name: &Name,
    ) -> Result<Uuid, Error> {
        use db::schema::project::dsl;
        dsl::project
            .filter(dsl::time_deleted.is_null())
            .filter(dsl::organization_id.eq(*organization_id))
            .filter(dsl::name.eq(name.clone()))
            .select(dsl::id)
            .get_result_async::<Uuid>(self.pool())
            .await
            .map_err(|e| {
                public_error_from_diesel_pool(
                    e,
                    ResourceType::Project,
                    LookupType::ByName(name.as_str().to_owned()),
                )
            })
    }

    pub async fn projects_list_by_id(
        &self,
        organization_id: &Uuid,
        pagparams: &DataPageParams<'_, Uuid>,
    ) -> ListResultVec<Project> {
        use db::schema::project::dsl;
        paginated(dsl::project, dsl::id, pagparams)
            .filter(dsl::organization_id.eq(*organization_id))
            .filter(dsl::time_deleted.is_null())
            .select(Project::as_select())
            .load_async(self.pool())
            .await
            .map_err(|e| {
                public_error_from_diesel_pool(
                    e,
                    ResourceType::Project,
                    LookupType::Other("Listing All".to_string()),
                )
            })
    }

    pub async fn projects_list_by_name(
        &self,
        organization_id: &Uuid,
        pagparams: &DataPageParams<'_, Name>,
    ) -> ListResultVec<Project> {
        use db::schema::project::dsl;

        paginated(dsl::project, dsl::name, &pagparams)
            .filter(dsl::organization_id.eq(*organization_id))
            .filter(dsl::time_deleted.is_null())
            .select(Project::as_select())
            .load_async(self.pool())
            .await
            .map_err(|e| {
                public_error_from_diesel_pool(
                    e,
                    ResourceType::Project,
                    LookupType::Other("Listing All".to_string()),
                )
            })
    }

    /// Updates a project by name (clobbering update -- no etag)
    pub async fn project_update(
        &self,
        organization_id: &Uuid,
        name: &Name,
        updates: ProjectUpdate,
    ) -> UpdateResult<Project> {
        use db::schema::project::dsl;

        diesel::update(dsl::project)
            .filter(dsl::time_deleted.is_null())
            .filter(dsl::organization_id.eq(*organization_id))
            .filter(dsl::name.eq(name.clone()))
            .set(updates)
            .returning(Project::as_returning())
            .get_result_async(self.pool())
            .await
            .map_err(|e| {
                public_error_from_diesel_pool(
                    e,
                    ResourceType::Project,
                    LookupType::ByName(name.as_str().to_owned()),
                )
            })
    }

    /*
     * Instances
     */

    /// Idempotently insert a database record for an Instance
    ///
    /// This is intended to be used by a saga action.  When we say this is
    /// idempotent, we mean that if this function succeeds and the caller
    /// invokes it again with the same instance id, project id, creation
    /// parameters, and initial runtime, then this operation will succeed and
    /// return the current object in the database.  Because this is intended for
    /// use by sagas, we do assume that if the record exists, it should still be
    /// in the "Creating" state.  If it's in any other state, this function will
    /// return with an error on the assumption that we don't really know what's
    /// happened or how to proceed.
    ///
    /// ## Errors
    ///
    /// In addition to the usual database errors (e.g., no connections
    /// available), this function can fail if there is already a different
    /// instance (having a different id) with the same name in the same project.
    /*
     * TODO-design Given that this is really oriented towards the saga
     * interface, one wonders if it's even worth having an abstraction here, or
     * if sagas shouldn't directly work with the database here (i.e., just do
     * what this function does under the hood).
     */
    pub async fn project_create_instance(
        &self,
        instance: Instance,
    ) -> CreateResult<Instance> {
        use db::schema::instance::dsl;

        let gen = instance.runtime().gen;
        let name = instance.name().clone();
        let instance: Instance = diesel::insert_into(dsl::instance)
            .values(instance)
            .on_conflict(dsl::id)
            .do_nothing()
            .returning(Instance::as_returning())
            .get_result_async(self.pool())
            .await
            .map_err(|e| {
                public_error_from_diesel_pool_create(
                    e,
                    ResourceType::Instance,
                    name.as_str(),
                )
            })?;

        bail_unless!(
            instance.runtime().state.state()
                == &api::external::InstanceState::Creating,
            "newly-created Instance has unexpected state: {:?}",
            instance.runtime().state
        );
        bail_unless!(
            instance.runtime().gen == gen,
            "newly-created Instance has unexpected generation: {:?}",
            instance.runtime().gen
        );
        Ok(instance)
    }

    pub async fn project_list_instances(
        &self,
        project_id: &Uuid,
        pagparams: &DataPageParams<'_, Name>,
    ) -> ListResultVec<Instance> {
        use db::schema::instance::dsl;

        paginated(dsl::instance, dsl::name, &pagparams)
            .filter(dsl::time_deleted.is_null())
            .filter(dsl::project_id.eq(*project_id))
            .select(Instance::as_select())
            .load_async::<Instance>(self.pool())
            .await
            .map_err(|e| {
                public_error_from_diesel_pool(
                    e,
                    ResourceType::Instance,
                    LookupType::Other("Listing All".to_string()),
                )
            })
    }

    pub async fn instance_fetch(
        &self,
        instance_id: &Uuid,
    ) -> LookupResult<Instance> {
        use db::schema::instance::dsl;

        dsl::instance
            .filter(dsl::time_deleted.is_null())
            .filter(dsl::id.eq(*instance_id))
            .select(Instance::as_select())
            .get_result_async(self.pool())
            .await
            .map_err(|e| {
                public_error_from_diesel_pool(
                    e,
                    ResourceType::Instance,
                    LookupType::ById(*instance_id),
                )
            })
    }

    pub async fn instance_fetch_by_name(
        &self,
        project_id: &Uuid,
        instance_name: &Name,
    ) -> LookupResult<Instance> {
        use db::schema::instance::dsl;

        dsl::instance
            .filter(dsl::time_deleted.is_null())
            .filter(dsl::project_id.eq(*project_id))
            .filter(dsl::name.eq(instance_name.clone()))
            .select(Instance::as_select())
            .get_result_async(self.pool())
            .await
            .map_err(|e| {
                public_error_from_diesel_pool(
                    e,
                    ResourceType::Instance,
                    LookupType::ByName(instance_name.as_str().to_owned()),
                )
            })
    }

    /*
     * TODO-design It's tempting to return the updated state of the Instance
     * here because it's convenient for consumers and by using a RETURNING
     * clause, we could ensure that the "update" and "fetch" are atomic.
     * But in the unusual case that we _don't_ update the row because our
     * update is older than the one in the database, we would have to fetch
     * the current state explicitly.  For now, we'll just require consumers
     * to explicitly fetch the state if they want that.
     */
    pub async fn instance_update_runtime(
        &self,
        instance_id: &Uuid,
        new_runtime: &InstanceRuntimeState,
    ) -> Result<bool, Error> {
        use db::schema::instance::dsl;

        let updated = diesel::update(dsl::instance)
            .filter(dsl::time_deleted.is_null())
            .filter(dsl::id.eq(*instance_id))
            .filter(dsl::state_generation.lt(new_runtime.gen))
            .set(new_runtime.clone())
            .check_if_exists::<Instance>(*instance_id)
            .execute_and_check(self.pool())
            .await
            .map(|r| match r.status {
                UpdateStatus::Updated => true,
                UpdateStatus::NotUpdatedButExists => false,
            })
            .map_err(|e| {
                public_error_from_diesel_pool(
                    e,
                    ResourceType::Instance,
                    LookupType::ById(*instance_id),
                )
            })?;

        Ok(updated)
    }

    pub async fn project_delete_instance(
        &self,
        instance_id: &Uuid,
    ) -> DeleteResult {
        /*
         * This is subject to change, but for now we're going to say that an
         * instance must be "stopped" or "failed" in order to delete it.  The
         * delete operation sets "time_deleted" (just like with other objects)
         * and also sets the state to "destroyed".  By virtue of being
         * "stopped", we assume there are no dependencies on this instance
         * (e.g., disk attachments).  If that changes, we'll want to check for
         * such dependencies here.
         */
        use api::external::InstanceState as ApiInstanceState;
        use db::model::InstanceState as DbInstanceState;
        use db::schema::instance::dsl;

        let now = Utc::now();

        let destroyed = DbInstanceState::new(ApiInstanceState::Destroyed);
        let stopped = DbInstanceState::new(ApiInstanceState::Stopped);
        let failed = DbInstanceState::new(ApiInstanceState::Failed);

        let result = diesel::update(dsl::instance)
            .filter(dsl::time_deleted.is_null())
            .filter(dsl::id.eq(*instance_id))
            .filter(dsl::state.eq_any(vec![stopped, failed]))
            .set((dsl::state.eq(destroyed), dsl::time_deleted.eq(now)))
            .check_if_exists::<Instance>(*instance_id)
            .execute_and_check(self.pool())
            .await
            .map_err(|e| {
                public_error_from_diesel_pool(
                    e,
                    ResourceType::Instance,
                    LookupType::ById(*instance_id),
                )
            })?;
        match result.status {
            UpdateStatus::Updated => Ok(()),
            UpdateStatus::NotUpdatedButExists => {
                return Err(Error::InvalidRequest {
                    message: format!(
                        "instance cannot be deleted in state \"{}\"",
                        result.found.runtime_state.state.state()
                    ),
                });
            }
        }
    }

    /*
     * Disks
     */

    /**
     * List disks associated with a given instance.
     */
    pub async fn instance_list_disks(
        &self,
        instance_id: &Uuid,
        pagparams: &DataPageParams<'_, Name>,
    ) -> ListResultVec<DiskAttachment> {
        use db::schema::disk::dsl;

        paginated(dsl::disk, dsl::name, &pagparams)
            .filter(dsl::time_deleted.is_null())
            .filter(dsl::attach_instance_id.eq(*instance_id))
            .select(Disk::as_select())
            .load_async::<Disk>(self.pool())
            .await
            .map(|disks| {
                disks
                    .into_iter()
                    // Unwrap safety: filtered by instance_id in query.
                    .map(|disk| disk.attachment().unwrap())
                    .collect()
            })
            .map_err(|e| {
                public_error_from_diesel_pool(
                    e,
                    ResourceType::Disk,
                    LookupType::Other("Listing All".to_string()),
                )
            })
    }

    pub async fn project_create_disk(&self, disk: Disk) -> CreateResult<Disk> {
        use db::schema::disk::dsl;

        let gen = disk.runtime().gen;
        let name = disk.name().clone();
        let disk: Disk = diesel::insert_into(dsl::disk)
            .values(disk)
            .on_conflict(dsl::id)
            .do_nothing()
            .returning(Disk::as_returning())
            .get_result_async(self.pool())
            .await
            .map_err(|e| {
                public_error_from_diesel_pool_create(
                    e,
                    ResourceType::Disk,
                    name.as_str(),
                )
            })?;

        let runtime = disk.runtime();
        bail_unless!(
            runtime.state().state() == &api::external::DiskState::Creating,
            "newly-created Disk has unexpected state: {:?}",
            runtime.disk_state
        );
        bail_unless!(
            runtime.gen == gen,
            "newly-created Disk has unexpected generation: {:?}",
            runtime.gen
        );
        Ok(disk)
    }

    pub async fn project_list_disks(
        &self,
        project_id: &Uuid,
        pagparams: &DataPageParams<'_, Name>,
    ) -> ListResultVec<Disk> {
        use db::schema::disk::dsl;

        paginated(dsl::disk, dsl::name, &pagparams)
            .filter(dsl::time_deleted.is_null())
            .filter(dsl::project_id.eq(*project_id))
            .select(Disk::as_select())
            .load_async::<Disk>(self.pool())
            .await
            .map_err(|e| {
                public_error_from_diesel_pool(
                    e,
                    ResourceType::Disk,
                    LookupType::Other("Listing All".to_string()),
                )
            })
    }

    pub async fn disk_update_runtime(
        &self,
        disk_id: &Uuid,
        new_runtime: &DiskRuntimeState,
    ) -> Result<bool, Error> {
        use db::schema::disk::dsl;

        let updated = diesel::update(dsl::disk)
            .filter(dsl::time_deleted.is_null())
            .filter(dsl::id.eq(*disk_id))
            .filter(dsl::state_generation.lt(new_runtime.gen))
            .set(new_runtime.clone())
            .check_if_exists::<Disk>(*disk_id)
            .execute_and_check(self.pool())
            .await
            .map(|r| match r.status {
                UpdateStatus::Updated => true,
                UpdateStatus::NotUpdatedButExists => false,
            })
            .map_err(|e| {
                public_error_from_diesel_pool(
                    e,
                    ResourceType::Disk,
                    LookupType::ById(*disk_id),
                )
            })?;

        Ok(updated)
    }

    pub async fn disk_fetch(&self, disk_id: &Uuid) -> LookupResult<Disk> {
        use db::schema::disk::dsl;

        dsl::disk
            .filter(dsl::time_deleted.is_null())
            .filter(dsl::id.eq(*disk_id))
            .select(Disk::as_select())
            .get_result_async(self.pool())
            .await
            .map_err(|e| {
                public_error_from_diesel_pool(
                    e,
                    ResourceType::Disk,
                    LookupType::ById(*disk_id),
                )
            })
    }

    pub async fn disk_fetch_by_name(
        &self,
        project_id: &Uuid,
        disk_name: &Name,
    ) -> LookupResult<Disk> {
        use db::schema::disk::dsl;

        dsl::disk
            .filter(dsl::time_deleted.is_null())
            .filter(dsl::project_id.eq(*project_id))
            .filter(dsl::name.eq(disk_name.clone()))
            .select(Disk::as_select())
            .get_result_async(self.pool())
            .await
            .map_err(|e| {
                public_error_from_diesel_pool(
                    e,
                    ResourceType::Disk,
                    LookupType::ByName(disk_name.as_str().to_owned()),
                )
            })
    }

    pub async fn project_delete_disk(
        &self,
        opctx: &OpContext,
        disk_authz: authz::ProjectChild,
    ) -> DeleteResult {
        use db::schema::disk::dsl;
        let now = Utc::now();

        let disk_id = disk_authz.id();
        opctx.authorize(authz::Action::Delete, disk_authz)?;

        let destroyed = api::external::DiskState::Destroyed.label();
        let detached = api::external::DiskState::Detached.label();
        let faulted = api::external::DiskState::Faulted.label();

        let result = diesel::update(dsl::disk)
            .filter(dsl::time_deleted.is_null())
            .filter(dsl::id.eq(*disk_id))
            .filter(dsl::disk_state.eq_any(vec![detached, faulted]))
            .set((dsl::disk_state.eq(destroyed), dsl::time_deleted.eq(now)))
            .check_if_exists::<Disk>(*disk_id)
            .execute_and_check(self.pool_authorized(opctx)?)
            .await
            .map_err(|e| {
                public_error_from_diesel_pool(
                    e,
                    ResourceType::Disk,
                    LookupType::ById(*disk_id),
                )
            })?;

        match result.status {
            UpdateStatus::Updated => Ok(()),
            UpdateStatus::NotUpdatedButExists => Err(Error::InvalidRequest {
                message: format!(
                    "disk cannot be deleted in state \"{}\"",
                    result.found.runtime_state.disk_state
                ),
            }),
        }
    }

    /*
     * Network interfaces
     */

<<<<<<< HEAD
    /**
     * Generate a unique MAC address for an interface
     */
    pub fn generate_mac_address(&self) -> Result<db::model::MacAddr, Error> {
        use rand::Fill;
        // Use the Oxide OUI A8 40 25
        let mut addr = [0xA8, 0x40, 0x25, 0x00, 0x00, 0x00];
        addr[3..]
            .try_fill(&mut StdRng::from_entropy())
            .map_err(|_| Error::internal_error("failed to generate MAC"))?;
        // Oxide virtual MACs are constrained to have these bits set.
        addr[3] |= 0xF0;
        // TODO-correctness: We should use an explicit allocator for the MACs
        // given the small address space. Right now creation requests may fail
        // due to MAC collision, especially given the 20-bit space.
        Ok(MacAddr(macaddr::MacAddr6::from(addr)).into())
    }

=======
>>>>>>> ebb98600
    pub async fn instance_create_network_interface(
        &self,
        interface: IncompleteNetworkInterface,
    ) -> CreateResult<NetworkInterface> {
        use db::schema::network_interface::dsl;

        let name = interface.identity.name.clone();
<<<<<<< HEAD
        let result = match interface.ip {
=======
        match interface.ip {
>>>>>>> ebb98600
            // Attempt an insert with a requested IP address
            Some(ip) => {
                let row = NetworkInterface {
                    identity: interface.identity,
                    instance_id: interface.instance_id,
                    vpc_id: interface.vpc_id,
                    subnet_id: interface.subnet.id(),
                    mac: interface.mac,
                    ip: ip.into(),
                };
                diesel::insert_into(dsl::network_interface)
                    .values(row)
                    .returning(NetworkInterface::as_returning())
                    .get_result_async(self.pool())
                    .await
<<<<<<< HEAD
=======
                    .map_err(|e| {
                        public_error_from_diesel_pool_create(
                            e,
                            ResourceType::NetworkInterface,
                            name.as_str(),
                        )
                    })
>>>>>>> ebb98600
            }
            // Insert and allocate an IP address
            None => {
                let block = interface.subnet.ipv4_block.ok_or_else(|| {
                    Error::internal_error("assuming subnets all have v4 block")
                })?;
                let allocation_query = AllocateIpQuery {
                    block: ipnetwork::IpNetwork::V4(block.0 .0),
                    interface,
                    now: Utc::now(),
                };
                diesel::insert_into(dsl::network_interface)
                    .values(allocation_query)
                    .returning(NetworkInterface::as_returning())
                    .get_result_async(self.pool())
                    .await
<<<<<<< HEAD
            }
        };
        result.map_err(|e| {
            public_error_from_diesel_pool_create(
                e,
                ResourceType::NetworkInterface,
                name.as_str(),
            )
        })
=======
                    .map_err(|e| {
                        if let PoolError::Connection(ConnectionError::Query(
                            diesel::result::Error::NotFound,
                        )) = e
                        {
                            Error::InvalidRequest {
                                message: "no available IP addresses"
                                    .to_string(),
                            }
                        } else {
                            public_error_from_diesel_pool_create(
                                e,
                                ResourceType::NetworkInterface,
                                name.as_str(),
                            )
                        }
                    })
            }
        }
>>>>>>> ebb98600
    }

    // Create a record for a new Oximeter instance
    pub async fn oximeter_create(
        &self,
        info: &OximeterInfo,
    ) -> Result<(), Error> {
        use db::schema::oximeter::dsl;

        // If we get a conflict on the Oximeter ID, this means that collector instance was
        // previously registered, and it's re-registering due to something like a service restart.
        // In this case, we update the time modified and the service address, rather than
        // propagating a constraint violation to the caller.
        diesel::insert_into(dsl::oximeter)
            .values(*info)
            .on_conflict(dsl::id)
            .do_update()
            .set((
                dsl::time_modified.eq(Utc::now()),
                dsl::ip.eq(info.ip),
                dsl::port.eq(info.port),
            ))
            .execute_async(self.pool())
            .await
            .map_err(|e| {
                public_error_from_diesel_pool_create(
                    e,
                    ResourceType::Oximeter,
                    "Oximeter Info",
                )
            })?;
        Ok(())
    }

    // Fetch a record for an Oximeter instance, by its ID.
    pub async fn oximeter_fetch(
        &self,
        id: Uuid,
    ) -> Result<OximeterInfo, Error> {
        use db::schema::oximeter::dsl;
        dsl::oximeter
            .filter(dsl::id.eq(id))
            .first_async::<OximeterInfo>(self.pool())
            .await
            .map_err(|e| {
                public_error_from_diesel_pool(
                    e,
                    ResourceType::Oximeter,
                    LookupType::ById(id),
                )
            })
    }

    // List the oximeter collector instances
    pub async fn oximeter_list(
        &self,
        page_params: &DataPageParams<'_, Uuid>,
    ) -> ListResultVec<OximeterInfo> {
        use db::schema::oximeter::dsl;
        paginated(dsl::oximeter, dsl::id, page_params)
            .load_async::<OximeterInfo>(self.pool())
            .await
            .map_err(|e| {
                public_error_from_diesel_pool(
                    e,
                    ResourceType::Oximeter,
                    LookupType::Other("Listing All".to_string()),
                )
            })
    }

    // Create a record for a new producer endpoint
    pub async fn producer_endpoint_create(
        &self,
        producer: &ProducerEndpoint,
    ) -> Result<(), Error> {
        use db::schema::metric_producer::dsl;

        // TODO: see https://github.com/oxidecomputer/omicron/issues/323
        diesel::insert_into(dsl::metric_producer)
            .values(producer.clone())
            .on_conflict(dsl::id)
            .do_update()
            .set((
                dsl::time_modified.eq(Utc::now()),
                dsl::ip.eq(producer.ip),
                dsl::port.eq(producer.port),
                dsl::interval.eq(producer.interval),
                dsl::base_route.eq(producer.base_route.clone()),
            ))
            .execute_async(self.pool())
            .await
            .map_err(|e| {
                public_error_from_diesel_pool_create(
                    e,
                    ResourceType::MetricProducer,
                    "Producer Endpoint",
                )
            })?;
        Ok(())
    }

    // List the producer endpoint records by the oximeter instance to which they're assigned.
    pub async fn producers_list_by_oximeter_id(
        &self,
        oximeter_id: Uuid,
        pagparams: &DataPageParams<'_, Uuid>,
    ) -> ListResultVec<ProducerEndpoint> {
        use db::schema::metric_producer::dsl;
        paginated(dsl::metric_producer, dsl::id, &pagparams)
            .filter(dsl::oximeter_id.eq(oximeter_id))
            .order_by((dsl::oximeter_id, dsl::id))
            .select(ProducerEndpoint::as_select())
            .load_async(self.pool())
            .await
            .map_err(|e| {
                public_error_from_diesel_pool_create(
                    e,
                    ResourceType::MetricProducer,
                    "By Oximeter ID",
                )
            })
    }

    // Sagas

    pub async fn saga_create(
        &self,
        saga: &db::saga_types::Saga,
    ) -> Result<(), Error> {
        use db::schema::saga::dsl;

        let name = saga.template_name.clone();
        diesel::insert_into(dsl::saga)
            .values(saga.clone())
            .execute_async(self.pool())
            .await
            .map_err(|e| {
                public_error_from_diesel_pool_create(
                    e,
                    ResourceType::SagaDbg,
                    &name,
                )
            })?;
        Ok(())
    }

    pub async fn saga_create_event(
        &self,
        event: &db::saga_types::SagaNodeEvent,
    ) -> Result<(), Error> {
        use db::schema::saga_node_event::dsl;

        // TODO-robustness This INSERT ought to be conditional on this SEC still
        // owning this saga.
        diesel::insert_into(dsl::saga_node_event)
            .values(event.clone())
            .execute_async(self.pool())
            .await
            .map_err(|e| {
                public_error_from_diesel_pool_create(
                    e,
                    ResourceType::SagaDbg,
                    "Saga Event",
                )
            })?;
        Ok(())
    }

    pub async fn saga_update_state(
        &self,
        saga_id: steno::SagaId,
        new_state: steno::SagaCachedState,
        current_sec: db::saga_types::SecId,
        current_adopt_generation: Generation,
    ) -> Result<(), Error> {
        use db::schema::saga::dsl;

        let saga_id: db::saga_types::SagaId = saga_id.into();
        let result = diesel::update(dsl::saga)
            .filter(dsl::id.eq(saga_id))
            .filter(dsl::current_sec.eq(current_sec))
            .filter(dsl::adopt_generation.eq(current_adopt_generation))
            .set(dsl::saga_state.eq(new_state.to_string()))
            .check_if_exists::<db::saga_types::Saga>(saga_id)
            .execute_and_check(self.pool())
            .await
            .map_err(|e| {
                public_error_from_diesel_pool(
                    e,
                    ResourceType::SagaDbg,
                    LookupType::ById(saga_id.0.into()),
                )
            })?;

        match result.status {
            UpdateStatus::Updated => Ok(()),
            UpdateStatus::NotUpdatedButExists => Err(Error::InvalidRequest {
                message: format!(
                    "failed to update saga {:?} with state {:?}: preconditions not met: \
                    expected current_sec = {:?}, adopt_generation = {:?}, \
                    but found current_sec = {:?}, adopt_generation = {:?}, state = {:?}",
                    saga_id,
                    new_state,
                    current_sec,
                    current_adopt_generation,
                    result.found.current_sec,
                    result.found.adopt_generation,
                    result.found.saga_state,
                )
            }),
        }
    }

    pub async fn saga_list_unfinished_by_id(
        &self,
        sec_id: &db::SecId,
        pagparams: &DataPageParams<'_, Uuid>,
    ) -> ListResultVec<db::saga_types::Saga> {
        use db::schema::saga::dsl;
        paginated(dsl::saga, dsl::id, &pagparams)
            .filter(
                dsl::saga_state.ne(steno::SagaCachedState::Done.to_string()),
            )
            .filter(dsl::current_sec.eq(*sec_id))
            .load_async(self.pool())
            .await
            .map_err(|e| {
                public_error_from_diesel_pool(
                    e,
                    ResourceType::SagaDbg,
                    LookupType::ById(sec_id.0),
                )
            })
    }

    pub async fn saga_node_event_list_by_id(
        &self,
        id: db::saga_types::SagaId,
        pagparams: &DataPageParams<'_, Uuid>,
    ) -> ListResultVec<steno::SagaNodeEvent> {
        use db::schema::saga_node_event::dsl;
        paginated(dsl::saga_node_event, dsl::saga_id, &pagparams)
            .filter(dsl::saga_id.eq(id))
            .load_async::<db::saga_types::SagaNodeEvent>(self.pool())
            .await
            .map_err(|e| {
                public_error_from_diesel_pool(
                    e,
                    ResourceType::SagaDbg,
                    LookupType::ById(id.0 .0),
                )
            })?
            .into_iter()
            .map(|db_event| steno::SagaNodeEvent::try_from(db_event))
            .collect::<Result<_, Error>>()
    }

    // VPCs

    pub async fn project_list_vpcs(
        &self,
        project_id: &Uuid,
        pagparams: &DataPageParams<'_, Name>,
    ) -> ListResultVec<Vpc> {
        use db::schema::vpc::dsl;

        paginated(dsl::vpc, dsl::name, &pagparams)
            .filter(dsl::time_deleted.is_null())
            .filter(dsl::project_id.eq(*project_id))
            .select(Vpc::as_select())
            .load_async(self.pool())
            .await
            .map_err(|e| {
                public_error_from_diesel_pool(
                    e,
                    ResourceType::Vpc,
                    LookupType::Other("Listing All".to_string()),
                )
            })
    }

    pub async fn project_create_vpc(&self, vpc: Vpc) -> Result<Vpc, Error> {
        use db::schema::vpc::dsl;

        let name = vpc.name().clone();
        let vpc = diesel::insert_into(dsl::vpc)
            .values(vpc)
            .on_conflict(dsl::id)
            .do_nothing()
            .returning(Vpc::as_returning())
            .get_result_async(self.pool())
            .await
            .map_err(|e| {
                public_error_from_diesel_pool_create(
                    e,
                    ResourceType::Vpc,
                    name.as_str(),
                )
            })?;
        Ok(vpc)
    }

    pub async fn project_update_vpc(
        &self,
        vpc_id: &Uuid,
        updates: VpcUpdate,
    ) -> Result<(), Error> {
        use db::schema::vpc::dsl;

        diesel::update(dsl::vpc)
            .filter(dsl::time_deleted.is_null())
            .filter(dsl::id.eq(*vpc_id))
            .set(updates)
            .execute_async(self.pool())
            .await
            .map_err(|e| {
                public_error_from_diesel_pool(
                    e,
                    ResourceType::Vpc,
                    LookupType::ById(*vpc_id),
                )
            })?;
        Ok(())
    }

    pub async fn vpc_fetch_by_name(
        &self,
        project_id: &Uuid,
        vpc_name: &Name,
    ) -> LookupResult<Vpc> {
        use db::schema::vpc::dsl;

        dsl::vpc
            .filter(dsl::time_deleted.is_null())
            .filter(dsl::project_id.eq(*project_id))
            .filter(dsl::name.eq(vpc_name.clone()))
            .select(Vpc::as_select())
            .get_result_async(self.pool())
            .await
            .map_err(|e| {
                public_error_from_diesel_pool(
                    e,
                    ResourceType::Vpc,
                    LookupType::ByName(vpc_name.as_str().to_owned()),
                )
            })
    }

    pub async fn project_delete_vpc(&self, vpc_id: &Uuid) -> DeleteResult {
        use db::schema::vpc::dsl;

        // Note that we don't ensure the firewall rules are empty here, because
        // we allow deleting VPCs with firewall rules present. Inserting new
        // rules is serialized with respect to the deletion by the row lock
        // associated with the VPC row, since we use the collection insert CTE
        // pattern to add firewall rules.

        let now = Utc::now();
        diesel::update(dsl::vpc)
            .filter(dsl::time_deleted.is_null())
            .filter(dsl::id.eq(*vpc_id))
            .set(dsl::time_deleted.eq(now))
            .returning(Vpc::as_returning())
            .get_result_async(self.pool())
            .await
            .map_err(|e| {
                public_error_from_diesel_pool(
                    e,
                    ResourceType::Vpc,
                    LookupType::ById(*vpc_id),
                )
            })?;
        Ok(())
    }

    pub async fn vpc_list_firewall_rules(
        &self,
        vpc_id: &Uuid,
        pagparams: &DataPageParams<'_, Name>,
    ) -> ListResultVec<VpcFirewallRule> {
        use db::schema::vpc_firewall_rule::dsl;

        paginated(dsl::vpc_firewall_rule, dsl::name, &pagparams)
            .filter(dsl::time_deleted.is_null())
            .filter(dsl::vpc_id.eq(*vpc_id))
            .select(VpcFirewallRule::as_select())
            .load_async(self.pool())
            .await
            .map_err(|e| {
                public_error_from_diesel_pool(
                    e,
                    ResourceType::VpcFirewallRule,
                    LookupType::Other("Listing All".to_string()),
                )
            })
    }

    pub async fn vpc_delete_all_firewall_rules(
        &self,
        vpc_id: &Uuid,
    ) -> DeleteResult {
        use db::schema::vpc_firewall_rule::dsl;

        let now = Utc::now();
        // TODO-performance: Paginate this update to avoid long queries
        diesel::update(dsl::vpc_firewall_rule)
            .filter(dsl::time_deleted.is_null())
            .filter(dsl::vpc_id.eq(*vpc_id))
            .set(dsl::time_deleted.eq(now))
            .execute_async(self.pool())
            .await
            .map_err(|e| {
                public_error_from_diesel_pool(
                    e,
                    ResourceType::Vpc,
                    LookupType::ById(*vpc_id),
                )
            })?;
        Ok(())
    }

    /// Replace all firewall rules with the given rules
    pub async fn vpc_update_firewall_rules(
        &self,
        vpc_id: &Uuid,
        rules: Vec<VpcFirewallRule>,
    ) -> UpdateResult<Vec<VpcFirewallRule>> {
        use db::schema::vpc_firewall_rule::dsl;

        let now = Utc::now();
        let delete_old_query = diesel::update(dsl::vpc_firewall_rule)
            .filter(dsl::time_deleted.is_null())
            .filter(dsl::vpc_id.eq(*vpc_id))
            .set(dsl::time_deleted.eq(now));

        let insert_new_query = Vpc::insert_resource(
            *vpc_id,
            diesel::insert_into(dsl::vpc_firewall_rule).values(rules),
        );

        // TODO-scalability: Ideally this would be a CTE so we don't need to
        // hold a transaction open across multiple roundtrips from the database,
        // but for now we're using a transaction due to the severely decreased
        // legibility of CTEs via diesel right now.
        self.pool()
            .transaction(move |conn| {
                delete_old_query.execute(conn)?;

                // The generation count update on the vpc table row will take a
                // write lock on the row, ensuring that the vpc was not deleted
                // concurently.
                insert_new_query.insert_and_get_results(conn).map_err(|e| {
                    match e {
                        SyncInsertError::CollectionNotFound => {
                            diesel::result::Error::RollbackTransaction
                        }
                        SyncInsertError::DatabaseError(e) => e,
                    }
                })
            })
            .await
            .map_err(|e| {
                public_error_from_diesel_pool(
                    e,
                    ResourceType::VpcFirewallRule,
                    LookupType::ById(*vpc_id),
                )
            })
    }

    pub async fn vpc_list_subnets(
        &self,
        vpc_id: &Uuid,
        pagparams: &DataPageParams<'_, Name>,
    ) -> ListResultVec<VpcSubnet> {
        use db::schema::vpc_subnet::dsl;

        paginated(dsl::vpc_subnet, dsl::name, &pagparams)
            .filter(dsl::time_deleted.is_null())
            .filter(dsl::vpc_id.eq(*vpc_id))
            .select(VpcSubnet::as_select())
            .load_async(self.pool())
            .await
            .map_err(|e| {
                public_error_from_diesel_pool(
                    e,
                    ResourceType::VpcSubnet,
                    LookupType::Other("Listing All".to_string()),
                )
            })
    }
    pub async fn vpc_subnet_fetch_by_name(
        &self,
        vpc_id: &Uuid,
        subnet_name: &Name,
    ) -> LookupResult<VpcSubnet> {
        use db::schema::vpc_subnet::dsl;

        dsl::vpc_subnet
            .filter(dsl::time_deleted.is_null())
            .filter(dsl::vpc_id.eq(*vpc_id))
            .filter(dsl::name.eq(subnet_name.clone()))
            .select(VpcSubnet::as_select())
            .get_result_async(self.pool())
            .await
            .map_err(|e| {
                public_error_from_diesel_pool(
                    e,
                    ResourceType::VpcSubnet,
                    LookupType::ByName(subnet_name.as_str().to_owned()),
                )
            })
    }

    pub async fn vpc_create_subnet(
        &self,
        subnet: VpcSubnet,
    ) -> CreateResult<VpcSubnet> {
        use db::schema::vpc_subnet::dsl;

        let name = subnet.name().clone();
        let subnet = diesel::insert_into(dsl::vpc_subnet)
            .values(subnet)
            .on_conflict(dsl::id)
            .do_nothing()
            .returning(VpcSubnet::as_returning())
            .get_result_async(self.pool())
            .await
            .map_err(|e| {
                public_error_from_diesel_pool_create(
                    e,
                    ResourceType::VpcSubnet,
                    name.as_str(),
                )
            })?;
        Ok(subnet)
    }

    pub async fn vpc_delete_subnet(&self, subnet_id: &Uuid) -> DeleteResult {
        use db::schema::vpc_subnet::dsl;

        let now = Utc::now();
        diesel::update(dsl::vpc_subnet)
            .filter(dsl::time_deleted.is_null())
            .filter(dsl::id.eq(*subnet_id))
            .set(dsl::time_deleted.eq(now))
            .returning(VpcSubnet::as_returning())
            .get_result_async(self.pool())
            .await
            .map_err(|e| {
                public_error_from_diesel_pool(
                    e,
                    ResourceType::VpcSubnet,
                    LookupType::ById(*subnet_id),
                )
            })?;
        Ok(())
    }

    pub async fn vpc_update_subnet(
        &self,
        subnet_id: &Uuid,
        updates: VpcSubnetUpdate,
    ) -> Result<(), Error> {
        use db::schema::vpc_subnet::dsl;

        diesel::update(dsl::vpc_subnet)
            .filter(dsl::time_deleted.is_null())
            .filter(dsl::id.eq(*subnet_id))
            .set(updates)
            .execute_async(self.pool())
            .await
            .map_err(|e| {
                public_error_from_diesel_pool(
                    e,
                    ResourceType::VpcSubnet,
                    LookupType::ById(*subnet_id),
                )
            })?;
        Ok(())
    }

    pub async fn subnet_list_network_interfaces(
        &self,
        subnet_id: &Uuid,
        pagparams: &DataPageParams<'_, Name>,
    ) -> ListResultVec<NetworkInterface> {
        use db::schema::network_interface::dsl;

        paginated(dsl::network_interface, dsl::name, pagparams)
            .filter(dsl::time_deleted.is_null())
            .filter(dsl::subnet_id.eq(*subnet_id))
            .select(NetworkInterface::as_select())
            .load_async::<db::model::NetworkInterface>(self.pool())
            .await
            .map_err(|e| {
                public_error_from_diesel_pool(
                    e,
                    ResourceType::NetworkInterface,
                    LookupType::Other("Listing All".to_string()),
                )
            })
    }

    pub async fn vpc_list_routers(
        &self,
        vpc_id: &Uuid,
        pagparams: &DataPageParams<'_, Name>,
    ) -> ListResultVec<VpcRouter> {
        use db::schema::vpc_router::dsl;

        paginated(dsl::vpc_router, dsl::name, pagparams)
            .filter(dsl::time_deleted.is_null())
            .filter(dsl::vpc_id.eq(*vpc_id))
            .select(VpcRouter::as_select())
            .load_async::<db::model::VpcRouter>(self.pool())
            .await
            .map_err(|e| {
                public_error_from_diesel_pool(
                    e,
                    ResourceType::VpcRouter,
                    LookupType::Other("Listing All".to_string()),
                )
            })
    }

    pub async fn vpc_router_fetch_by_name(
        &self,
        vpc_id: &Uuid,
        router_name: &Name,
    ) -> LookupResult<VpcRouter> {
        use db::schema::vpc_router::dsl;

        dsl::vpc_router
            .filter(dsl::time_deleted.is_null())
            .filter(dsl::vpc_id.eq(*vpc_id))
            .filter(dsl::name.eq(router_name.clone()))
            .select(VpcRouter::as_select())
            .get_result_async(self.pool())
            .await
            .map_err(|e| {
                public_error_from_diesel_pool(
                    e,
                    ResourceType::VpcRouter,
                    LookupType::ByName(router_name.as_str().to_owned()),
                )
            })
    }

    pub async fn vpc_create_router(
        &self,
        router: VpcRouter,
    ) -> CreateResult<VpcRouter> {
        use db::schema::vpc_router::dsl;

        let name = router.name().clone();
        let router = diesel::insert_into(dsl::vpc_router)
            .values(router)
            .on_conflict(dsl::id)
            .do_nothing()
            .returning(VpcRouter::as_returning())
            .get_result_async(self.pool())
            .await
            .map_err(|e| {
                public_error_from_diesel_pool_create(
                    e,
                    ResourceType::VpcRouter,
                    name.as_str(),
                )
            })?;
        Ok(router)
    }

    pub async fn vpc_delete_router(&self, router_id: &Uuid) -> DeleteResult {
        use db::schema::vpc_router::dsl;

        let now = Utc::now();
        diesel::update(dsl::vpc_router)
            .filter(dsl::time_deleted.is_null())
            .filter(dsl::id.eq(*router_id))
            .set(dsl::time_deleted.eq(now))
            .returning(VpcRouter::as_returning())
            .get_result_async(self.pool())
            .await
            .map_err(|e| {
                public_error_from_diesel_pool(
                    e,
                    ResourceType::VpcRouter,
                    LookupType::ById(*router_id),
                )
            })?;
        Ok(())
    }

    pub async fn vpc_update_router(
        &self,
        router_id: &Uuid,
        updates: VpcRouterUpdate,
    ) -> Result<(), Error> {
        use db::schema::vpc_router::dsl;

        diesel::update(dsl::vpc_router)
            .filter(dsl::time_deleted.is_null())
            .filter(dsl::id.eq(*router_id))
            .set(updates)
            .execute_async(self.pool())
            .await
            .map_err(|e| {
                public_error_from_diesel_pool(
                    e,
                    ResourceType::VpcRouter,
                    LookupType::ById(*router_id),
                )
            })?;
        Ok(())
    }

    pub async fn router_list_routes(
        &self,
        router_id: &Uuid,
        pagparams: &DataPageParams<'_, Name>,
    ) -> ListResultVec<RouterRoute> {
        use db::schema::router_route::dsl;

        paginated(dsl::router_route, dsl::name, pagparams)
            .filter(dsl::time_deleted.is_null())
            .filter(dsl::router_id.eq(*router_id))
            .select(RouterRoute::as_select())
            .load_async::<db::model::RouterRoute>(self.pool())
            .await
            .map_err(|e| {
                public_error_from_diesel_pool(
                    e,
                    ResourceType::RouterRoute,
                    LookupType::Other("Listing All".to_string()),
                )
            })
    }

    pub async fn router_route_fetch_by_name(
        &self,
        router_id: &Uuid,
        route_name: &Name,
    ) -> LookupResult<RouterRoute> {
        use db::schema::router_route::dsl;

        dsl::router_route
            .filter(dsl::time_deleted.is_null())
            .filter(dsl::router_id.eq(*router_id))
            .filter(dsl::name.eq(route_name.clone()))
            .select(RouterRoute::as_select())
            .get_result_async(self.pool())
            .await
            .map_err(|e| {
                public_error_from_diesel_pool(
                    e,
                    ResourceType::RouterRoute,
                    LookupType::ByName(route_name.as_str().to_owned()),
                )
            })
    }

    pub async fn router_create_route(
        &self,
        route: RouterRoute,
    ) -> CreateResult<RouterRoute> {
        use db::schema::router_route::dsl;
        let router_id = route.router_id;
        let name = route.name().clone();

        VpcRouter::insert_resource(
            router_id,
            diesel::insert_into(dsl::router_route).values(route),
        )
        .insert_and_get_result_async(self.pool())
        .await
        .map_err(|e| match e {
            AsyncInsertError::CollectionNotFound => Error::ObjectNotFound {
                type_name: ResourceType::VpcRouter,
                lookup_type: LookupType::ById(router_id),
            },
            AsyncInsertError::DatabaseError(e) => {
                public_error_from_diesel_pool_create(
                    e,
                    ResourceType::RouterRoute,
                    name.as_str(),
                )
            }
        })
    }

    pub async fn router_delete_route(&self, route_id: &Uuid) -> DeleteResult {
        use db::schema::router_route::dsl;

        let now = Utc::now();
        diesel::update(dsl::router_route)
            .filter(dsl::time_deleted.is_null())
            .filter(dsl::id.eq(*route_id))
            .set(dsl::time_deleted.eq(now))
            .returning(RouterRoute::as_returning())
            .get_result_async(self.pool())
            .await
            .map_err(|e| {
                public_error_from_diesel_pool(
                    e,
                    ResourceType::RouterRoute,
                    LookupType::ById(*route_id),
                )
            })?;
        Ok(())
    }

    pub async fn router_update_route(
        &self,
        route_id: &Uuid,
        route_update: RouterRouteUpdate,
    ) -> Result<(), Error> {
        use db::schema::router_route::dsl;

        diesel::update(dsl::router_route)
            .filter(dsl::time_deleted.is_null())
            .filter(dsl::id.eq(*route_id))
            .set(route_update)
            .execute_async(self.pool())
            .await
            .map_err(|e| {
                public_error_from_diesel_pool(
                    e,
                    ResourceType::RouterRoute,
                    LookupType::ById(*route_id),
                )
            })?;
        Ok(())
    }

    // TODO-correctness: fix session method errors. the map_errs turn all errors
    // into 500s, most notably (and most frequently) session not found. they
    // don't end up as 500 in the http response because they get turned into a
    // 4xx error by calling code, the session cookie authn scheme. this is
    // necessary for now in order to avoid the possibility of leaking out a
    // too-friendly 404 to the client. once datastore has its own error type and
    // the conversion to serializable user-facing errors happens elsewhere (see
    // issue #347) these methods can safely return more accurate errors, and
    // showing/hiding that info as appropriate will be handled higher up

    pub async fn session_fetch(
        &self,
        token: String,
    ) -> LookupResult<ConsoleSession> {
        use db::schema::console_session::dsl;
        dsl::console_session
            .filter(dsl::token.eq(token.clone()))
            .select(ConsoleSession::as_select())
            .first_async(self.pool())
            .await
            .map_err(|e| {
                Error::internal_error(&format!(
                    "error fetching session: {:?}",
                    e
                ))
            })
    }

    pub async fn session_create(
        &self,
        session: ConsoleSession,
    ) -> CreateResult<ConsoleSession> {
        use db::schema::console_session::dsl;

        diesel::insert_into(dsl::console_session)
            .values(session)
            .returning(ConsoleSession::as_returning())
            .get_result_async(self.pool())
            .await
            .map_err(|e| {
                Error::internal_error(&format!(
                    "error creating session: {:?}",
                    e
                ))
            })
    }

    pub async fn session_update_last_used(
        &self,
        token: String,
    ) -> UpdateResult<ConsoleSession> {
        use db::schema::console_session::dsl;

        diesel::update(dsl::console_session)
            .filter(dsl::token.eq(token.clone()))
            .set((dsl::time_last_used.eq(Utc::now()),))
            .returning(ConsoleSession::as_returning())
            .get_result_async(self.pool())
            .await
            .map_err(|e| {
                Error::internal_error(&format!(
                    "error renewing session: {:?}",
                    e
                ))
            })
    }

    // putting "hard" in the name because we don't do this with any other model
    pub async fn session_hard_delete(&self, token: String) -> DeleteResult {
        use db::schema::console_session::dsl;

        diesel::delete(dsl::console_session)
            .filter(dsl::token.eq(token.clone()))
            .execute_async(self.pool())
            .await
            .map(|_rows_deleted| ())
            .map_err(|e| {
                Error::internal_error(&format!(
                    "error deleting session: {:?}",
                    e
                ))
            })
    }

    pub async fn users_builtin_list_by_name(
        &self,
        opctx: &OpContext,
        pagparams: &DataPageParams<'_, Name>,
    ) -> ListResultVec<UserBuiltin> {
        use db::schema::user_builtin::dsl;
        opctx.authorize(authz::Action::ListChildren, authz::FLEET)?;
        paginated(dsl::user_builtin, dsl::name, pagparams)
            .select(UserBuiltin::as_select())
            .load_async::<UserBuiltin>(self.pool_authorized(opctx)?)
            .await
            .map_err(|e| {
                public_error_from_diesel_pool(
                    e,
                    ResourceType::User,
                    LookupType::Other("Listing All".to_string()),
                )
            })
    }

    pub async fn user_builtin_fetch(
        &self,
        opctx: &OpContext,
        name: &Name,
    ) -> LookupResult<UserBuiltin> {
        use db::schema::user_builtin::dsl;
        opctx.authorize(authz::Action::Read, authz::FLEET.child_generic())?;
        dsl::user_builtin
            .filter(dsl::name.eq(name.clone()))
            .select(UserBuiltin::as_select())
            .first_async::<UserBuiltin>(self.pool_authorized(opctx)?)
            .await
            .map_err(|e| {
                public_error_from_diesel_pool(
                    e,
                    ResourceType::User,
                    LookupType::ByName(name.as_str().to_owned()),
                )
            })
    }

    /// Load built-in users into the database
    pub async fn load_builtin_users(
        &self,
        opctx: &OpContext,
    ) -> Result<(), Error> {
        use db::schema::user_builtin::dsl;

        opctx.authorize(authz::Action::Modify, authz::FLEET)?;

        let builtin_users = [
            // Note: "db_init" is also a builtin user, but that one by necessity
            // is created with the database.
            &*authn::USER_SAGA_RECOVERY,
            &*authn::USER_TEST_PRIVILEGED,
            &*authn::USER_TEST_UNPRIVILEGED,
        ]
        .iter()
        .map(|u| {
            UserBuiltin::new(
                u.id,
                params::UserBuiltinCreate {
                    identity: IdentityMetadataCreateParams {
                        name: u.name.clone(),
                        description: String::from(u.description),
                    },
                },
            )
        })
        .collect::<Vec<UserBuiltin>>();

        debug!(opctx.log, "attempting to create built-in users");
        let count = diesel::insert_into(dsl::user_builtin)
            .values(builtin_users)
            .on_conflict(dsl::id)
            .do_nothing()
            .execute_async(self.pool_authorized(opctx)?)
            .await
            .map_err(public_error_from_diesel_pool_shouldnt_fail)?;
        info!(opctx.log, "created {} built-in users", count);
        Ok(())
    }
}

#[cfg(test)]
mod test {
    use crate::authz;
    use crate::context::OpContext;
    use crate::db;
    use crate::db::identity::Resource;
    use crate::db::model::{ConsoleSession, Organization, Project};
    use crate::db::DataStore;
    use crate::external_api::params;
    use chrono::{Duration, Utc};
    use omicron_common::api::external::{Error, IdentityMetadataCreateParams};
    use omicron_test_utils::dev;
    use std::sync::Arc;
    use uuid::Uuid;

    #[tokio::test]
    async fn test_project_creation() {
        let logctx = dev::test_setup_log("test_collection_not_present");
        let opctx = OpContext::for_unit_tests(logctx.log.new(o!()));
        let mut db = dev::test_setup_database(&logctx.log).await;
        let cfg = db::Config { url: db.pg_config().clone() };
        let pool = db::Pool::new(&cfg);
        let datastore = DataStore::new(Arc::new(pool));

        let organization = Organization::new(params::OrganizationCreate {
            identity: IdentityMetadataCreateParams {
                name: "org".parse().unwrap(),
                description: "desc".to_string(),
            },
        });
        let organization =
            datastore.organization_create(&opctx, organization).await.unwrap();

        let project = Project::new(
            organization.id(),
            params::ProjectCreate {
                identity: IdentityMetadataCreateParams {
                    name: "project".parse().unwrap(),
                    description: "desc".to_string(),
                },
            },
        );
        let org = authz::FLEET.organization(organization.id());
        datastore.project_create(&opctx, &org, project).await.unwrap();
        let organization_after_project_create =
            datastore.organization_fetch(organization.name()).await.unwrap();
        assert!(organization_after_project_create.rcgen > organization.rcgen);

        let _ = db.cleanup().await;
    }

    #[tokio::test]
    async fn test_session_methods() {
        let logctx = dev::test_setup_log("test_collection_not_present");
        let mut db = dev::test_setup_database(&logctx.log).await;
        let cfg = db::Config { url: db.pg_config().clone() };
        let pool = db::Pool::new(&cfg);
        let datastore = DataStore::new(Arc::new(pool));

        let token = "a_token".to_string();
        let session = ConsoleSession {
            token: token.clone(),
            time_created: Utc::now() - Duration::minutes(5),
            time_last_used: Utc::now() - Duration::minutes(5),
            user_id: Uuid::new_v4(),
        };

        let _ = datastore.session_create(session.clone()).await;

        // fetch the one we just created
        let fetched = datastore.session_fetch(token.clone()).await.unwrap();
        assert_eq!(session.user_id, fetched.user_id);

        // trying to insert the same one again fails
        let duplicate = datastore.session_create(session.clone()).await;
        assert!(matches!(
            duplicate,
            Err(Error::InternalError { internal_message: _ })
        ));

        // update last used (i.e., renew token)
        let renewed =
            datastore.session_update_last_used(token.clone()).await.unwrap();
        assert!(renewed.time_last_used > session.time_last_used);

        // time_last_used change persists in DB
        let fetched = datastore.session_fetch(token.clone()).await.unwrap();
        assert!(fetched.time_last_used > session.time_last_used);

        // delete it and fetch should come back with nothing
        let delete = datastore.session_hard_delete(token.clone()).await;
        assert_eq!(delete, Ok(()));

        // this will be a not found after #347
        let fetched = datastore.session_fetch(token.clone()).await;
        assert!(matches!(
            fetched,
            Err(Error::InternalError { internal_message: _ })
        ));

        // deleting an already nonexistent is considered a success
        let delete_again = datastore.session_hard_delete(token.clone()).await;
        assert_eq!(delete_again, Ok(()));

        let _ = db.cleanup().await;
    }
}<|MERGE_RESOLUTION|>--- conflicted
+++ resolved
@@ -48,14 +48,12 @@
 use omicron_common::api::external::ListResultVec;
 use omicron_common::api::external::LookupResult;
 use omicron_common::api::external::LookupType;
-use omicron_common::api::external::MacAddr;
 use omicron_common::api::external::ResourceType;
 use omicron_common::api::external::UpdateResult;
 use omicron_common::api::external::{
     CreateResult, IdentityMetadataCreateParams,
 };
 use omicron_common::bail_unless;
-use rand::{rngs::StdRng, SeedableRng};
 use std::convert::TryFrom;
 use std::sync::Arc;
 use uuid::Uuid;
@@ -1058,27 +1056,6 @@
      * Network interfaces
      */
 
-<<<<<<< HEAD
-    /**
-     * Generate a unique MAC address for an interface
-     */
-    pub fn generate_mac_address(&self) -> Result<db::model::MacAddr, Error> {
-        use rand::Fill;
-        // Use the Oxide OUI A8 40 25
-        let mut addr = [0xA8, 0x40, 0x25, 0x00, 0x00, 0x00];
-        addr[3..]
-            .try_fill(&mut StdRng::from_entropy())
-            .map_err(|_| Error::internal_error("failed to generate MAC"))?;
-        // Oxide virtual MACs are constrained to have these bits set.
-        addr[3] |= 0xF0;
-        // TODO-correctness: We should use an explicit allocator for the MACs
-        // given the small address space. Right now creation requests may fail
-        // due to MAC collision, especially given the 20-bit space.
-        Ok(MacAddr(macaddr::MacAddr6::from(addr)).into())
-    }
-
-=======
->>>>>>> ebb98600
     pub async fn instance_create_network_interface(
         &self,
         interface: IncompleteNetworkInterface,
@@ -1086,11 +1063,7 @@
         use db::schema::network_interface::dsl;
 
         let name = interface.identity.name.clone();
-<<<<<<< HEAD
-        let result = match interface.ip {
-=======
         match interface.ip {
->>>>>>> ebb98600
             // Attempt an insert with a requested IP address
             Some(ip) => {
                 let row = NetworkInterface {
@@ -1106,8 +1079,6 @@
                     .returning(NetworkInterface::as_returning())
                     .get_result_async(self.pool())
                     .await
-<<<<<<< HEAD
-=======
                     .map_err(|e| {
                         public_error_from_diesel_pool_create(
                             e,
@@ -1115,7 +1086,6 @@
                             name.as_str(),
                         )
                     })
->>>>>>> ebb98600
             }
             // Insert and allocate an IP address
             None => {
@@ -1132,17 +1102,6 @@
                     .returning(NetworkInterface::as_returning())
                     .get_result_async(self.pool())
                     .await
-<<<<<<< HEAD
-            }
-        };
-        result.map_err(|e| {
-            public_error_from_diesel_pool_create(
-                e,
-                ResourceType::NetworkInterface,
-                name.as_str(),
-            )
-        })
-=======
                     .map_err(|e| {
                         if let PoolError::Connection(ConnectionError::Query(
                             diesel::result::Error::NotFound,
@@ -1162,7 +1121,6 @@
                     })
             }
         }
->>>>>>> ebb98600
     }
 
     // Create a record for a new Oximeter instance
