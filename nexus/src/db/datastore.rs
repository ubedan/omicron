// This Source Code Form is subject to the terms of the Mozilla Public
// License, v. 2.0. If a copy of the MPL was not distributed with this
// file, You can obtain one at https://mozilla.org/MPL/2.0/.

//! Primary control plane interface for database read and write operations

// TODO-scalability review all queries for use of indexes (may need
// "time_deleted IS NOT NULL" conditions) Figure out how to automate this.
//
// TODO-design Better support for joins?
// The interfaces here often require that to do anything with an object, a
// caller must first look up the id and then do operations with the id.  For
// example, the caller of project_list_disks() always looks up the project to
// get the project_id, then lists disks having that project_id.  It's possible
// to implement this instead with a JOIN in the database so that we do it with
// one database round-trip.  We could use CTEs similar to what we do with
// conditional updates to distinguish the case where the project didn't exist
// vs. there were no disks in it.  This seems likely to be a fair bit more
// complicated to do safely and generally compared to what we have now.

use super::collection_insert::{
    AsyncInsertError, DatastoreCollection, SyncInsertError,
};
use super::error::diesel_pool_result_optional;
use super::identity::{Asset, Resource};
use super::pool::DbConnection;
use super::Pool;
use crate::authn;
use crate::authz::{self, ApiResource};
use crate::context::OpContext;
use crate::db::collection_attach::{AttachError, DatastoreAttachTarget};
use crate::db::collection_detach::{DatastoreDetachTarget, DetachError};
use crate::db::collection_detach_many::{
    DatastoreDetachManyTarget, DetachManyError,
};
use crate::db::fixed_data::role_assignment::BUILTIN_ROLE_ASSIGNMENTS;
use crate::db::fixed_data::role_builtin::BUILTIN_ROLES;
use crate::db::fixed_data::silo::DEFAULT_SILO;
use crate::db::lookup::LookupPath;
use crate::db::model::DatabaseString;
use crate::db::model::IncompleteVpc;
use crate::db::model::NetworkInterfaceUpdate;
use crate::db::model::Vpc;
use crate::db::queries::network_interface;
use crate::db::queries::vpc::InsertVpcQuery;
use crate::db::queries::vpc_subnet::FilterConflictingVpcSubnetRangesQuery;
use crate::db::queries::vpc_subnet::SubnetError;
use crate::db::{
    self,
    error::{
        public_error_from_diesel_create, public_error_from_diesel_lookup,
        public_error_from_diesel_pool, ErrorHandler, TransactionError,
    },
    model::{
        ConsoleSession, Dataset, DatasetKind, Disk, DiskRuntimeState,
        Generation, GlobalImage, IdentityProvider, IncompleteNetworkInterface,
        Instance, InstanceRuntimeState, Name, NetworkInterface, Organization,
        OrganizationUpdate, OximeterInfo, ProducerEndpoint, Project,
        ProjectUpdate, Rack, Region, RoleAssignment, RoleBuiltin, RouterRoute,
        RouterRouteUpdate, Service, ServiceKind, Silo, SiloUser, Sled, SshKey,
        UpdateAvailableArtifact, UserBuiltin, Volume, VpcFirewallRule,
        VpcRouter, VpcRouterUpdate, VpcSubnet, VpcSubnetUpdate, VpcUpdate,
        Zpool,
    },
    pagination::paginated,
    pagination::paginated_multicolumn,
    update_and_check::{UpdateAndCheck, UpdateStatus},
};
use crate::external_api::{params, shared};
use async_bb8_diesel::{AsyncConnection, AsyncRunQueryDsl, ConnectionManager};
use chrono::Utc;
use db::model::IdentityType;
use diesel::pg::Pg;
use diesel::prelude::*;
use diesel::query_builder::{QueryFragment, QueryId};
use diesel::query_dsl::methods::LoadQuery;
use diesel::upsert::excluded;
use diesel::{ExpressionMethods, QueryDsl, SelectableHelper};
use omicron_common::address::{
    Ipv6Subnet, ReservedRackSubnet, DNS_REDUNDANCY, RACK_PREFIX,
};
use omicron_common::api;
use omicron_common::api::external;
use omicron_common::api::external::DataPageParams;
use omicron_common::api::external::DeleteResult;
use omicron_common::api::external::Error;
use omicron_common::api::external::ListResultVec;
use omicron_common::api::external::LookupResult;
use omicron_common::api::external::LookupType;
use omicron_common::api::external::ResourceType;
use omicron_common::api::external::UpdateResult;
use omicron_common::api::external::{
    CreateResult, IdentityMetadataCreateParams,
};
use omicron_common::bail_unless;
use sled_agent_client::types as sled_client_types;
use std::convert::{TryFrom, TryInto};
use std::net::{Ipv6Addr, SocketAddrV6};
use std::sync::Arc;
use uuid::Uuid;

// Number of unique datasets required to back a region.
// TODO: This should likely turn into a configuration option.
const REGION_REDUNDANCY_THRESHOLD: usize = 3;

// Represents a query that is ready to be executed.
//
// This helper trait lets the statement either be executed or explained.
//
// U: The output type of executing the statement.
trait RunnableQuery<U>:
    RunQueryDsl<DbConnection>
    + QueryFragment<Pg>
    + LoadQuery<'static, DbConnection, U>
    + QueryId
{
}

impl<U, T> RunnableQuery<U> for T where
    T: RunQueryDsl<DbConnection>
        + QueryFragment<Pg>
        + LoadQuery<'static, DbConnection, U>
        + QueryId
{
}

// Redundancy for the number of datasets to be provisioned.
#[derive(Clone, Copy, Debug)]
pub enum DatasetRedundancy {
    // The dataset should exist on all zpools.
    OnAll,
    // The dataset should exist on at least this many zpools.
    PerRack(u32),
}

pub struct DataStore {
    pool: Arc<Pool>,
}

impl DataStore {
    pub fn new(pool: Arc<Pool>) -> Self {
        DataStore { pool }
    }

    // TODO-security This should be deprecated in favor of pool_authorized(),
    // which gives us the chance to do a minimal security check before hitting
    // the database.  Eventually, this function should only be used for doing
    // authentication in the first place (since we can't do an authz check in
    // that case).
    fn pool(&self) -> &bb8::Pool<ConnectionManager<DbConnection>> {
        self.pool.pool()
    }

    pub(super) async fn pool_authorized(
        &self,
        opctx: &OpContext,
    ) -> Result<&bb8::Pool<ConnectionManager<DbConnection>>, Error> {
        opctx.authorize(authz::Action::Query, &authz::DATABASE).await?;
        Ok(self.pool.pool())
    }

    /// Stores a new rack in the database.
    ///
    /// This function is a no-op if the rack already exists.
    pub async fn rack_insert(
        &self,
        opctx: &OpContext,
        rack: &Rack,
    ) -> Result<Rack, Error> {
        use db::schema::rack::dsl;

        diesel::insert_into(dsl::rack)
            .values(rack.clone())
            .on_conflict(dsl::id)
            .do_update()
            // This is a no-op, since we conflicted on the ID.
            .set(dsl::id.eq(excluded(dsl::id)))
            .returning(Rack::as_returning())
            .get_result_async(self.pool_authorized(opctx).await?)
            .await
            .map_err(|e| {
                public_error_from_diesel_pool(
                    e,
                    ErrorHandler::Conflict(
                        ResourceType::Rack,
                        &rack.id().to_string(),
                    ),
                )
            })
    }

    /// Update a rack to mark that it has been initialized
    pub async fn rack_set_initialized(
        &self,
        opctx: &OpContext,
        rack_id: Uuid,
        services: Vec<Service>,
        datasets: Vec<Dataset>,
    ) -> UpdateResult<Rack> {
        use db::schema::rack::dsl as rack_dsl;

        #[derive(Debug)]
        enum RackInitError {
            ServiceInsert {
                err: SyncInsertError,
                sled_id: Uuid,
                svc_id: Uuid,
            },
            DatasetInsert {
                err: SyncInsertError,
                zpool_id: Uuid,
                dataset_id: Uuid,
            },
            RackUpdate(diesel::result::Error),
        }
        type TxnError = TransactionError<RackInitError>;

        // NOTE: This operation could likely be optimized with a CTE, but given
        // the low-frequency of calls, this optimization has been deferred.
        let log = opctx.log.clone();
        self.pool_authorized(opctx)
            .await?
            .transaction(move |conn| {
                // Early exit if the rack has already been initialized.
                let rack = rack_dsl::rack
                    .filter(rack_dsl::id.eq(rack_id))
                    .select(Rack::as_select())
                    .get_result(conn)
                    .map_err(|e| {
                        TxnError::CustomError(RackInitError::RackUpdate(e))
                    })?;
                if rack.initialized {
                    info!(log, "Early exit: Rack already initialized");
                    return Ok(rack);
                }

                // Otherwise, insert services and datasets
                for svc in services {
                    use db::schema::service::dsl;
                    let sled_id = svc.sled_id;
                    <Sled as DatastoreCollection<Service>>::insert_resource(
                        sled_id,
                        diesel::insert_into(dsl::service)
                            .values(svc.clone())
                            .on_conflict(dsl::id)
                            .do_update()
                            .set((
                                dsl::time_modified.eq(Utc::now()),
                                dsl::sled_id.eq(excluded(dsl::sled_id)),
                                dsl::ip.eq(excluded(dsl::ip)),
                                dsl::kind.eq(excluded(dsl::kind)),
                            )),
                    )
                    .insert_and_get_result(conn)
                    .map_err(|err| {
                        TxnError::CustomError(RackInitError::ServiceInsert {
                            err,
                            sled_id,
                            svc_id: svc.id(),
                        })
                    })?;
                }
                info!(log, "Inserted services");
                for dataset in datasets {
                    use db::schema::dataset::dsl;
                    let zpool_id = dataset.pool_id;
                    <Zpool as DatastoreCollection<Dataset>>::insert_resource(
                        zpool_id,
                        diesel::insert_into(dsl::dataset)
                            .values(dataset.clone())
                            .on_conflict(dsl::id)
                            .do_update()
                            .set((
                                dsl::time_modified.eq(Utc::now()),
                                dsl::pool_id.eq(excluded(dsl::pool_id)),
                                dsl::ip.eq(excluded(dsl::ip)),
                                dsl::port.eq(excluded(dsl::port)),
                                dsl::kind.eq(excluded(dsl::kind)),
                            )),
                    )
                    .insert_and_get_result(conn)
                    .map_err(|err| {
                        TxnError::CustomError(RackInitError::DatasetInsert {
                            err,
                            zpool_id,
                            dataset_id: dataset.id(),
                        })
                    })?;
                }
                info!(log, "Inserted datasets");

                // Set the rack to "initialized" once the handoff is complete
                let rack = diesel::update(rack_dsl::rack)
                    .filter(rack_dsl::id.eq(rack_id))
                    .set((
                        rack_dsl::initialized.eq(true),
                        rack_dsl::time_modified.eq(Utc::now()),
                    ))
                    .returning(Rack::as_returning())
                    .get_result::<Rack>(conn)
                    .map_err(|e| {
                        TxnError::CustomError(RackInitError::RackUpdate(e))
                    })?;
                info!(log, "Updated rack (set initialized to true)");
                Ok(rack)
            })
            .await
            .map_err(|e| match e {
                TxnError::CustomError(RackInitError::DatasetInsert {
                    err,
                    zpool_id,
                    dataset_id,
                }) => match err {
                    SyncInsertError::CollectionNotFound => {
                        Error::ObjectNotFound {
                            type_name: ResourceType::Zpool,
                            lookup_type: LookupType::ById(zpool_id),
                        }
                    }
                    SyncInsertError::DatabaseError(e) => {
                        public_error_from_diesel_create(
                            e,
                            ResourceType::Dataset,
                            &dataset_id.to_string(),
                        )
                    }
                },
                TxnError::CustomError(RackInitError::ServiceInsert {
                    err,
                    sled_id,
                    svc_id,
                }) => match err {
                    SyncInsertError::CollectionNotFound => {
                        Error::ObjectNotFound {
                            type_name: ResourceType::Sled,
                            lookup_type: LookupType::ById(sled_id),
                        }
                    }
                    SyncInsertError::DatabaseError(e) => {
                        public_error_from_diesel_create(
                            e,
                            ResourceType::Service,
                            &svc_id.to_string(),
                        )
                    }
                },
                TxnError::CustomError(RackInitError::RackUpdate(err)) => {
                    public_error_from_diesel_lookup(
                        err,
                        ResourceType::Rack,
                        &LookupType::ById(rack_id),
                    )
                }
                TxnError::Pool(e) => {
                    Error::internal_error(&format!("Transaction error: {}", e))
                }
            })
    }

    pub async fn rack_list(
        &self,
        opctx: &OpContext,
        pagparams: &DataPageParams<'_, Uuid>,
    ) -> ListResultVec<Rack> {
        opctx.authorize(authz::Action::Read, &authz::FLEET).await?;
        use db::schema::rack::dsl;
        paginated(dsl::rack, dsl::id, pagparams)
            .select(Rack::as_select())
            .load_async(self.pool_authorized(opctx).await?)
            .await
            .map_err(|e| public_error_from_diesel_pool(e, ErrorHandler::Server))
    }

    /// Stores a new sled in the database.
    pub async fn sled_upsert(&self, sled: Sled) -> CreateResult<Sled> {
        use db::schema::sled::dsl;
        diesel::insert_into(dsl::sled)
            .values(sled.clone())
            .on_conflict(dsl::id)
            .do_update()
            .set((
                dsl::time_modified.eq(Utc::now()),
                dsl::ip.eq(sled.ip),
                dsl::port.eq(sled.port),
            ))
            .returning(Sled::as_returning())
            .get_result_async(self.pool())
            .await
            .map_err(|e| {
                public_error_from_diesel_pool(
                    e,
                    ErrorHandler::Conflict(
                        ResourceType::Sled,
                        &sled.id().to_string(),
                    ),
                )
            })
    }

    pub async fn sled_list(
        &self,
        opctx: &OpContext,
        pagparams: &DataPageParams<'_, Uuid>,
    ) -> ListResultVec<Sled> {
        opctx.authorize(authz::Action::Read, &authz::FLEET).await?;
        use db::schema::sled::dsl;
        paginated(dsl::sled, dsl::id, pagparams)
            .select(Sled::as_select())
            .load_async(self.pool_authorized(opctx).await?)
            .await
            .map_err(|e| public_error_from_diesel_pool(e, ErrorHandler::Server))
    }

    fn sled_list_with_limit_sync(
        conn: &mut DbConnection,
        limit: u32,
    ) -> Result<Vec<Sled>, diesel::result::Error> {
        use db::schema::sled::dsl;
        dsl::sled
            .filter(dsl::time_deleted.is_null())
            .limit(limit as i64)
            .select(Sled::as_select())
            .load(conn)
    }

    pub async fn service_list(
        &self,
        opctx: &OpContext,
        sled_id: Uuid,
    ) -> Result<Vec<Service>, Error> {
        opctx.authorize(authz::Action::Read, &authz::FLEET).await?;
        use db::schema::service::dsl;
        dsl::service
            .filter(dsl::sled_id.eq(sled_id))
            .select(Service::as_select())
            .load_async(self.pool_authorized(opctx).await?)
            .await
            .map_err(|e| public_error_from_diesel_pool(e, ErrorHandler::Server))
    }

    fn sled_and_service_list_sync(
        conn: &mut DbConnection,
        rack_id: Uuid,
        kind: ServiceKind,
    ) -> Result<Vec<(Sled, Option<Service>)>, diesel::result::Error> {
        use db::schema::service::dsl as svc_dsl;
        use db::schema::sled::dsl as sled_dsl;

        db::schema::sled::table
            .filter(sled_dsl::time_deleted.is_null())
            .filter(sled_dsl::rack_id.eq(rack_id))
            .left_outer_join(db::schema::service::table.on(
                svc_dsl::sled_id.eq(sled_dsl::id).and(svc_dsl::kind.eq(kind)),
            ))
            .select(<(Sled, Option<Service>)>::as_select())
            .get_results(conn)
    }

    pub async fn ensure_rack_service(
        &self,
        opctx: &OpContext,
        rack_id: Uuid,
        kind: ServiceKind,
        redundancy: u32,
    ) -> Result<Vec<Service>, Error> {
        opctx.authorize(authz::Action::Read, &authz::FLEET).await?;

        #[derive(Debug)]
        enum ServiceError {
            NotEnoughSleds,
            Other(Error),
        }
        type TxnError = TransactionError<ServiceError>;

        self.pool()
            .transaction(move |conn| {
                let sleds_and_maybe_svcs =
                    Self::sled_and_service_list_sync(conn, rack_id, kind)?;

                // Split the set of returned sleds into "those with" and "those
                // without" the requested service.
                let (sleds_with_svc, sleds_without_svc): (Vec<_>, Vec<_>) =
                    sleds_and_maybe_svcs
                        .into_iter()
                        .partition(|(_, maybe_svc)| maybe_svc.is_some());
                // Identify sleds without services (targets for future
                // allocation).
                let mut sleds_without_svc =
                    sleds_without_svc.into_iter().map(|(sled, _)| sled);

                // Identify sleds with services (part of output).
                let mut svcs: Vec<_> = sleds_with_svc
                    .into_iter()
                    .map(|(_, maybe_svc)| {
                        maybe_svc.expect(
                            "Should have filtered by sleds with the service",
                        )
                    })
                    .collect();

                // Add services to sleds, in-order, until we've met a
                // number sufficient for our redundancy.
                //
                // The selection of "which sleds run this service" is completely
                // arbitrary.
                while svcs.len() < (redundancy as usize) {
                    let sled = sleds_without_svc.next().ok_or_else(|| {
                        TxnError::CustomError(ServiceError::NotEnoughSleds)
                    })?;
                    let svc_id = Uuid::new_v4();
                    let address = Self::next_ipv6_address_sync(conn, sled.id())
                        .map_err(|e| {
                            TxnError::CustomError(ServiceError::Other(e))
                        })?;

                    let service = db::model::Service::new(
                        svc_id,
                        sled.id(),
                        address,
                        kind,
                    );

                    let svc = Self::service_upsert_sync(conn, service)
                        .map_err(|e| {
                            TxnError::CustomError(ServiceError::Other(e))
                        })?;
                    svcs.push(svc);
                }

                return Ok(svcs);
            })
            .await
            .map_err(|e| match e {
                TxnError::CustomError(ServiceError::NotEnoughSleds) => {
                    Error::unavail("Not enough sleds for service allocation")
                }
                TxnError::CustomError(ServiceError::Other(e)) => e,
                TxnError::Pool(e) => {
                    public_error_from_diesel_pool(e, ErrorHandler::Server)
                }
            })
    }

    pub async fn ensure_dns_service(
        &self,
        opctx: &OpContext,
        rack_subnet: Ipv6Subnet<RACK_PREFIX>,
        redundancy: u32,
    ) -> Result<Vec<Service>, Error> {
        opctx.authorize(authz::Action::Read, &authz::FLEET).await?;

        #[derive(Debug)]
        enum ServiceError {
            NotEnoughSleds,
            NotEnoughIps,
            Other(Error),
        }
        type TxnError = TransactionError<ServiceError>;

        self.pool()
            .transaction(move |conn| {
                let mut svcs = Self::dns_service_list_sync(conn)?;

                // Get all subnets not allocated to existing services.
                let mut usable_dns_subnets = ReservedRackSubnet(rack_subnet)
                    .get_dns_subnets()
                    .into_iter()
                    .filter(|subnet| {
                        // If any existing services are using this address,
                        // skip it.
                        !svcs.iter().any(|svc| {
                            Ipv6Addr::from(svc.ip) == subnet.dns_address().ip()
                        })
                    })
                    .collect::<Vec<_>>()
                    .into_iter();

                // Get all sleds which aren't already running DNS services.
                let mut target_sleds =
                    Self::sled_list_with_limit_sync(conn, redundancy)?
                        .into_iter()
                        .filter(|sled| {
                            // The target sleds are only considered if they aren't already
                            // running a DNS service.
                            svcs.iter().all(|svc| svc.sled_id != sled.id())
                        })
                        .collect::<Vec<_>>()
                        .into_iter();

                while svcs.len() < (redundancy as usize) {
                    let sled = target_sleds.next().ok_or_else(|| {
                        TxnError::CustomError(ServiceError::NotEnoughSleds)
                    })?;
                    let svc_id = Uuid::new_v4();
                    let dns_subnet =
                        usable_dns_subnets.next().ok_or_else(|| {
                            TxnError::CustomError(ServiceError::NotEnoughIps)
                        })?;
                    let address = dns_subnet.dns_address().ip();

                    // TODO: How are we tracking the GZ address that must be
                    // allocated? They're tracked by the "DnsSubnet" object
                    // in address.rs, but I don't think they're getting
                    // propagated out of here.
                    let service = db::model::Service::new(
                        svc_id,
                        sled.id(),
                        address,
                        ServiceKind::InternalDNS,
                    );

                    let svc = Self::service_upsert_sync(conn, service)
                        .map_err(|e| {
                            TxnError::CustomError(ServiceError::Other(e))
                        })?;

                    svcs.push(svc);
                }
                return Ok(svcs);
            })
            .await
            .map_err(|e| match e {
                TxnError::CustomError(ServiceError::NotEnoughSleds) => {
                    Error::unavail("Not enough sleds for service allocation")
                }
                TxnError::CustomError(ServiceError::NotEnoughIps) => {
                    Error::unavail(
                        "Not enough IP addresses for service allocation",
                    )
                }
                TxnError::CustomError(ServiceError::Other(e)) => e,
                TxnError::Pool(e) => {
                    public_error_from_diesel_pool(e, ErrorHandler::Server)
                }
            })
    }

    fn dns_service_list_sync(
        conn: &mut DbConnection,
    ) -> Result<Vec<Service>, diesel::result::Error> {
        use db::schema::service::dsl as svc;

        svc::service
            .filter(svc::kind.eq(ServiceKind::InternalDNS))
            .limit(DNS_REDUNDANCY.into())
            .select(Service::as_select())
            .get_results(conn)
    }

    fn sled_zpool_and_dataset_list_sync(
        conn: &mut DbConnection,
        rack_id: Uuid,
        kind: DatasetKind,
    ) -> Result<Vec<(Sled, Zpool, Option<Dataset>)>, diesel::result::Error>
    {
        use db::schema::dataset::dsl as dataset_dsl;
        use db::schema::sled::dsl as sled_dsl;
        use db::schema::zpool::dsl as zpool_dsl;

        db::schema::sled::table
            .filter(sled_dsl::time_deleted.is_null())
            .filter(sled_dsl::rack_id.eq(rack_id))
            .inner_join(
                db::schema::zpool::table.on(zpool_dsl::sled_id
                    .eq(sled_dsl::id)
                    .and(zpool_dsl::time_deleted.is_null())),
            )
            .left_outer_join(
                db::schema::dataset::table.on(dataset_dsl::pool_id
                    .eq(zpool_dsl::id)
                    .and(dataset_dsl::kind.eq(kind))
                    .and(dataset_dsl::time_deleted.is_null())),
            )
            .select(<(Sled, Zpool, Option<Dataset>)>::as_select())
            .get_results(conn)
    }

    pub async fn ensure_rack_dataset(
        &self,
        opctx: &OpContext,
        rack_id: Uuid,
        kind: DatasetKind,
        redundancy: DatasetRedundancy,
    ) -> Result<Vec<(Sled, Zpool, Dataset)>, Error> {
        opctx.authorize(authz::Action::Read, &authz::FLEET).await?;

        #[derive(Debug)]
        enum DatasetError {
            NotEnoughZpools,
            Other(Error),
        }
        type TxnError = TransactionError<DatasetError>;

        self.pool()
            .transaction(move |conn| {
                let sleds_zpools_and_maybe_datasets =
                    Self::sled_zpool_and_dataset_list_sync(
                        conn, rack_id, kind,
                    )?;

                // Split the set of returned zpools into "those with" and "those
                // without" the requested dataset.
                let (zpools_with_dataset, zpools_without_dataset): (
                    Vec<_>,
                    Vec<_>,
                ) = sleds_zpools_and_maybe_datasets
                    .into_iter()
                    .partition(|(_, _, maybe_dataset)| maybe_dataset.is_some());
                let mut zpools_without_dataset = zpools_without_dataset
                    .into_iter()
                    .map(|(sled, zpool, _)| (sled, zpool))
                    .peekable();

                let mut datasets: Vec<_> = zpools_with_dataset
                    .into_iter()
                    .map(|(sled, zpool, maybe_dataset)| {
                        (
                            sled,
                            zpool,
                            maybe_dataset.expect("Dataset should exist"),
                        )
                    })
                    .collect();

                // Add datasets to zpools, in-order, until we've met a
                // number sufficient for our redundancy.
                //
                // The selection of "which zpools contain this dataset" is completely
                // arbitrary.
                loop {
                    match redundancy {
                        DatasetRedundancy::OnAll => {
                            if zpools_without_dataset.peek().is_none() {
                                break;
                            }
                        }
                        DatasetRedundancy::PerRack(desired) => {
                            if datasets.len() >= (desired as usize) {
                                break;
                            }
                        }
                    };

                    let (sled, zpool) =
                        zpools_without_dataset.next().ok_or_else(|| {
                            TxnError::CustomError(DatasetError::NotEnoughZpools)
                        })?;
                    let dataset_id = Uuid::new_v4();
                    let address = Self::next_ipv6_address_sync(conn, sled.id())
                        .map_err(|e| {
                            TxnError::CustomError(DatasetError::Other(e))
                        })
                        .map(|ip| SocketAddrV6::new(ip, kind.port(), 0, 0))?;

                    let dataset = db::model::Dataset::new(
                        dataset_id,
                        zpool.id(),
                        address,
                        kind,
                    );

                    let dataset = Self::dataset_upsert_sync(conn, dataset)
                        .map_err(|e| {
                            TxnError::CustomError(DatasetError::Other(e))
                        })?;
                    datasets.push((sled, zpool, dataset));
                }

                return Ok(datasets);
            })
            .await
            .map_err(|e| match e {
                TxnError::CustomError(DatasetError::NotEnoughZpools) => {
                    Error::unavail("Not enough zpools for dataset allocation")
                }
                TxnError::CustomError(DatasetError::Other(e)) => e,
                TxnError::Pool(e) => {
                    public_error_from_diesel_pool(e, ErrorHandler::Server)
                }
            })
    }

    /// Stores a new zpool in the database.
    pub async fn zpool_upsert(&self, zpool: Zpool) -> CreateResult<Zpool> {
        use db::schema::zpool::dsl;

        let sled_id = zpool.sled_id;
        Sled::insert_resource(
            sled_id,
            diesel::insert_into(dsl::zpool)
                .values(zpool.clone())
                .on_conflict(dsl::id)
                .do_update()
                .set((
                    dsl::time_modified.eq(Utc::now()),
                    dsl::sled_id.eq(excluded(dsl::sled_id)),
                    dsl::total_size.eq(excluded(dsl::total_size)),
                )),
        )
        .insert_and_get_result_async(self.pool())
        .await
        .map_err(|e| match e {
            AsyncInsertError::CollectionNotFound => Error::ObjectNotFound {
                type_name: ResourceType::Sled,
                lookup_type: LookupType::ById(sled_id),
            },
            AsyncInsertError::DatabaseError(e) => {
                public_error_from_diesel_pool(
                    e,
                    ErrorHandler::Conflict(
                        ResourceType::Zpool,
                        &zpool.id().to_string(),
                    ),
                )
            }
        })
    }

    // NOTE: This doesn't need to be test-only, it just happens to be test-only
    // to avoid unused warnings.
    #[cfg(test)]
    async fn dataset_list(
        &self,
        opctx: &OpContext,
        zpool_id: Uuid,
    ) -> Result<Vec<Dataset>, Error> {
        opctx.authorize(authz::Action::Read, &authz::FLEET).await?;
        use db::schema::dataset::dsl;
        dsl::dataset
            .filter(dsl::time_deleted.is_null())
            .filter(dsl::pool_id.eq(zpool_id))
            .select(Dataset::as_select())
            .load_async(self.pool_authorized(opctx).await?)
            .await
            .map_err(|e| public_error_from_diesel_pool(e, ErrorHandler::Server))
    }

    /// Stores a new dataset in the database.
    pub async fn dataset_upsert(
        &self,
        dataset: Dataset,
    ) -> CreateResult<Dataset> {
        use db::schema::dataset::dsl;

        let zpool_id = dataset.pool_id;
        Zpool::insert_resource(
            zpool_id,
            diesel::insert_into(dsl::dataset)
                .values(dataset.clone())
                .on_conflict(dsl::id)
                .do_update()
                .set((
                    dsl::time_modified.eq(Utc::now()),
                    dsl::pool_id.eq(excluded(dsl::pool_id)),
                    dsl::ip.eq(excluded(dsl::ip)),
                    dsl::port.eq(excluded(dsl::port)),
                    dsl::kind.eq(excluded(dsl::kind)),
                )),
        )
        .insert_and_get_result_async(self.pool())
        .await
        .map_err(|e| match e {
            AsyncInsertError::CollectionNotFound => Error::ObjectNotFound {
                type_name: ResourceType::Zpool,
                lookup_type: LookupType::ById(zpool_id),
            },
            AsyncInsertError::DatabaseError(e) => {
                public_error_from_diesel_pool(
                    e,
                    ErrorHandler::Conflict(
                        ResourceType::Dataset,
                        &dataset.id().to_string(),
                    ),
                )
            }
        })
    }

    /// Stores a new dataset in the database.
    fn dataset_upsert_sync(
        conn: &mut DbConnection,
        dataset: Dataset,
    ) -> CreateResult<Dataset> {
        use db::schema::dataset::dsl;

        let zpool_id = dataset.pool_id;
        Zpool::insert_resource(
            zpool_id,
            diesel::insert_into(dsl::dataset)
                .values(dataset.clone())
                .on_conflict(dsl::id)
                .do_update()
                .set((
                    dsl::time_modified.eq(Utc::now()),
                    dsl::pool_id.eq(excluded(dsl::pool_id)),
                    dsl::ip.eq(excluded(dsl::ip)),
                    dsl::port.eq(excluded(dsl::port)),
                    dsl::kind.eq(excluded(dsl::kind)),
                )),
        )
        .insert_and_get_result(conn)
        .map_err(|e| match e {
            SyncInsertError::CollectionNotFound => Error::ObjectNotFound {
                type_name: ResourceType::Zpool,
                lookup_type: LookupType::ById(zpool_id),
            },
            SyncInsertError::DatabaseError(e) => {
                public_error_from_diesel_create(
                    e,
                    ResourceType::Dataset,
                    &dataset.id().to_string(),
                )
            }
        })
    }

    /// Stores a new service in the database.
    pub async fn service_upsert(
        &self,
        opctx: &OpContext,
        service: Service,
    ) -> CreateResult<Service> {
        use db::schema::service::dsl;

        let sled_id = service.sled_id;
        Sled::insert_resource(
            sled_id,
            diesel::insert_into(dsl::service)
                .values(service.clone())
                .on_conflict(dsl::id)
                .do_update()
                .set((
                    dsl::time_modified.eq(Utc::now()),
                    dsl::sled_id.eq(excluded(dsl::sled_id)),
                    dsl::ip.eq(excluded(dsl::ip)),
                    dsl::kind.eq(excluded(dsl::kind)),
                )),
        )
        .insert_and_get_result_async(self.pool_authorized(opctx).await?)
        .await
        .map_err(|e| match e {
            AsyncInsertError::CollectionNotFound => Error::ObjectNotFound {
                type_name: ResourceType::Sled,
                lookup_type: LookupType::ById(sled_id),
            },
            AsyncInsertError::DatabaseError(e) => {
                public_error_from_diesel_pool(
                    e,
                    ErrorHandler::Conflict(
                        ResourceType::Service,
                        &service.id().to_string(),
                    ),
                )
            }
        })
    }

    fn service_upsert_sync(
        conn: &mut DbConnection,
        service: Service,
    ) -> CreateResult<Service> {
        use db::schema::service::dsl;

        let sled_id = service.sled_id;
        Sled::insert_resource(
            sled_id,
            diesel::insert_into(dsl::service)
                .values(service.clone())
                .on_conflict(dsl::id)
                .do_update()
                .set((
                    dsl::time_modified.eq(Utc::now()),
                    dsl::sled_id.eq(excluded(dsl::sled_id)),
                    dsl::ip.eq(excluded(dsl::ip)),
                    dsl::kind.eq(excluded(dsl::kind)),
                )),
        )
        .insert_and_get_result(conn)
        .map_err(|e| match e {
            SyncInsertError::CollectionNotFound => Error::ObjectNotFound {
                type_name: ResourceType::Sled,
                lookup_type: LookupType::ById(sled_id),
            },
            SyncInsertError::DatabaseError(e) => {
                public_error_from_diesel_create(
                    e,
                    ResourceType::Service,
                    &service.id().to_string(),
                )
            }
        })
    }

    fn get_allocated_regions_query(
        volume_id: Uuid,
    ) -> impl RunnableQuery<(Dataset, Region)> {
        use db::schema::dataset::dsl as dataset_dsl;
        use db::schema::region::dsl as region_dsl;
        region_dsl::region
            .filter(region_dsl::volume_id.eq(volume_id))
            .inner_join(
                dataset_dsl::dataset
                    .on(region_dsl::dataset_id.eq(dataset_dsl::id)),
            )
            .select((Dataset::as_select(), Region::as_select()))
    }

    /// Gets allocated regions for a disk, and the datasets to which those
    /// regions belong.
    ///
    /// Note that this function does not validate liveness of the Disk, so it
    /// may be used in a context where the disk is being deleted.
    pub async fn get_allocated_regions(
        &self,
        volume_id: Uuid,
    ) -> Result<Vec<(Dataset, Region)>, Error> {
        Self::get_allocated_regions_query(volume_id)
            .get_results_async::<(Dataset, Region)>(self.pool())
            .await
            .map_err(|e| public_error_from_diesel_pool(e, ErrorHandler::Server))
    }

    fn get_allocatable_datasets_query() -> impl RunnableQuery<Dataset> {
        use db::schema::dataset::dsl;

        dsl::dataset
            // We look for valid datasets (non-deleted crucible datasets).
            .filter(dsl::size_used.is_not_null())
            .filter(dsl::time_deleted.is_null())
            .filter(dsl::kind.eq(DatasetKind::Crucible))
            .order(dsl::size_used.asc())
            // TODO: We admittedly don't actually *fail* any request for
            // running out of space - we try to send the request down to
            // crucible agents, and expect them to fail on our behalf in
            // out-of-storage conditions. This should undoubtedly be
            // handled more explicitly.
            .select(Dataset::as_select())
            .limit(REGION_REDUNDANCY_THRESHOLD.try_into().unwrap())
    }

    async fn get_block_size_from_disk_create(
        &self,
        opctx: &OpContext,
        disk_create: &params::DiskCreate,
    ) -> Result<db::model::BlockSize, Error> {
        match &disk_create.disk_source {
            params::DiskSource::Blank { block_size } => {
                Ok(db::model::BlockSize::try_from(*block_size)
                    .map_err(|e| Error::invalid_request(&e.to_string()))?)
            }
            params::DiskSource::Snapshot { snapshot_id: _ } => {
                // Until we implement snapshots, do not allow disks to be
                // created from a snapshot.
                return Err(Error::InvalidValue {
                    label: String::from("snapshot"),
                    message: String::from("snapshots are not yet supported"),
                });
            }
            params::DiskSource::Image { image_id: _ } => {
                // Until we implement project images, do not allow disks to be
                // created from a project image.
                return Err(Error::InvalidValue {
                    label: String::from("image"),
                    message: String::from(
                        "project image are not yet supported",
                    ),
                });
            }
            params::DiskSource::GlobalImage { image_id } => {
                let (.., db_global_image) = LookupPath::new(opctx, &self)
                    .global_image_id(*image_id)
                    .fetch()
                    .await?;

                Ok(db_global_image.block_size)
            }
        }
    }

    /// Idempotently allocates enough regions to back a disk.
    ///
    /// Returns the allocated regions, as well as the datasets to which they
    /// belong.
    pub async fn region_allocate(
        &self,
        opctx: &OpContext,
        volume_id: Uuid,
        params: &params::DiskCreate,
    ) -> Result<Vec<(Dataset, Region)>, Error> {
        use db::schema::dataset::dsl as dataset_dsl;
        use db::schema::region::dsl as region_dsl;

        // ALLOCATION POLICY
        //
        // NOTE: This policy can - and should! - be changed.
        //
        // See https://rfd.shared.oxide.computer/rfd/0205 for a more
        // complete discussion.
        //
        // It is currently acting as a placeholder, showing a feasible
        // interaction between datasets and regions.
        //
        // This policy allocates regions to distinct Crucible datasets,
        // favoring datasets with the smallest existing (summed) region
        // sizes. Basically, "pick the datasets with the smallest load first".
        //
        // Longer-term, we should consider:
        // - Storage size + remaining free space
        // - Sled placement of datasets
        // - What sort of loads we'd like to create (even split across all disks
        // may not be preferable, especially if maintenance is expected)
        #[derive(Debug, thiserror::Error)]
        enum RegionAllocateError {
            #[error("Not enough datasets for replicated allocation: {0}")]
            NotEnoughDatasets(usize),
        }
        type TxnError = TransactionError<RegionAllocateError>;

        let params: params::DiskCreate = params.clone();
        let block_size =
            self.get_block_size_from_disk_create(opctx, &params).await?;
        let blocks_per_extent =
            params.extent_size() / block_size.to_bytes() as i64;

        self.pool()
            .transaction(move |conn| {
                // First, for idempotency, check if regions are already
                // allocated to this disk.
                //
                // If they are, return those regions and the associated
                // datasets.
                let datasets_and_regions =
                    Self::get_allocated_regions_query(volume_id)
                        .get_results::<(Dataset, Region)>(conn)?;
                if !datasets_and_regions.is_empty() {
                    return Ok(datasets_and_regions);
                }

                let mut datasets: Vec<Dataset> =
                    Self::get_allocatable_datasets_query()
                        .get_results::<Dataset>(conn)?;

                if datasets.len() < REGION_REDUNDANCY_THRESHOLD {
                    return Err(TxnError::CustomError(
                        RegionAllocateError::NotEnoughDatasets(datasets.len()),
                    ));
                }

                // Create identical regions on each of the following datasets.
                let source_datasets =
                    &mut datasets[0..REGION_REDUNDANCY_THRESHOLD];
                let regions: Vec<Region> = source_datasets
                    .iter()
                    .map(|dataset| {
                        Region::new(
                            dataset.id(),
                            volume_id,
                            block_size.into(),
                            blocks_per_extent,
                            params.extent_count(),
                        )
                    })
                    .collect();
                let regions = diesel::insert_into(region_dsl::region)
                    .values(regions)
                    .returning(Region::as_returning())
                    .get_results(conn)?;

                // Update the tallied sizes in the source datasets containing
                // those regions.
                let region_size = i64::from(block_size.to_bytes())
                    * blocks_per_extent
                    * params.extent_count();
                for dataset in source_datasets.iter_mut() {
                    dataset.size_used =
                        dataset.size_used.map(|v| v + region_size);
                }

                let dataset_ids: Vec<Uuid> =
                    source_datasets.iter().map(|ds| ds.id()).collect();
                diesel::update(dataset_dsl::dataset)
                    .filter(dataset_dsl::id.eq_any(dataset_ids))
                    .set(
                        dataset_dsl::size_used
                            .eq(dataset_dsl::size_used + region_size),
                    )
                    .execute(conn)?;

                // Return the regions with the datasets to which they were allocated.
                Ok(source_datasets
                    .into_iter()
                    .map(|d| d.clone())
                    .zip(regions)
                    .collect())
            })
            .await
            .map_err(|e| match e {
                TxnError::CustomError(
                    RegionAllocateError::NotEnoughDatasets(_),
                ) => Error::unavail("Not enough datasets to allocate disks"),
                _ => {
                    Error::internal_error(&format!("Transaction error: {}", e))
                }
            })
    }

    /// Deletes all regions backing a disk.
    ///
    /// Also updates the storage usage on their corresponding datasets.
    pub async fn regions_hard_delete(&self, volume_id: Uuid) -> DeleteResult {
        use db::schema::dataset::dsl as dataset_dsl;
        use db::schema::region::dsl as region_dsl;

        // Remove the regions, collecting datasets they're from.
        let (dataset_id, size) = diesel::delete(region_dsl::region)
            .filter(region_dsl::volume_id.eq(volume_id))
            .returning((
                region_dsl::dataset_id,
                region_dsl::block_size
                    * region_dsl::blocks_per_extent
                    * region_dsl::extent_count,
            ))
            .get_result_async::<(Uuid, i64)>(self.pool())
            .await
            .map_err(|e| {
                Error::internal_error(&format!(
                    "error deleting regions: {:?}",
                    e
                ))
            })?;

        // Update those datasets to which the regions belonged.
        diesel::update(dataset_dsl::dataset)
            .filter(dataset_dsl::id.eq(dataset_id))
            .set(dataset_dsl::size_used.eq(dataset_dsl::size_used - size))
            .execute_async(self.pool())
            .await
            .map_err(|e| {
                Error::internal_error(&format!(
                    "error updating dataset space: {:?}",
                    e
                ))
            })?;

        Ok(())
    }

    pub async fn volume_create(&self, volume: Volume) -> CreateResult<Volume> {
        use db::schema::volume::dsl;

        diesel::insert_into(dsl::volume)
            .values(volume.clone())
            .on_conflict(dsl::id)
            .do_nothing()
            .returning(Volume::as_returning())
            .get_result_async(self.pool())
            .await
            .map_err(|e| {
                public_error_from_diesel_pool(
                    e,
                    ErrorHandler::Conflict(
                        ResourceType::Volume,
                        volume.id().to_string().as_str(),
                    ),
                )
            })
    }

    pub async fn volume_delete(&self, volume_id: Uuid) -> DeleteResult {
        use db::schema::volume::dsl;

        let now = Utc::now();
        diesel::update(dsl::volume)
            .filter(dsl::id.eq(volume_id))
            .set(dsl::time_deleted.eq(now))
            .check_if_exists::<Volume>(volume_id)
            .execute_and_check(self.pool())
            .await
            .map_err(|e| {
                public_error_from_diesel_pool(
                    e,
                    ErrorHandler::NotFoundByLookup(
                        ResourceType::Volume,
                        LookupType::ById(volume_id),
                    ),
                )
            })?;
        Ok(())
    }

    pub async fn volume_get(&self, volume_id: Uuid) -> LookupResult<Volume> {
        use db::schema::volume::dsl;

        dsl::volume
            .filter(dsl::id.eq(volume_id))
            .select(Volume::as_select())
            .get_result_async(self.pool())
            .await
            .map_err(|e| public_error_from_diesel_pool(e, ErrorHandler::Server))
    }

    /// Create a organization
    pub async fn organization_create(
        &self,
        opctx: &OpContext,
        organization: &params::OrganizationCreate,
    ) -> CreateResult<Organization> {
        let authz_silo = opctx.authn.silo_required()?;
        opctx.authorize(authz::Action::CreateChild, &authz_silo).await?;

        use db::schema::organization::dsl;
        let silo_id = authz_silo.id();
        let organization = Organization::new(organization.clone(), silo_id);
        let name = organization.name().as_str().to_string();

        Silo::insert_resource(
            silo_id,
            diesel::insert_into(dsl::organization).values(organization),
        )
        .insert_and_get_result_async(self.pool_authorized(opctx).await?)
        .await
        .map_err(|e| match e {
            AsyncInsertError::CollectionNotFound => Error::InternalError {
                internal_message: format!(
                    "attempting to create an \
                    organization under non-existent silo {}",
                    silo_id
                ),
            },
            AsyncInsertError::DatabaseError(e) => {
                public_error_from_diesel_pool(
                    e,
                    ErrorHandler::Conflict(ResourceType::Organization, &name),
                )
            }
        })
    }

    /// Delete a organization
    pub async fn organization_delete(
        &self,
        opctx: &OpContext,
        authz_org: &authz::Organization,
        db_org: &db::model::Organization,
    ) -> DeleteResult {
        opctx.authorize(authz::Action::Delete, authz_org).await?;

        use db::schema::organization::dsl;
        use db::schema::project;

        // Make sure there are no projects present within this organization.
        let project_found = diesel_pool_result_optional(
            project::dsl::project
                .filter(project::dsl::organization_id.eq(authz_org.id()))
                .filter(project::dsl::time_deleted.is_null())
                .select(project::dsl::id)
                .limit(1)
                .first_async::<Uuid>(self.pool_authorized(opctx).await?)
                .await,
        )
        .map_err(|e| public_error_from_diesel_pool(e, ErrorHandler::Server))?;
        if project_found.is_some() {
            return Err(Error::InvalidRequest {
                message: "organization to be deleted contains a project"
                    .to_string(),
            });
        }

        let now = Utc::now();
        let updated_rows = diesel::update(dsl::organization)
            .filter(dsl::time_deleted.is_null())
            .filter(dsl::id.eq(authz_org.id()))
            .filter(dsl::rcgen.eq(db_org.rcgen))
            .set(dsl::time_deleted.eq(now))
            .execute_async(self.pool_authorized(opctx).await?)
            .await
            .map_err(|e| {
                public_error_from_diesel_pool(
                    e,
                    ErrorHandler::NotFoundByResource(authz_org),
                )
            })?;

        if updated_rows == 0 {
            return Err(Error::InvalidRequest {
                message: "deletion failed due to concurrent modification"
                    .to_string(),
            });
        }
        Ok(())
    }

    pub async fn organizations_list_by_id(
        &self,
        opctx: &OpContext,
        pagparams: &DataPageParams<'_, Uuid>,
    ) -> ListResultVec<Organization> {
        let authz_silo = opctx.authn.silo_required()?;
        opctx.authorize(authz::Action::ListChildren, &authz_silo).await?;

        use db::schema::organization::dsl;
        paginated(dsl::organization, dsl::id, pagparams)
            .filter(dsl::time_deleted.is_null())
            .filter(dsl::silo_id.eq(authz_silo.id()))
            .select(Organization::as_select())
            .load_async::<Organization>(self.pool_authorized(opctx).await?)
            .await
            .map_err(|e| public_error_from_diesel_pool(e, ErrorHandler::Server))
    }

    pub async fn organizations_list_by_name(
        &self,
        opctx: &OpContext,
        pagparams: &DataPageParams<'_, Name>,
    ) -> ListResultVec<Organization> {
        let authz_silo = opctx.authn.silo_required()?;
        opctx.authorize(authz::Action::ListChildren, &authz_silo).await?;

        use db::schema::organization::dsl;
        paginated(dsl::organization, dsl::name, pagparams)
            .filter(dsl::time_deleted.is_null())
            .filter(dsl::silo_id.eq(authz_silo.id()))
            .select(Organization::as_select())
            .load_async::<Organization>(self.pool_authorized(opctx).await?)
            .await
            .map_err(|e| public_error_from_diesel_pool(e, ErrorHandler::Server))
    }

    /// Updates a organization by name (clobbering update -- no etag)
    pub async fn organization_update(
        &self,
        opctx: &OpContext,
        authz_org: &authz::Organization,
        updates: OrganizationUpdate,
    ) -> UpdateResult<Organization> {
        use db::schema::organization::dsl;

        opctx.authorize(authz::Action::Modify, authz_org).await?;
        diesel::update(dsl::organization)
            .filter(dsl::time_deleted.is_null())
            .filter(dsl::id.eq(authz_org.id()))
            .set(updates)
            .returning(Organization::as_returning())
            .get_result_async(self.pool_authorized(opctx).await?)
            .await
            .map_err(|e| {
                public_error_from_diesel_pool(
                    e,
                    ErrorHandler::NotFoundByResource(authz_org),
                )
            })
    }

    /// Create a project
    pub async fn project_create(
        &self,
        opctx: &OpContext,
        org: &authz::Organization,
        project: Project,
    ) -> CreateResult<Project> {
        use db::schema::project::dsl;

        opctx.authorize(authz::Action::CreateChild, org).await?;

        let name = project.name().as_str().to_string();
        let organization_id = project.organization_id;
        Organization::insert_resource(
            organization_id,
            diesel::insert_into(dsl::project).values(project),
        )
        .insert_and_get_result_async(self.pool_authorized(opctx).await?)
        .await
        .map_err(|e| match e {
            AsyncInsertError::CollectionNotFound => Error::ObjectNotFound {
                type_name: ResourceType::Organization,
                lookup_type: LookupType::ById(organization_id),
            },
            AsyncInsertError::DatabaseError(e) => {
                public_error_from_diesel_pool(
                    e,
                    ErrorHandler::Conflict(ResourceType::Project, &name),
                )
            }
        })
    }

    /// Delete a project
    // TODO-correctness This needs to check whether there are any resources that
    // depend on the Project (Disks, Instances).  We can do this with a
    // generation counter that gets bumped when these resources are created.
    pub async fn project_delete(
        &self,
        opctx: &OpContext,
        authz_project: &authz::Project,
    ) -> DeleteResult {
        opctx.authorize(authz::Action::Delete, authz_project).await?;

        use db::schema::project::dsl;

        let now = Utc::now();
        diesel::update(dsl::project)
            .filter(dsl::time_deleted.is_null())
            .filter(dsl::id.eq(authz_project.id()))
            .set(dsl::time_deleted.eq(now))
            .returning(Project::as_returning())
            .get_result_async(self.pool_authorized(opctx).await?)
            .await
            .map_err(|e| {
                public_error_from_diesel_pool(
                    e,
                    ErrorHandler::NotFoundByResource(authz_project),
                )
            })?;
        Ok(())
    }

    pub async fn projects_list_by_id(
        &self,
        opctx: &OpContext,
        authz_org: &authz::Organization,
        pagparams: &DataPageParams<'_, Uuid>,
    ) -> ListResultVec<Project> {
        use db::schema::project::dsl;

        opctx.authorize(authz::Action::ListChildren, authz_org).await?;

        paginated(dsl::project, dsl::id, pagparams)
            .filter(dsl::organization_id.eq(authz_org.id()))
            .filter(dsl::time_deleted.is_null())
            .select(Project::as_select())
            .load_async(self.pool_authorized(opctx).await?)
            .await
            .map_err(|e| public_error_from_diesel_pool(e, ErrorHandler::Server))
    }

    pub async fn projects_list_by_name(
        &self,
        opctx: &OpContext,
        authz_org: &authz::Organization,
        pagparams: &DataPageParams<'_, Name>,
    ) -> ListResultVec<Project> {
        use db::schema::project::dsl;

        opctx.authorize(authz::Action::ListChildren, authz_org).await?;

        paginated(dsl::project, dsl::name, &pagparams)
            .filter(dsl::organization_id.eq(authz_org.id()))
            .filter(dsl::time_deleted.is_null())
            .select(Project::as_select())
            .load_async(self.pool_authorized(opctx).await?)
            .await
            .map_err(|e| public_error_from_diesel_pool(e, ErrorHandler::Server))
    }

    /// Updates a project (clobbering update -- no etag)
    pub async fn project_update(
        &self,
        opctx: &OpContext,
        authz_project: &authz::Project,
        updates: ProjectUpdate,
    ) -> UpdateResult<Project> {
        opctx.authorize(authz::Action::Modify, authz_project).await?;

        use db::schema::project::dsl;
        diesel::update(dsl::project)
            .filter(dsl::time_deleted.is_null())
            .filter(dsl::id.eq(authz_project.id()))
            .set(updates)
            .returning(Project::as_returning())
            .get_result_async(self.pool_authorized(opctx).await?)
            .await
            .map_err(|e| {
                public_error_from_diesel_pool(
                    e,
                    ErrorHandler::NotFoundByResource(authz_project),
                )
            })
    }

    // Instances

    /// Idempotently insert a database record for an Instance
    ///
    /// This is intended to be used by a saga action.  When we say this is
    /// idempotent, we mean that if this function succeeds and the caller
    /// invokes it again with the same instance id, project id, creation
    /// parameters, and initial runtime, then this operation will succeed and
    /// return the current object in the database.  Because this is intended for
    /// use by sagas, we do assume that if the record exists, it should still be
    /// in the "Creating" state.  If it's in any other state, this function will
    /// return with an error on the assumption that we don't really know what's
    /// happened or how to proceed.
    ///
    /// ## Errors
    ///
    /// In addition to the usual database errors (e.g., no connections
    /// available), this function can fail if there is already a different
    /// instance (having a different id) with the same name in the same project.
    // TODO-design Given that this is really oriented towards the saga
    // interface, one wonders if it's even worth having an abstraction here, or
    // if sagas shouldn't directly work with the database here (i.e., just do
    // what this function does under the hood).
    pub async fn project_create_instance(
        &self,
        instance: Instance,
    ) -> CreateResult<Instance> {
        use db::schema::instance::dsl;

        let gen = instance.runtime().gen;
        let name = instance.name().clone();
        let instance: Instance = diesel::insert_into(dsl::instance)
            .values(instance)
            .on_conflict(dsl::id)
            .do_nothing()
            .returning(Instance::as_returning())
            .get_result_async(self.pool())
            .await
            .map_err(|e| {
                public_error_from_diesel_pool(
                    e,
                    ErrorHandler::Conflict(
                        ResourceType::Instance,
                        name.as_str(),
                    ),
                )
            })?;

        bail_unless!(
            instance.runtime().state.state()
                == &api::external::InstanceState::Creating,
            "newly-created Instance has unexpected state: {:?}",
            instance.runtime().state
        );
        bail_unless!(
            instance.runtime().gen == gen,
            "newly-created Instance has unexpected generation: {:?}",
            instance.runtime().gen
        );
        Ok(instance)
    }

    pub async fn project_list_instances(
        &self,
        opctx: &OpContext,
        authz_project: &authz::Project,
        pagparams: &DataPageParams<'_, Name>,
    ) -> ListResultVec<Instance> {
        opctx.authorize(authz::Action::ListChildren, authz_project).await?;

        use db::schema::instance::dsl;
        paginated(dsl::instance, dsl::name, &pagparams)
            .filter(dsl::time_deleted.is_null())
            .filter(dsl::project_id.eq(authz_project.id()))
            .select(Instance::as_select())
            .load_async::<Instance>(self.pool_authorized(opctx).await?)
            .await
            .map_err(|e| public_error_from_diesel_pool(e, ErrorHandler::Server))
    }

    /// Fetches information about an Instance that the caller has previously
    /// fetched
    ///
    /// See disk_refetch().
    pub async fn instance_refetch(
        &self,
        opctx: &OpContext,
        authz_instance: &authz::Instance,
    ) -> LookupResult<Instance> {
        let (.., db_instance) = LookupPath::new(opctx, self)
            .instance_id(authz_instance.id())
            .fetch()
            .await
            .map_err(|e| match e {
                // Use the "not found" message of the authz object we were
                // given, which will reflect however the caller originally
                // looked it up.
                Error::ObjectNotFound { .. } => authz_instance.not_found(),
                e => e,
            })?;
        Ok(db_instance)
    }

    // TODO-design It's tempting to return the updated state of the Instance
    // here because it's convenient for consumers and by using a RETURNING
    // clause, we could ensure that the "update" and "fetch" are atomic.
    // But in the unusual case that we _don't_ update the row because our
    // update is older than the one in the database, we would have to fetch
    // the current state explicitly.  For now, we'll just require consumers
    // to explicitly fetch the state if they want that.
    pub async fn instance_update_runtime(
        &self,
        instance_id: &Uuid,
        new_runtime: &InstanceRuntimeState,
    ) -> Result<bool, Error> {
        use db::schema::instance::dsl;

        let updated = diesel::update(dsl::instance)
            .filter(dsl::time_deleted.is_null())
            .filter(dsl::id.eq(*instance_id))
            .filter(dsl::state_generation.lt(new_runtime.gen))
            .filter(
                dsl::migration_id
                    .is_null()
                    .or(dsl::target_propolis_id.eq(new_runtime.propolis_id)),
            )
            .set(new_runtime.clone())
            .check_if_exists::<Instance>(*instance_id)
            .execute_and_check(self.pool())
            .await
            .map(|r| match r.status {
                UpdateStatus::Updated => true,
                UpdateStatus::NotUpdatedButExists => false,
            })
            .map_err(|e| {
                public_error_from_diesel_pool(
                    e,
                    ErrorHandler::NotFoundByLookup(
                        ResourceType::Instance,
                        LookupType::ById(*instance_id),
                    ),
                )
            })?;

        Ok(updated)
    }

    pub async fn project_delete_instance(
        &self,
        opctx: &OpContext,
        authz_instance: &authz::Instance,
    ) -> DeleteResult {
        opctx.authorize(authz::Action::Delete, authz_instance).await?;

        // This is subject to change, but for now we're going to say that an
        // instance must be "stopped" or "failed" in order to delete it.  The
        // delete operation sets "time_deleted" (just like with other objects)
        // and also sets the state to "destroyed".
        use api::external::InstanceState as ApiInstanceState;
        use db::model::InstanceState as DbInstanceState;
        use db::schema::{disk, instance};

        let stopped = DbInstanceState::new(ApiInstanceState::Stopped);
        let failed = DbInstanceState::new(ApiInstanceState::Failed);
        let destroyed = DbInstanceState::new(ApiInstanceState::Destroyed);
        let ok_to_delete_instance_states = vec![stopped, failed];

        let detached_label = api::external::DiskState::Detached.label();
        let ok_to_detach_disk_states =
            vec![api::external::DiskState::Attached(authz_instance.id())];
        let ok_to_detach_disk_state_labels: Vec<_> =
            ok_to_detach_disk_states.iter().map(|s| s.label()).collect();

        let _instance = Instance::detach_resources(
            authz_instance.id(),
            instance::table.into_boxed().filter(
                instance::dsl::state.eq_any(ok_to_delete_instance_states),
            ),
            disk::table.into_boxed().filter(
                disk::dsl::disk_state.eq_any(ok_to_detach_disk_state_labels),
            ),
            diesel::update(instance::dsl::instance).set((
                instance::dsl::state.eq(destroyed),
                instance::dsl::time_deleted.eq(Utc::now()),
            )),
            diesel::update(disk::dsl::disk).set((
                disk::dsl::disk_state.eq(detached_label),
                disk::dsl::attach_instance_id.eq(Option::<Uuid>::None),
            )),
        )
        .detach_and_get_result_async(self.pool_authorized(opctx).await?)
        .await
        .map_err(|e| match e {
            DetachManyError::CollectionNotFound => Error::not_found_by_id(
                ResourceType::Instance,
                &authz_instance.id(),
            ),
            DetachManyError::NoUpdate { collection } => {
                let instance_state = collection.runtime_state.state.state();
                match instance_state {
                    api::external::InstanceState::Stopped
                    | api::external::InstanceState::Failed => {
                        Error::internal_error("cannot delete instance")
                    }
                    _ => Error::invalid_request(&format!(
                        "instance cannot be deleted in state \"{}\"",
                        instance_state,
                    )),
                }
            }
            DetachManyError::DatabaseError(e) => {
                public_error_from_diesel_pool(e, ErrorHandler::Server)
            }
        })?;

        Ok(())
    }

    // Disks

    /// List disks associated with a given instance.
    pub async fn instance_list_disks(
        &self,
        opctx: &OpContext,
        authz_instance: &authz::Instance,
        pagparams: &DataPageParams<'_, Name>,
    ) -> ListResultVec<Disk> {
        use db::schema::disk::dsl;

        opctx.authorize(authz::Action::ListChildren, authz_instance).await?;

        paginated(dsl::disk, dsl::name, &pagparams)
            .filter(dsl::time_deleted.is_null())
            .filter(dsl::attach_instance_id.eq(authz_instance.id()))
            .select(Disk::as_select())
            .load_async::<Disk>(self.pool_authorized(opctx).await?)
            .await
            .map_err(|e| public_error_from_diesel_pool(e, ErrorHandler::Server))
    }

    pub async fn project_create_disk(&self, disk: Disk) -> CreateResult<Disk> {
        use db::schema::disk::dsl;

        let gen = disk.runtime().gen;
        let name = disk.name().clone();
        let disk: Disk = diesel::insert_into(dsl::disk)
            .values(disk)
            .on_conflict(dsl::id)
            .do_nothing()
            .returning(Disk::as_returning())
            .get_result_async(self.pool())
            .await
            .map_err(|e| {
                public_error_from_diesel_pool(
                    e,
                    ErrorHandler::Conflict(ResourceType::Disk, name.as_str()),
                )
            })?;

        let runtime = disk.runtime();
        bail_unless!(
            runtime.state().state() == &api::external::DiskState::Creating,
            "newly-created Disk has unexpected state: {:?}",
            runtime.disk_state
        );
        bail_unless!(
            runtime.gen == gen,
            "newly-created Disk has unexpected generation: {:?}",
            runtime.gen
        );
        Ok(disk)
    }

    pub async fn project_list_disks(
        &self,
        opctx: &OpContext,
        authz_project: &authz::Project,
        pagparams: &DataPageParams<'_, Name>,
    ) -> ListResultVec<Disk> {
        opctx.authorize(authz::Action::ListChildren, authz_project).await?;

        use db::schema::disk::dsl;
        paginated(dsl::disk, dsl::name, &pagparams)
            .filter(dsl::time_deleted.is_null())
            .filter(dsl::project_id.eq(authz_project.id()))
            .select(Disk::as_select())
            .load_async::<Disk>(self.pool_authorized(opctx).await?)
            .await
            .map_err(|e| public_error_from_diesel_pool(e, ErrorHandler::Server))
    }

    /// Attaches a disk to an instance, if both objects:
    /// - Exist
    /// - Are in valid states
    /// - Are under the maximum "attach count" threshold
    pub async fn instance_attach_disk(
        &self,
        opctx: &OpContext,
        authz_instance: &authz::Instance,
        authz_disk: &authz::Disk,
        max_disks: u32,
    ) -> Result<(Instance, Disk), Error> {
        use db::schema::{disk, instance};

        opctx.authorize(authz::Action::Modify, authz_instance).await?;
        opctx.authorize(authz::Action::Modify, authz_disk).await?;

        let ok_to_attach_disk_states = vec![
            api::external::DiskState::Creating,
            api::external::DiskState::Detached,
        ];
        let ok_to_attach_disk_state_labels: Vec<_> =
            ok_to_attach_disk_states.iter().map(|s| s.label()).collect();

        // TODO(https://github.com/oxidecomputer/omicron/issues/811):
        // This list of instance attach states is more restrictive than it
        // plausibly could be.
        //
        // We currently only permit attaching disks to stopped instances.
        let ok_to_attach_instance_states = vec![
            db::model::InstanceState(api::external::InstanceState::Creating),
            db::model::InstanceState(api::external::InstanceState::Stopped),
        ];

        let attached_label =
            api::external::DiskState::Attached(authz_instance.id()).label();

        let (instance, disk) = Instance::attach_resource(
            authz_instance.id(),
            authz_disk.id(),
            instance::table
                .into_boxed()
                .filter(instance::dsl::state.eq_any(ok_to_attach_instance_states)),
            disk::table
                .into_boxed()
                .filter(disk::dsl::disk_state.eq_any(ok_to_attach_disk_state_labels)),
            max_disks,
            diesel::update(disk::dsl::disk)
                .set((
                    disk::dsl::disk_state.eq(attached_label),
                    disk::dsl::attach_instance_id.eq(authz_instance.id())
                ))
        )
        .attach_and_get_result_async(self.pool_authorized(opctx).await?)
        .await
        .or_else(|e| {
            match e {
                AttachError::CollectionNotFound => {
                    Err(Error::not_found_by_id(
                        ResourceType::Instance,
                        &authz_instance.id(),
                    ))
                },
                AttachError::ResourceNotFound => {
                    Err(Error::not_found_by_id(
                        ResourceType::Disk,
                        &authz_disk.id(),
                    ))
                },
                AttachError::NoUpdate { attached_count, resource, collection } => {
                    let disk_state = resource.state().into();
                    match disk_state {
                        // Idempotent errors: We did not perform an update,
                        // because we're already in the process of attaching.
                        api::external::DiskState::Attached(id) if id == authz_instance.id() => {
                            return Ok((collection, resource));
                        }
                        api::external::DiskState::Attaching(id) if id == authz_instance.id() => {
                            return Ok((collection, resource));
                        }
                        // Ok-to-attach disk states: Inspect the state to infer
                        // why we did not attach.
                        api::external::DiskState::Creating |
                        api::external::DiskState::Detached => {
                            match collection.runtime_state.state.state() {
                                // Ok-to-be-attached instance states:
                                api::external::InstanceState::Creating |
                                api::external::InstanceState::Stopped => {
                                    // The disk is ready to be attached, and the
                                    // instance is ready to be attached. Perhaps
                                    // we are at attachment capacity?
                                    if attached_count == i64::from(max_disks) {
                                        return Err(Error::invalid_request(&format!(
                                            "cannot attach more than {} disks to instance",
                                            max_disks
                                        )));
                                    }

                                    // We can't attach, but the error hasn't
                                    // helped us infer why.
                                    return Err(Error::internal_error(
                                        "cannot attach disk"
                                    ));
                                }
                                // Not okay-to-be-attached instance states:
                                _ => {
                                    Err(Error::invalid_request(&format!(
                                        "cannot attach disk to instance in {} state",
                                        collection.runtime_state.state.state(),
                                    )))
                                }
                            }
                        },
                        // Not-okay-to-attach disk states: The disk is attached elsewhere.
                        api::external::DiskState::Attached(_) |
                        api::external::DiskState::Attaching(_) |
                        api::external::DiskState::Detaching(_) => {
                            Err(Error::invalid_request(&format!(
                                "cannot attach disk \"{}\": disk is attached to another instance",
                                resource.name().as_str(),
                            )))
                        }
                        _ => {
                            Err(Error::invalid_request(&format!(
                                "cannot attach disk \"{}\": invalid state {}",
                                resource.name().as_str(),
                                disk_state,
                            )))
                        }
                    }
                },
                AttachError::DatabaseError(e) => {
                    Err(public_error_from_diesel_pool(e, ErrorHandler::Server))
                },
            }
        })?;

        Ok((instance, disk))
    }

    pub async fn instance_detach_disk(
        &self,
        opctx: &OpContext,
        authz_instance: &authz::Instance,
        authz_disk: &authz::Disk,
    ) -> Result<Disk, Error> {
        use db::schema::{disk, instance};

        opctx.authorize(authz::Action::Modify, authz_instance).await?;
        opctx.authorize(authz::Action::Modify, authz_disk).await?;

        let ok_to_detach_disk_states =
            vec![api::external::DiskState::Attached(authz_instance.id())];
        let ok_to_detach_disk_state_labels: Vec<_> =
            ok_to_detach_disk_states.iter().map(|s| s.label()).collect();

        // TODO(https://github.com/oxidecomputer/omicron/issues/811):
        // This list of instance detach states is more restrictive than it
        // plausibly could be.
        //
        // We currently only permit detaching disks from stopped instances.
        let ok_to_detach_instance_states = vec![
            db::model::InstanceState(api::external::InstanceState::Creating),
            db::model::InstanceState(api::external::InstanceState::Stopped),
        ];

        let detached_label = api::external::DiskState::Detached.label();

        let disk = Instance::detach_resource(
            authz_instance.id(),
            authz_disk.id(),
            instance::table
                .into_boxed()
                .filter(instance::dsl::state.eq_any(ok_to_detach_instance_states)),
            disk::table
                .into_boxed()
                .filter(disk::dsl::disk_state.eq_any(ok_to_detach_disk_state_labels)),
            diesel::update(disk::dsl::disk)
                .set((
                    disk::dsl::disk_state.eq(detached_label),
                    disk::dsl::attach_instance_id.eq(Option::<Uuid>::None)
                ))
        )
        .detach_and_get_result_async(self.pool_authorized(opctx).await?)
        .await
        .or_else(|e| {
            match e {
                DetachError::CollectionNotFound => {
                    Err(Error::not_found_by_id(
                        ResourceType::Instance,
                        &authz_instance.id(),
                    ))
                },
                DetachError::ResourceNotFound => {
                    Err(Error::not_found_by_id(
                        ResourceType::Disk,
                        &authz_disk.id(),
                    ))
                },
                DetachError::NoUpdate { resource, collection } => {
                    let disk_state = resource.state().into();
                    match disk_state {
                        // Idempotent errors: We did not perform an update,
                        // because we're already in the process of detaching.
                        api::external::DiskState::Detached => {
                            return Ok(resource);
                        }
                        api::external::DiskState::Detaching(id) if id == authz_instance.id() => {
                            return Ok(resource);
                        }
                        // Ok-to-detach disk states: Inspect the state to infer
                        // why we did not detach.
                        api::external::DiskState::Attached(id) if id == authz_instance.id() => {
                            match collection.runtime_state.state.state() {
                                // Ok-to-be-detached instance states:
                                api::external::InstanceState::Creating |
                                api::external::InstanceState::Stopped => {
                                    // We can't detach, but the error hasn't
                                    // helped us infer why.
                                    return Err(Error::internal_error(
                                        "cannot detach disk"
                                    ));
                                }
                                // Not okay-to-be-detached instance states:
                                _ => {
                                    Err(Error::invalid_request(&format!(
                                        "cannot detach disk from instance in {} state",
                                        collection.runtime_state.state.state(),
                                    )))
                                }
                            }
                        },
                        api::external::DiskState::Attaching(id) if id == authz_instance.id() => {
                            Err(Error::invalid_request(&format!(
                                "cannot detach disk \"{}\": disk is currently being attached",
                                resource.name().as_str(),
                            )))
                        },
                        // Not-okay-to-detach disk states: The disk is attached elsewhere.
                        api::external::DiskState::Attached(_) |
                        api::external::DiskState::Attaching(_) |
                        api::external::DiskState::Detaching(_) => {
                            Err(Error::invalid_request(&format!(
                                "cannot detach disk \"{}\": disk is attached to another instance",
                                resource.name().as_str(),
                            )))
                        }
                        _ => {
                            Err(Error::invalid_request(&format!(
                                "cannot detach disk \"{}\": invalid state {}",
                                resource.name().as_str(),
                                disk_state,
                            )))
                        }
                    }
                },
                DetachError::DatabaseError(e) => {
                    Err(public_error_from_diesel_pool(e, ErrorHandler::Server))
                },
            }
        })?;

        Ok(disk)
    }

    pub async fn disk_update_runtime(
        &self,
        opctx: &OpContext,
        authz_disk: &authz::Disk,
        new_runtime: &DiskRuntimeState,
    ) -> Result<bool, Error> {
        // TODO-security This permission might be overloaded here.  The way disk
        // runtime updates work is that the caller in Nexus first updates the
        // Sled Agent to make a change, then updates to the database to reflect
        // that change.  So by the time we get here, we better have already done
        // an authz check, or we will have already made some unauthorized change
        // to the system!  At the same time, we don't want just anybody to be
        // able to modify the database state.  So we _do_ still want an authz
        // check here.  Arguably it's for a different kind of action, but it
        // doesn't seem that useful to split it out right now.
        opctx.authorize(authz::Action::Modify, authz_disk).await?;

        let disk_id = authz_disk.id();
        use db::schema::disk::dsl;
        let updated = diesel::update(dsl::disk)
            .filter(dsl::time_deleted.is_null())
            .filter(dsl::id.eq(disk_id))
            .filter(dsl::state_generation.lt(new_runtime.gen))
            .set(new_runtime.clone())
            .check_if_exists::<Disk>(disk_id)
            .execute_and_check(self.pool())
            .await
            .map(|r| match r.status {
                UpdateStatus::Updated => true,
                UpdateStatus::NotUpdatedButExists => false,
            })
            .map_err(|e| {
                public_error_from_diesel_pool(
                    e,
                    ErrorHandler::NotFoundByResource(authz_disk),
                )
            })?;

        Ok(updated)
    }

    /// Fetches information about a Disk that the caller has previously fetched
    ///
    /// The only difference between this function and a new fetch by id is that
    /// this function preserves the `authz_disk` that you started with -- which
    /// keeps track of how you looked it up.  So if you looked it up by name,
    /// the authz you get back will reflect that, whereas if you did a fresh
    /// lookup by id, it wouldn't.
    /// TODO-cleanup this could be provided by the Lookup API for any resource
    pub async fn disk_refetch(
        &self,
        opctx: &OpContext,
        authz_disk: &authz::Disk,
    ) -> LookupResult<Disk> {
        let (.., db_disk) = LookupPath::new(opctx, self)
            .disk_id(authz_disk.id())
            .fetch()
            .await
            .map_err(|e| match e {
                // Use the "not found" message of the authz object we were
                // given, which will reflect however the caller originally
                // looked it up.
                Error::ObjectNotFound { .. } => authz_disk.not_found(),
                e => e,
            })?;
        Ok(db_disk)
    }

    /// Updates a disk record to indicate it has been deleted.
    ///
    /// Returns the volume ID of associated with the deleted disk.
    ///
    /// Does not attempt to modify any resources (e.g. regions) which may
    /// belong to the disk.
    // TODO: Delete me (this function, not the disk!), ensure all datastore
    // access is auth-checked.
    //
    // Here's the deal: We have auth checks on access to the database - at the
    // time of writing this comment, only a subset of access is protected, and
    // "Delete Disk" is actually one of the first targets of this auth check.
    //
    // However, there are contexts where we want to delete disks *outside* of
    // calling the HTTP API-layer "delete disk" endpoint. As one example, during
    // the "undo" part of the disk creation saga, we want to allow users to
    // delete the disk they (partially) created.
    //
    // This gets a little tricky mapping back to user permissions - a user
    // SHOULD be able to create a disk with the "create" permission, without the
    // "delete" permission. To still make the call internally, we'd basically
    // need to manufacture a token that identifies the ability to "create a
    // disk, or delete a very specific disk with ID = ...".
    pub async fn project_delete_disk_no_auth(
        &self,
        disk_id: &Uuid,
    ) -> Result<Uuid, Error> {
        use db::schema::disk::dsl;
        let pool = self.pool();
        let now = Utc::now();

        let ok_to_delete_states = vec![
            api::external::DiskState::Detached,
            api::external::DiskState::Faulted,
            api::external::DiskState::Creating,
        ];

        let ok_to_delete_state_labels: Vec<_> =
            ok_to_delete_states.iter().map(|s| s.label()).collect();
        let destroyed = api::external::DiskState::Destroyed.label();

        let result = diesel::update(dsl::disk)
            .filter(dsl::time_deleted.is_null())
            .filter(dsl::id.eq(*disk_id))
            .filter(dsl::disk_state.eq_any(ok_to_delete_state_labels))
            .filter(dsl::attach_instance_id.is_null())
            .set((dsl::disk_state.eq(destroyed), dsl::time_deleted.eq(now)))
            .check_if_exists::<Disk>(*disk_id)
            .execute_and_check(pool)
            .await
            .map_err(|e| {
                public_error_from_diesel_pool(
                    e,
                    ErrorHandler::NotFoundByLookup(
                        ResourceType::Disk,
                        LookupType::ById(*disk_id),
                    ),
                )
            })?;

        match result.status {
            UpdateStatus::Updated => Ok(result.found.volume_id),
            UpdateStatus::NotUpdatedButExists => {
                let disk = result.found;
                let disk_state = disk.state();
                if disk.time_deleted().is_some()
                    && disk_state.state()
                        == &api::external::DiskState::Destroyed
                {
                    // To maintain idempotency, if the disk has already been
                    // destroyed, don't throw an error.
                    return Ok(disk.volume_id);
                } else if !ok_to_delete_states.contains(disk_state.state()) {
                    return Err(Error::InvalidRequest {
                        message: format!(
                            "disk cannot be deleted in state \"{}\"",
                            disk.runtime_state.disk_state
                        ),
                    });
                } else if disk_state.is_attached() {
                    return Err(Error::InvalidRequest {
                        message: String::from("disk is attached"),
                    });
                } else {
                    // NOTE: This is a "catch-all" error case, more specific
                    // errors should be preferred as they're more actionable.
                    return Err(Error::InternalError {
                        internal_message: String::from(
                            "disk exists, but cannot be deleted",
                        ),
                    });
                }
            }
        }
    }

    // Network interfaces

    /// Create a network interface attached to the provided instance.
    pub async fn instance_create_network_interface(
        &self,
        opctx: &OpContext,
        authz_subnet: &authz::VpcSubnet,
        authz_instance: &authz::Instance,
        interface: IncompleteNetworkInterface,
    ) -> Result<NetworkInterface, network_interface::InsertError> {
        opctx
            .authorize(authz::Action::CreateChild, authz_instance)
            .await
            .map_err(network_interface::InsertError::External)?;
        opctx
            .authorize(authz::Action::CreateChild, authz_subnet)
            .await
            .map_err(network_interface::InsertError::External)?;
        self.instance_create_network_interface_raw(&opctx, interface).await
    }

    pub(super) async fn instance_create_network_interface_raw(
        &self,
        opctx: &OpContext,
        interface: IncompleteNetworkInterface,
    ) -> Result<NetworkInterface, network_interface::InsertError> {
        use db::schema::network_interface::dsl;
        let query = network_interface::InsertQuery::new(interface.clone());
        diesel::insert_into(dsl::network_interface)
            .values(query)
            .returning(NetworkInterface::as_returning())
            .get_result_async(
                self.pool_authorized(opctx)
                    .await
                    .map_err(network_interface::InsertError::External)?,
            )
            .await
            .map_err(|e| {
                network_interface::InsertError::from_pool(e, &interface)
            })
    }

    /// Delete all network interfaces attached to the given instance.
    // NOTE: This is mostly useful in the context of sagas, but might be helpful
    // in other situations, such as moving an instance between VPC Subnets.
    pub async fn instance_delete_all_network_interfaces(
        &self,
        opctx: &OpContext,
        authz_instance: &authz::Instance,
    ) -> DeleteResult {
        opctx.authorize(authz::Action::Modify, authz_instance).await?;

        use db::schema::network_interface::dsl;
        let now = Utc::now();
        diesel::update(dsl::network_interface)
            .filter(dsl::instance_id.eq(authz_instance.id()))
            .filter(dsl::time_deleted.is_null())
            .set(dsl::time_deleted.eq(now))
            .execute_async(self.pool_authorized(opctx).await?)
            .await
            .map_err(|e| {
                public_error_from_diesel_pool(
                    e,
                    ErrorHandler::NotFoundByResource(authz_instance),
                )
            })?;
        Ok(())
    }

    /// Delete a `NetworkInterface` attached to a provided instance.
    ///
    /// Note that the primary interface for an instance cannot be deleted if
    /// there are any secondary interfaces.
    pub async fn instance_delete_network_interface(
        &self,
        opctx: &OpContext,
        authz_instance: &authz::Instance,
        authz_interface: &authz::NetworkInterface,
    ) -> Result<(), network_interface::DeleteError> {
        opctx
            .authorize(authz::Action::Delete, authz_interface)
            .await
            .map_err(network_interface::DeleteError::External)?;
        let query = network_interface::DeleteQuery::new(
            authz_instance.id(),
            authz_interface.id(),
        );
        query
            .clone()
            .execute_async(
                self.pool_authorized(opctx)
                    .await
                    .map_err(network_interface::DeleteError::External)?,
            )
            .await
            .map_err(|e| {
                network_interface::DeleteError::from_pool(e, &query)
            })?;
        Ok(())
    }

    /// Return the information about an instance's network interfaces required
    /// for the sled agent to instantiate them via OPTE.
    ///
    /// OPTE requires information that's currently split across the network
    /// interface and VPC subnet tables. This query just joins those for each
    /// NIC in the given instance.
    pub(crate) async fn derive_guest_network_interface_info(
        &self,
        opctx: &OpContext,
        authz_instance: &authz::Instance,
    ) -> ListResultVec<sled_client_types::NetworkInterface> {
        opctx.authorize(authz::Action::ListChildren, authz_instance).await?;

        use db::schema::network_interface;
        use db::schema::vpc;
        use db::schema::vpc_subnet;

        // The record type for the results of the below JOIN query
        #[derive(Debug, diesel::Queryable)]
        struct NicInfo {
            name: db::model::Name,
            ip: ipnetwork::IpNetwork,
            mac: db::model::MacAddr,
            ipv4_block: db::model::Ipv4Net,
            ipv6_block: db::model::Ipv6Net,
            vni: db::model::Vni,
            slot: i16,
        }

        impl From<NicInfo> for sled_client_types::NetworkInterface {
            fn from(nic: NicInfo) -> sled_client_types::NetworkInterface {
                let ip_subnet = if nic.ip.is_ipv4() {
                    external::IpNet::V4(nic.ipv4_block.0)
                } else {
                    external::IpNet::V6(nic.ipv6_block.0)
                };
                sled_client_types::NetworkInterface {
                    name: sled_client_types::Name::from(&nic.name.0),
                    ip: nic.ip.ip().to_string(),
                    mac: sled_client_types::MacAddr::from(nic.mac.0),
                    subnet: sled_client_types::IpNet::from(ip_subnet),
                    vni: sled_client_types::Vni::from(nic.vni.0),
                    slot: u8::try_from(nic.slot).unwrap(),
                }
            }
        }

        let rows = network_interface::table
            .filter(network_interface::instance_id.eq(authz_instance.id()))
            .filter(network_interface::time_deleted.is_null())
            .inner_join(
                vpc_subnet::table
                    .on(network_interface::subnet_id.eq(vpc_subnet::id)),
            )
            .inner_join(vpc::table.on(vpc_subnet::vpc_id.eq(vpc::id)))
            .order_by(network_interface::slot)
            // TODO-cleanup: Having to specify each column again is less than
            // ideal, but we can't derive `Selectable` since this is the result
            // of a JOIN and not from a single table. DRY this out if possible.
            .select((
                network_interface::name,
                network_interface::ip,
                network_interface::mac,
                vpc_subnet::ipv4_block,
                vpc_subnet::ipv6_block,
                vpc::vni,
                network_interface::slot,
            ))
            .get_results_async::<NicInfo>(self.pool_authorized(opctx).await?)
            .await
            .map_err(|e| {
                public_error_from_diesel_pool(e, ErrorHandler::Server)
            })?;
        Ok(rows
            .into_iter()
            .map(sled_client_types::NetworkInterface::from)
            .collect())
    }

    /// List network interfaces associated with a given instance.
    pub async fn instance_list_network_interfaces(
        &self,
        opctx: &OpContext,
        authz_instance: &authz::Instance,
        pagparams: &DataPageParams<'_, Name>,
    ) -> ListResultVec<NetworkInterface> {
        opctx.authorize(authz::Action::ListChildren, authz_instance).await?;

        use db::schema::network_interface::dsl;
        paginated(dsl::network_interface, dsl::name, &pagparams)
            .filter(dsl::time_deleted.is_null())
            .filter(dsl::instance_id.eq(authz_instance.id()))
            .select(NetworkInterface::as_select())
            .load_async::<NetworkInterface>(self.pool_authorized(opctx).await?)
            .await
            .map_err(|e| public_error_from_diesel_pool(e, ErrorHandler::Server))
    }

    /// Update a network interface associated with a given instance.
    pub async fn instance_update_network_interface(
        &self,
        opctx: &OpContext,
        authz_instance: &authz::Instance,
        authz_interface: &authz::NetworkInterface,
        updates: NetworkInterfaceUpdate,
    ) -> UpdateResult<NetworkInterface> {
        use crate::db::schema::network_interface::dsl;

        // This database operation is surprisingly subtle. It's possible to
        // express this in a single query, with multiple common-table
        // expressions for the updated rows. For example, if we're setting a new
        // primary interface, we need to set the `is_primary` column to false
        // for the current primary, and then set it to true, along with any
        // other updates, for the new primary.
        //
        // That's feasible, but there's a CRDB bug that affects some queries
        // with multiple update statements. It's possible that this query isn't
        // in that bucket, but we'll still avoid it for now. Instead, we'll bite
        // the bullet and use a transaction.
        //
        // See https://github.com/oxidecomputer/omicron/issues/1204 for the
        // issue tracking the work to move this into a CTE.

        // Build up some of the queries first, outside the transaction.
        //
        // This selects the existing primary interface.
        let instance_id = authz_instance.id();
        let interface_id = authz_interface.id();
        let find_primary_query = dsl::network_interface
            .filter(dsl::instance_id.eq(instance_id))
            .filter(dsl::is_primary.eq(true))
            .filter(dsl::time_deleted.is_null())
            .select(NetworkInterface::as_select());

        // This returns the state of the associated instance.
        let instance_query = db::schema::instance::dsl::instance
            .filter(db::schema::instance::dsl::id.eq(instance_id))
            .filter(db::schema::instance::dsl::time_deleted.is_null())
            .select(Instance::as_select());
        let stopped =
            db::model::InstanceState::new(external::InstanceState::Stopped);

        // This is the actual query to update the target interface.
        let make_primary = matches!(updates.make_primary, Some(true));
        let update_target_query = diesel::update(dsl::network_interface)
            .filter(dsl::id.eq(interface_id))
            .filter(dsl::time_deleted.is_null())
            .set(updates)
            .returning(NetworkInterface::as_returning());

        // Errors returned from the below transactions.
        #[derive(Debug)]
        enum NetworkInterfaceUpdateError {
            InstanceNotStopped,
            FailedToUnsetPrimary(diesel::result::Error),
        }
        type TxnError = TransactionError<NetworkInterfaceUpdateError>;

        let pool = self.pool_authorized(opctx).await?;
        if make_primary {
            pool.transaction(move |conn| {
                let instance_state =
                    instance_query.get_result(conn)?.runtime_state.state;
                if instance_state != stopped {
                    return Err(TxnError::CustomError(
                        NetworkInterfaceUpdateError::InstanceNotStopped,
                    ));
                }

                // First, get the primary interface
                let primary_interface = find_primary_query.get_result(conn)?;

                // If the target and primary are different, we need to toggle
                // the primary into a secondary.
                if primary_interface.identity.id != interface_id {
                    if let Err(e) = diesel::update(dsl::network_interface)
                        .filter(dsl::id.eq(primary_interface.identity.id))
                        .filter(dsl::time_deleted.is_null())
                        .set(dsl::is_primary.eq(false))
                        .execute(conn)
                    {
                        return Err(TxnError::CustomError(
                            NetworkInterfaceUpdateError::FailedToUnsetPrimary(
                                e,
                            ),
                        ));
                    }
                }

                // In any case, update the actual target
                Ok(update_target_query.get_result(conn)?)
            })
        } else {
            // In this case, we can just directly apply the updates. By
            // construction, `updates.make_primary` is `None`, so nothing will
            // be done there. The other columns always need to be updated, and
            // we're only hitting a single row. Note that we still need to
            // verify the instance is stopped.
            pool.transaction(move |conn| {
                let instance_state =
                    instance_query.get_result(conn)?.runtime_state.state;
                if instance_state != stopped {
                    return Err(TxnError::CustomError(
                        NetworkInterfaceUpdateError::InstanceNotStopped,
                    ));
                }
                Ok(update_target_query.get_result(conn)?)
            })
        }
        .await
        .map_err(|e| match e {
            TxnError::CustomError(
                NetworkInterfaceUpdateError::InstanceNotStopped,
            ) => Error::invalid_request(
                "Instance must be stopped to update its network interfaces",
            ),
            _ => Error::internal_error(&format!("Transaction error: {:?}", e)),
        })
    }

    // Create a record for a new Oximeter instance
    pub async fn oximeter_create(
        &self,
        info: &OximeterInfo,
    ) -> Result<(), Error> {
        use db::schema::oximeter::dsl;

        // If we get a conflict on the Oximeter ID, this means that collector instance was
        // previously registered, and it's re-registering due to something like a service restart.
        // In this case, we update the time modified and the service address, rather than
        // propagating a constraint violation to the caller.
        diesel::insert_into(dsl::oximeter)
            .values(*info)
            .on_conflict(dsl::id)
            .do_update()
            .set((
                dsl::time_modified.eq(Utc::now()),
                dsl::ip.eq(info.ip),
                dsl::port.eq(info.port),
            ))
            .execute_async(self.pool())
            .await
            .map_err(|e| {
                public_error_from_diesel_pool(
                    e,
                    ErrorHandler::Conflict(
                        ResourceType::Oximeter,
                        "Oximeter Info",
                    ),
                )
            })?;
        Ok(())
    }

    // List the oximeter collector instances
    pub async fn oximeter_list(
        &self,
        page_params: &DataPageParams<'_, Uuid>,
    ) -> ListResultVec<OximeterInfo> {
        use db::schema::oximeter::dsl;
        paginated(dsl::oximeter, dsl::id, page_params)
            .load_async::<OximeterInfo>(self.pool())
            .await
            .map_err(|e| public_error_from_diesel_pool(e, ErrorHandler::Server))
    }

    // Create a record for a new producer endpoint
    pub async fn producer_endpoint_create(
        &self,
        producer: &ProducerEndpoint,
    ) -> Result<(), Error> {
        use db::schema::metric_producer::dsl;

        // TODO: see https://github.com/oxidecomputer/omicron/issues/323
        diesel::insert_into(dsl::metric_producer)
            .values(producer.clone())
            .on_conflict(dsl::id)
            .do_update()
            .set((
                dsl::time_modified.eq(Utc::now()),
                dsl::ip.eq(producer.ip),
                dsl::port.eq(producer.port),
                dsl::interval.eq(producer.interval),
                dsl::base_route.eq(producer.base_route.clone()),
            ))
            .execute_async(self.pool())
            .await
            .map_err(|e| {
                public_error_from_diesel_pool(
                    e,
                    ErrorHandler::Conflict(
                        ResourceType::MetricProducer,
                        "Producer Endpoint",
                    ),
                )
            })?;
        Ok(())
    }

    // List the producer endpoint records by the oximeter instance to which they're assigned.
    pub async fn producers_list_by_oximeter_id(
        &self,
        oximeter_id: Uuid,
        pagparams: &DataPageParams<'_, Uuid>,
    ) -> ListResultVec<ProducerEndpoint> {
        use db::schema::metric_producer::dsl;
        paginated(dsl::metric_producer, dsl::id, &pagparams)
            .filter(dsl::oximeter_id.eq(oximeter_id))
            .order_by((dsl::oximeter_id, dsl::id))
            .select(ProducerEndpoint::as_select())
            .load_async(self.pool())
            .await
            .map_err(|e| {
                public_error_from_diesel_pool(
                    e,
                    ErrorHandler::Conflict(
                        ResourceType::MetricProducer,
                        "By Oximeter ID",
                    ),
                )
            })
    }

    // Sagas

    pub async fn saga_create(
        &self,
        saga: &db::saga_types::Saga,
    ) -> Result<(), Error> {
        use db::schema::saga::dsl;

        let name = saga.template_name.clone();
        diesel::insert_into(dsl::saga)
            .values(saga.clone())
            .execute_async(self.pool())
            .await
            .map_err(|e| {
                public_error_from_diesel_pool(
                    e,
                    ErrorHandler::Conflict(ResourceType::SagaDbg, &name),
                )
            })?;
        Ok(())
    }

    pub async fn saga_create_event(
        &self,
        event: &db::saga_types::SagaNodeEvent,
    ) -> Result<(), Error> {
        use db::schema::saga_node_event::dsl;

        // TODO-robustness This INSERT ought to be conditional on this SEC still
        // owning this saga.
        diesel::insert_into(dsl::saga_node_event)
            .values(event.clone())
            .execute_async(self.pool())
            .await
            .map_err(|e| {
                public_error_from_diesel_pool(
                    e,
                    ErrorHandler::Conflict(ResourceType::SagaDbg, "Saga Event"),
                )
            })?;
        Ok(())
    }

    pub async fn saga_update_state(
        &self,
        saga_id: steno::SagaId,
        new_state: steno::SagaCachedState,
        current_sec: db::saga_types::SecId,
        current_adopt_generation: Generation,
    ) -> Result<(), Error> {
        use db::schema::saga::dsl;

        let saga_id: db::saga_types::SagaId = saga_id.into();
        let result = diesel::update(dsl::saga)
            .filter(dsl::id.eq(saga_id))
            .filter(dsl::current_sec.eq(current_sec))
            .filter(dsl::adopt_generation.eq(current_adopt_generation))
            .set(dsl::saga_state.eq(db::saga_types::SagaCachedState(new_state)))
            .check_if_exists::<db::saga_types::Saga>(saga_id)
            .execute_and_check(self.pool())
            .await
            .map_err(|e| {
                public_error_from_diesel_pool(
                    e,
                    ErrorHandler::NotFoundByLookup(
                        ResourceType::SagaDbg,
                        LookupType::ById(saga_id.0.into()),
                    ),
                )
            })?;

        match result.status {
            UpdateStatus::Updated => Ok(()),
            UpdateStatus::NotUpdatedButExists => Err(Error::InvalidRequest {
                message: format!(
                    "failed to update saga {:?} with state {:?}: preconditions not met: \
                    expected current_sec = {:?}, adopt_generation = {:?}, \
                    but found current_sec = {:?}, adopt_generation = {:?}, state = {:?}",
                    saga_id,
                    new_state,
                    current_sec,
                    current_adopt_generation,
                    result.found.current_sec,
                    result.found.adopt_generation,
                    result.found.saga_state,
                )
            }),
        }
    }

    pub async fn saga_list_unfinished_by_id(
        &self,
        sec_id: &db::SecId,
        pagparams: &DataPageParams<'_, Uuid>,
    ) -> ListResultVec<db::saga_types::Saga> {
        use db::schema::saga::dsl;
        paginated(dsl::saga, dsl::id, &pagparams)
            .filter(dsl::saga_state.ne(db::saga_types::SagaCachedState(
                steno::SagaCachedState::Done,
            )))
            .filter(dsl::current_sec.eq(*sec_id))
            .load_async(self.pool())
            .await
            .map_err(|e| {
                public_error_from_diesel_pool(
                    e,
                    ErrorHandler::NotFoundByLookup(
                        ResourceType::SagaDbg,
                        LookupType::ById(sec_id.0),
                    ),
                )
            })
    }

    pub async fn saga_node_event_list_by_id(
        &self,
        id: db::saga_types::SagaId,
        pagparams: &DataPageParams<'_, Uuid>,
    ) -> ListResultVec<steno::SagaNodeEvent> {
        use db::schema::saga_node_event::dsl;
        paginated(dsl::saga_node_event, dsl::saga_id, &pagparams)
            .filter(dsl::saga_id.eq(id))
            .load_async::<db::saga_types::SagaNodeEvent>(self.pool())
            .await
            .map_err(|e| {
                public_error_from_diesel_pool(
                    e,
                    ErrorHandler::NotFoundByLookup(
                        ResourceType::SagaDbg,
                        LookupType::ById(id.0 .0),
                    ),
                )
            })?
            .into_iter()
            .map(|db_event| steno::SagaNodeEvent::try_from(db_event))
            .collect::<Result<_, Error>>()
    }

    // VPCs

    pub async fn project_list_vpcs(
        &self,
        opctx: &OpContext,
        authz_project: &authz::Project,
        pagparams: &DataPageParams<'_, Name>,
    ) -> ListResultVec<Vpc> {
        opctx.authorize(authz::Action::ListChildren, authz_project).await?;

        use db::schema::vpc::dsl;
        paginated(dsl::vpc, dsl::name, &pagparams)
            .filter(dsl::time_deleted.is_null())
            .filter(dsl::project_id.eq(authz_project.id()))
            .select(Vpc::as_select())
            .load_async(self.pool_authorized(opctx).await?)
            .await
            .map_err(|e| public_error_from_diesel_pool(e, ErrorHandler::Server))
    }

    pub async fn project_create_vpc(
        &self,
        opctx: &OpContext,
        authz_project: &authz::Project,
        vpc: IncompleteVpc,
    ) -> Result<(authz::Vpc, Vpc), Error> {
        use db::schema::vpc::dsl;

        assert_eq!(authz_project.id(), vpc.project_id);
        opctx.authorize(authz::Action::CreateChild, authz_project).await?;

        // TODO-correctness Shouldn't this use "insert_resource"?
        //
        // Note that to do so requires adding an `rcgen` column to the project
        // table.
        let name = vpc.identity.name.clone();
        let query = InsertVpcQuery::new(vpc);
        let vpc = diesel::insert_into(dsl::vpc)
            .values(query)
            .returning(Vpc::as_returning())
            .get_result_async(self.pool())
            .await
            .map_err(|e| {
                public_error_from_diesel_pool(
                    e,
                    ErrorHandler::Conflict(ResourceType::Vpc, name.as_str()),
                )
            })?;
        Ok((
            authz::Vpc::new(
                authz_project.clone(),
                vpc.id(),
                LookupType::ByName(vpc.name().to_string()),
            ),
            vpc,
        ))
    }

    pub async fn project_update_vpc(
        &self,
        opctx: &OpContext,
        authz_vpc: &authz::Vpc,
        updates: VpcUpdate,
    ) -> UpdateResult<Vpc> {
        opctx.authorize(authz::Action::Modify, authz_vpc).await?;

        use db::schema::vpc::dsl;
        diesel::update(dsl::vpc)
            .filter(dsl::time_deleted.is_null())
            .filter(dsl::id.eq(authz_vpc.id()))
            .set(updates)
            .returning(Vpc::as_returning())
            .get_result_async(self.pool_authorized(opctx).await?)
            .await
            .map_err(|e| {
                public_error_from_diesel_pool(
                    e,
                    ErrorHandler::NotFoundByResource(authz_vpc),
                )
            })
    }

    pub async fn project_delete_vpc(
        &self,
        opctx: &OpContext,
        authz_vpc: &authz::Vpc,
    ) -> DeleteResult {
        opctx.authorize(authz::Action::Delete, authz_vpc).await?;

        use db::schema::vpc::dsl;

        // Note that we don't ensure the firewall rules are empty here, because
        // we allow deleting VPCs with firewall rules present. Inserting new
        // rules is serialized with respect to the deletion by the row lock
        // associated with the VPC row, since we use the collection insert CTE
        // pattern to add firewall rules.

        let now = Utc::now();
        diesel::update(dsl::vpc)
            .filter(dsl::time_deleted.is_null())
            .filter(dsl::id.eq(authz_vpc.id()))
            .set(dsl::time_deleted.eq(now))
            .returning(Vpc::as_returning())
            .get_result_async(self.pool_authorized(opctx).await?)
            .await
            .map_err(|e| {
                public_error_from_diesel_pool(
                    e,
                    ErrorHandler::NotFoundByResource(authz_vpc),
                )
            })?;
        Ok(())
    }

    pub async fn vpc_list_firewall_rules(
        &self,
        opctx: &OpContext,
        authz_vpc: &authz::Vpc,
    ) -> ListResultVec<VpcFirewallRule> {
        // Firewall rules are modeled in the API as a single resource under the
        // Vpc (rather than individual child resources with their own CRUD
        // endpoints).  You cannot look them up individually, create them,
        // remove them, or update them.  You can only modify the whole set.  So
        // for authz, we treat them as part of the Vpc itself.
        opctx.authorize(authz::Action::Read, authz_vpc).await?;
        use db::schema::vpc_firewall_rule::dsl;

        dsl::vpc_firewall_rule
            .filter(dsl::time_deleted.is_null())
            .filter(dsl::vpc_id.eq(authz_vpc.id()))
            .order(dsl::name.asc())
            .select(VpcFirewallRule::as_select())
            .load_async(self.pool_authorized(opctx).await?)
            .await
            .map_err(|e| public_error_from_diesel_pool(e, ErrorHandler::Server))
    }

    pub async fn vpc_delete_all_firewall_rules(
        &self,
        opctx: &OpContext,
        authz_vpc: &authz::Vpc,
    ) -> DeleteResult {
        opctx.authorize(authz::Action::Modify, authz_vpc).await?;
        use db::schema::vpc_firewall_rule::dsl;

        let now = Utc::now();
        // TODO-performance: Paginate this update to avoid long queries
        diesel::update(dsl::vpc_firewall_rule)
            .filter(dsl::time_deleted.is_null())
            .filter(dsl::vpc_id.eq(authz_vpc.id()))
            .set(dsl::time_deleted.eq(now))
            .execute_async(self.pool_authorized(opctx).await?)
            .await
            .map_err(|e| {
                public_error_from_diesel_pool(
                    e,
                    ErrorHandler::NotFoundByResource(authz_vpc),
                )
            })?;
        Ok(())
    }

    /// Replace all firewall rules with the given rules
    pub async fn vpc_update_firewall_rules(
        &self,
        opctx: &OpContext,
        authz_vpc: &authz::Vpc,
        mut rules: Vec<VpcFirewallRule>,
    ) -> UpdateResult<Vec<VpcFirewallRule>> {
        opctx.authorize(authz::Action::Modify, authz_vpc).await?;
        for r in &rules {
            assert_eq!(r.vpc_id, authz_vpc.id());
        }

        // Sort the rules in the same order that we would return them when
        // listing them.  This is because we're going to use RETURNING to return
        // the inserted rows from the database and we want them to come back in
        // the same order that we would normally list them.
        rules.sort_by_key(|r| r.name().to_string());

        use db::schema::vpc_firewall_rule::dsl;

        let now = Utc::now();
        let delete_old_query = diesel::update(dsl::vpc_firewall_rule)
            .filter(dsl::time_deleted.is_null())
            .filter(dsl::vpc_id.eq(authz_vpc.id()))
            .set(dsl::time_deleted.eq(now));

        let insert_new_query = Vpc::insert_resource(
            authz_vpc.id(),
            diesel::insert_into(dsl::vpc_firewall_rule).values(rules),
        );

        #[derive(Debug)]
        enum FirewallUpdateError {
            CollectionNotFound,
        }
        type TxnError = TransactionError<FirewallUpdateError>;

        // TODO-scalability: Ideally this would be a CTE so we don't need to
        // hold a transaction open across multiple roundtrips from the database,
        // but for now we're using a transaction due to the severely decreased
        // legibility of CTEs via diesel right now.
        self.pool_authorized(opctx)
            .await?
            .transaction(move |conn| {
                delete_old_query.execute(conn)?;

                // The generation count update on the vpc table row will take a
                // write lock on the row, ensuring that the vpc was not deleted
                // concurently.
                insert_new_query.insert_and_get_results(conn).map_err(|e| {
                    match e {
                        SyncInsertError::CollectionNotFound => {
                            TxnError::CustomError(
                                FirewallUpdateError::CollectionNotFound,
                            )
                        }
                        SyncInsertError::DatabaseError(e) => e.into(),
                    }
                })
            })
            .await
            .map_err(|e| match e {
                TxnError::CustomError(
                    FirewallUpdateError::CollectionNotFound,
                ) => Error::not_found_by_id(ResourceType::Vpc, &authz_vpc.id()),
                TxnError::Pool(e) => public_error_from_diesel_pool(
                    e,
                    ErrorHandler::NotFoundByResource(authz_vpc),
                ),
            })
    }

    pub async fn vpc_list_subnets(
        &self,
        opctx: &OpContext,
        authz_vpc: &authz::Vpc,
        pagparams: &DataPageParams<'_, Name>,
    ) -> ListResultVec<VpcSubnet> {
        opctx.authorize(authz::Action::ListChildren, authz_vpc).await?;

        use db::schema::vpc_subnet::dsl;
        paginated(dsl::vpc_subnet, dsl::name, &pagparams)
            .filter(dsl::time_deleted.is_null())
            .filter(dsl::vpc_id.eq(authz_vpc.id()))
            .select(VpcSubnet::as_select())
            .load_async(self.pool_authorized(opctx).await?)
            .await
            .map_err(|e| public_error_from_diesel_pool(e, ErrorHandler::Server))
    }

    /// Insert a VPC Subnet, checking for unique IP address ranges.
    pub async fn vpc_create_subnet(
        &self,
        opctx: &OpContext,
        authz_vpc: &authz::Vpc,
        subnet: VpcSubnet,
    ) -> Result<VpcSubnet, SubnetError> {
        opctx
            .authorize(authz::Action::CreateChild, authz_vpc)
            .await
            .map_err(SubnetError::External)?;
        assert_eq!(authz_vpc.id(), subnet.vpc_id);

        self.vpc_create_subnet_raw(subnet).await
    }

    pub(super) async fn vpc_create_subnet_raw(
        &self,
        subnet: VpcSubnet,
    ) -> Result<VpcSubnet, SubnetError> {
        use db::schema::vpc_subnet::dsl;
        let values = FilterConflictingVpcSubnetRangesQuery::new(subnet.clone());
        diesel::insert_into(dsl::vpc_subnet)
            .values(values)
            .returning(VpcSubnet::as_returning())
            .get_result_async(self.pool())
            .await
            .map_err(|e| SubnetError::from_pool(e, &subnet))
    }

    pub async fn vpc_delete_subnet(
        &self,
        opctx: &OpContext,
        authz_subnet: &authz::VpcSubnet,
    ) -> DeleteResult {
        opctx.authorize(authz::Action::Delete, authz_subnet).await?;

        use db::schema::vpc_subnet::dsl;
        let now = Utc::now();
        diesel::update(dsl::vpc_subnet)
            .filter(dsl::time_deleted.is_null())
            .filter(dsl::id.eq(authz_subnet.id()))
            .set(dsl::time_deleted.eq(now))
            .returning(VpcSubnet::as_returning())
            .get_result_async(self.pool_authorized(opctx).await?)
            .await
            .map_err(|e| {
                public_error_from_diesel_pool(
                    e,
                    ErrorHandler::NotFoundByResource(authz_subnet),
                )
            })?;
        Ok(())
    }

    pub async fn vpc_update_subnet(
        &self,
        opctx: &OpContext,
        authz_subnet: &authz::VpcSubnet,
        updates: VpcSubnetUpdate,
    ) -> UpdateResult<VpcSubnet> {
        opctx.authorize(authz::Action::Modify, authz_subnet).await?;

        use db::schema::vpc_subnet::dsl;
        diesel::update(dsl::vpc_subnet)
            .filter(dsl::time_deleted.is_null())
            .filter(dsl::id.eq(authz_subnet.id()))
            .set(updates)
            .returning(VpcSubnet::as_returning())
            .get_result_async(self.pool_authorized(opctx).await?)
            .await
            .map_err(|e| {
                public_error_from_diesel_pool(
                    e,
                    ErrorHandler::NotFoundByResource(authz_subnet),
                )
            })
    }

    pub async fn subnet_list_network_interfaces(
        &self,
        opctx: &OpContext,
        authz_subnet: &authz::VpcSubnet,
        pagparams: &DataPageParams<'_, Name>,
    ) -> ListResultVec<NetworkInterface> {
        opctx.authorize(authz::Action::ListChildren, authz_subnet).await?;

        use db::schema::network_interface::dsl;
        paginated(dsl::network_interface, dsl::name, pagparams)
            .filter(dsl::time_deleted.is_null())
            .filter(dsl::subnet_id.eq(authz_subnet.id()))
            .select(NetworkInterface::as_select())
            .load_async::<db::model::NetworkInterface>(
                self.pool_authorized(opctx).await?,
            )
            .await
            .map_err(|e| public_error_from_diesel_pool(e, ErrorHandler::Server))
    }

    pub async fn vpc_list_routers(
        &self,
        opctx: &OpContext,
        authz_vpc: &authz::Vpc,
        pagparams: &DataPageParams<'_, Name>,
    ) -> ListResultVec<VpcRouter> {
        opctx.authorize(authz::Action::ListChildren, authz_vpc).await?;

        use db::schema::vpc_router::dsl;
        paginated(dsl::vpc_router, dsl::name, pagparams)
            .filter(dsl::time_deleted.is_null())
            .filter(dsl::vpc_id.eq(authz_vpc.id()))
            .select(VpcRouter::as_select())
            .load_async::<db::model::VpcRouter>(
                self.pool_authorized(opctx).await?,
            )
            .await
            .map_err(|e| public_error_from_diesel_pool(e, ErrorHandler::Server))
    }

    pub async fn vpc_create_router(
        &self,
        opctx: &OpContext,
        authz_vpc: &authz::Vpc,
        router: VpcRouter,
    ) -> CreateResult<(authz::VpcRouter, VpcRouter)> {
        opctx.authorize(authz::Action::CreateChild, authz_vpc).await?;

        use db::schema::vpc_router::dsl;
        let name = router.name().clone();
        let router = diesel::insert_into(dsl::vpc_router)
            .values(router)
            .on_conflict(dsl::id)
            .do_nothing()
            .returning(VpcRouter::as_returning())
            .get_result_async(self.pool_authorized(opctx).await?)
            .await
            .map_err(|e| {
                public_error_from_diesel_pool(
                    e,
                    ErrorHandler::Conflict(
                        ResourceType::VpcRouter,
                        name.as_str(),
                    ),
                )
            })?;
        Ok((
            authz::VpcRouter::new(
                authz_vpc.clone(),
                router.id(),
                LookupType::ById(router.id()),
            ),
            router,
        ))
    }

    pub async fn vpc_delete_router(
        &self,
        opctx: &OpContext,
        authz_router: &authz::VpcRouter,
    ) -> DeleteResult {
        opctx.authorize(authz::Action::Delete, authz_router).await?;

        use db::schema::vpc_router::dsl;
        let now = Utc::now();
        diesel::update(dsl::vpc_router)
            .filter(dsl::time_deleted.is_null())
            .filter(dsl::id.eq(authz_router.id()))
            .set(dsl::time_deleted.eq(now))
            .returning(VpcRouter::as_returning())
            .get_result_async(self.pool())
            .await
            .map_err(|e| {
                public_error_from_diesel_pool(
                    e,
                    ErrorHandler::NotFoundByResource(authz_router),
                )
            })?;
        Ok(())
    }

    pub async fn vpc_update_router(
        &self,
        opctx: &OpContext,
        authz_router: &authz::VpcRouter,
        updates: VpcRouterUpdate,
    ) -> UpdateResult<VpcRouter> {
        opctx.authorize(authz::Action::Modify, authz_router).await?;

        use db::schema::vpc_router::dsl;
        diesel::update(dsl::vpc_router)
            .filter(dsl::time_deleted.is_null())
            .filter(dsl::id.eq(authz_router.id()))
            .set(updates)
            .returning(VpcRouter::as_returning())
            .get_result_async(self.pool_authorized(opctx).await?)
            .await
            .map_err(|e| {
                public_error_from_diesel_pool(
                    e,
                    ErrorHandler::NotFoundByResource(authz_router),
                )
            })
    }

    pub async fn router_list_routes(
        &self,
        opctx: &OpContext,
        authz_router: &authz::VpcRouter,
        pagparams: &DataPageParams<'_, Name>,
    ) -> ListResultVec<RouterRoute> {
        opctx.authorize(authz::Action::ListChildren, authz_router).await?;

        use db::schema::router_route::dsl;
        paginated(dsl::router_route, dsl::name, pagparams)
            .filter(dsl::time_deleted.is_null())
            .filter(dsl::vpc_router_id.eq(authz_router.id()))
            .select(RouterRoute::as_select())
            .load_async::<db::model::RouterRoute>(
                self.pool_authorized(opctx).await?,
            )
            .await
            .map_err(|e| public_error_from_diesel_pool(e, ErrorHandler::Server))
    }

    pub async fn router_create_route(
        &self,
        opctx: &OpContext,
        authz_router: &authz::VpcRouter,
        route: RouterRoute,
    ) -> CreateResult<RouterRoute> {
        assert_eq!(authz_router.id(), route.vpc_router_id);
        opctx.authorize(authz::Action::CreateChild, authz_router).await?;

        use db::schema::router_route::dsl;
        let router_id = route.vpc_router_id;
        let name = route.name().clone();

        VpcRouter::insert_resource(
            router_id,
            diesel::insert_into(dsl::router_route).values(route),
        )
        .insert_and_get_result_async(self.pool_authorized(opctx).await?)
        .await
        .map_err(|e| match e {
            AsyncInsertError::CollectionNotFound => Error::ObjectNotFound {
                type_name: ResourceType::VpcRouter,
                lookup_type: LookupType::ById(router_id),
            },
            AsyncInsertError::DatabaseError(e) => {
                public_error_from_diesel_pool(
                    e,
                    ErrorHandler::Conflict(
                        ResourceType::RouterRoute,
                        name.as_str(),
                    ),
                )
            }
        })
    }

    pub async fn router_delete_route(
        &self,
        opctx: &OpContext,
        authz_route: &authz::RouterRoute,
    ) -> DeleteResult {
        opctx.authorize(authz::Action::Delete, authz_route).await?;

        use db::schema::router_route::dsl;
        let now = Utc::now();
        diesel::update(dsl::router_route)
            .filter(dsl::time_deleted.is_null())
            .filter(dsl::id.eq(authz_route.id()))
            .set(dsl::time_deleted.eq(now))
            .execute_async(self.pool_authorized(opctx).await?)
            .await
            .map_err(|e| {
                public_error_from_diesel_pool(
                    e,
                    ErrorHandler::NotFoundByResource(authz_route),
                )
            })?;
        Ok(())
    }

    pub async fn router_update_route(
        &self,
        opctx: &OpContext,
        authz_route: &authz::RouterRoute,
        route_update: RouterRouteUpdate,
    ) -> UpdateResult<RouterRoute> {
        opctx.authorize(authz::Action::Modify, authz_route).await?;

        use db::schema::router_route::dsl;
        diesel::update(dsl::router_route)
            .filter(dsl::time_deleted.is_null())
            .filter(dsl::id.eq(authz_route.id()))
            .set(route_update)
            .returning(RouterRoute::as_returning())
            .get_result_async(self.pool_authorized(opctx).await?)
            .await
            .map_err(|e| {
                public_error_from_diesel_pool(
                    e,
                    ErrorHandler::NotFoundByResource(authz_route),
                )
            })
    }

    // TODO-correctness: fix session method errors. the map_errs turn all errors
    // into 500s, most notably (and most frequently) session not found. they
    // don't end up as 500 in the http response because they get turned into a
    // 4xx error by calling code, the session cookie authn scheme. this is
    // necessary for now in order to avoid the possibility of leaking out a
    // too-friendly 404 to the client. once datastore has its own error type and
    // the conversion to serializable user-facing errors happens elsewhere (see
    // issue #347) these methods can safely return more accurate errors, and
    // showing/hiding that info as appropriate will be handled higher up
    // TODO-correctness this may apply at the Nexus level as well.

    pub async fn session_create(
        &self,
        opctx: &OpContext,
        session: ConsoleSession,
    ) -> CreateResult<ConsoleSession> {
        opctx
            .authorize(authz::Action::CreateChild, &authz::CONSOLE_SESSION_LIST)
            .await?;

        use db::schema::console_session::dsl;

        diesel::insert_into(dsl::console_session)
            .values(session)
            .returning(ConsoleSession::as_returning())
            .get_result_async(self.pool_authorized(opctx).await?)
            .await
            .map_err(|e| {
                Error::internal_error(&format!(
                    "error creating session: {:?}",
                    e
                ))
            })
    }

    pub async fn session_update_last_used(
        &self,
        opctx: &OpContext,
        authz_session: &authz::ConsoleSession,
    ) -> UpdateResult<authn::ConsoleSessionWithSiloId> {
        opctx.authorize(authz::Action::Modify, authz_session).await?;

        use db::schema::console_session::dsl;
        let console_session = diesel::update(dsl::console_session)
            .filter(dsl::token.eq(authz_session.id()))
            .set((dsl::time_last_used.eq(Utc::now()),))
            .returning(ConsoleSession::as_returning())
            .get_result_async(self.pool_authorized(opctx).await?)
            .await
            .map_err(|e| {
                Error::internal_error(&format!(
                    "error renewing session: {:?}",
                    e
                ))
            })?;

        let (.., db_silo_user) = LookupPath::new(opctx, &self)
            .silo_user_id(console_session.silo_user_id)
            .fetch()
            .await
            .map_err(|e| {
                Error::internal_error(&format!(
                    "error fetching silo id: {:?}",
                    e
                ))
            })?;

        Ok(authn::ConsoleSessionWithSiloId {
            console_session,
            silo_id: db_silo_user.silo_id,
        })
    }

    // putting "hard" in the name because we don't do this with any other model
    pub async fn session_hard_delete(
        &self,
        opctx: &OpContext,
        authz_session: &authz::ConsoleSession,
    ) -> DeleteResult {
        opctx.authorize(authz::Action::Delete, authz_session).await?;

        use db::schema::console_session::dsl;
        diesel::delete(dsl::console_session)
            .filter(dsl::token.eq(authz_session.id()))
            .execute_async(self.pool_authorized(opctx).await?)
            .await
            .map(|_rows_deleted| ())
            .map_err(|e| {
                Error::internal_error(&format!(
                    "error deleting session: {:?}",
                    e
                ))
            })
    }

    pub async fn users_builtin_list_by_name(
        &self,
        opctx: &OpContext,
        pagparams: &DataPageParams<'_, Name>,
    ) -> ListResultVec<UserBuiltin> {
        use db::schema::user_builtin::dsl;
        opctx.authorize(authz::Action::ListChildren, &authz::FLEET).await?;
        paginated(dsl::user_builtin, dsl::name, pagparams)
            .select(UserBuiltin::as_select())
            .load_async::<UserBuiltin>(self.pool_authorized(opctx).await?)
            .await
            .map_err(|e| public_error_from_diesel_pool(e, ErrorHandler::Server))
    }

    /// Load built-in users into the database
    pub async fn load_builtin_users(
        &self,
        opctx: &OpContext,
    ) -> Result<(), Error> {
        use db::schema::user_builtin::dsl;

        opctx.authorize(authz::Action::Modify, &authz::DATABASE).await?;

        let builtin_users = [
            // Note: "db_init" is also a builtin user, but that one by necessity
            // is created with the database.
            &*authn::USER_BACKGROUND_WORK,
            &*authn::USER_INTERNAL_API,
            &*authn::USER_INTERNAL_READ,
            &*authn::USER_EXTERNAL_AUTHN,
            &*authn::USER_SAGA_RECOVERY,
        ]
        .iter()
        .map(|u| {
            UserBuiltin::new(
                u.id,
                params::UserBuiltinCreate {
                    identity: IdentityMetadataCreateParams {
                        name: u.name.clone(),
                        description: String::from(u.description),
                    },
                },
            )
        })
        .collect::<Vec<UserBuiltin>>();

        debug!(opctx.log, "attempting to create built-in users");
        let count = diesel::insert_into(dsl::user_builtin)
            .values(builtin_users)
            .on_conflict(dsl::id)
            .do_nothing()
            .execute_async(self.pool_authorized(opctx).await?)
            .await
            .map_err(|e| {
                public_error_from_diesel_pool(e, ErrorHandler::Server)
            })?;
        info!(opctx.log, "created {} built-in users", count);

        Ok(())
    }

    /// Load the testing users into the database
    pub async fn load_silo_users(
        &self,
        opctx: &OpContext,
    ) -> Result<(), Error> {
        use db::schema::silo_user::dsl;

        opctx.authorize(authz::Action::Modify, &authz::DATABASE).await?;

        let users =
            [&*authn::USER_TEST_PRIVILEGED, &*authn::USER_TEST_UNPRIVILEGED];

        debug!(opctx.log, "attempting to create silo users");
        let count = diesel::insert_into(dsl::silo_user)
            .values(users)
            .on_conflict(dsl::id)
            .do_nothing()
            .execute_async(self.pool_authorized(opctx).await?)
            .await
            .map_err(|e| {
                public_error_from_diesel_pool(e, ErrorHandler::Server)
            })?;
        info!(opctx.log, "created {} silo users", count);

        Ok(())
    }

    /// Load role assignments for the test users into the database
    pub async fn load_silo_user_role_assignments(
        &self,
        opctx: &OpContext,
    ) -> Result<(), Error> {
        use db::schema::role_assignment::dsl;
        debug!(opctx.log, "attempting to create silo user role assignments");
        let count = diesel::insert_into(dsl::role_assignment)
            .values(&*db::fixed_data::silo_user::ROLE_ASSIGNMENTS_PRIVILEGED)
            .on_conflict((
                dsl::identity_type,
                dsl::identity_id,
                dsl::resource_type,
                dsl::resource_id,
                dsl::role_name,
            ))
            .do_nothing()
            .execute_async(self.pool_authorized(opctx).await?)
            .await
            .map_err(|e| {
                public_error_from_diesel_pool(e, ErrorHandler::Server)
            })?;
        info!(opctx.log, "created {} silo user role assignments", count);

        Ok(())
    }

    /// List built-in roles
    pub async fn roles_builtin_list_by_name(
        &self,
        opctx: &OpContext,
        pagparams: &DataPageParams<'_, (String, String)>,
    ) -> ListResultVec<RoleBuiltin> {
        use db::schema::role_builtin::dsl;
        opctx.authorize(authz::Action::ListChildren, &authz::FLEET).await?;
        paginated_multicolumn(
            dsl::role_builtin,
            (dsl::resource_type, dsl::role_name),
            pagparams,
        )
        .select(RoleBuiltin::as_select())
        .load_async::<RoleBuiltin>(self.pool_authorized(opctx).await?)
        .await
        .map_err(|e| public_error_from_diesel_pool(e, ErrorHandler::Server))
    }

    /// Load built-in roles into the database
    pub async fn load_builtin_roles(
        &self,
        opctx: &OpContext,
    ) -> Result<(), Error> {
        use db::schema::role_builtin::dsl;

        opctx.authorize(authz::Action::Modify, &authz::DATABASE).await?;

        let builtin_roles = BUILTIN_ROLES
            .iter()
            .map(|role_config| {
                RoleBuiltin::new(
                    role_config.resource_type,
                    &role_config.role_name,
                    &role_config.description,
                )
            })
            .collect::<Vec<RoleBuiltin>>();

        debug!(opctx.log, "attempting to create built-in roles");
        let count = diesel::insert_into(dsl::role_builtin)
            .values(builtin_roles)
            .on_conflict((dsl::resource_type, dsl::role_name))
            .do_nothing()
            .execute_async(self.pool_authorized(opctx).await?)
            .await
            .map_err(|e| {
                public_error_from_diesel_pool(e, ErrorHandler::Server)
            })?;
        info!(opctx.log, "created {} built-in roles", count);
        Ok(())
    }

    /// Load role assignments for built-in users and built-in roles into the
    /// database
    pub async fn load_builtin_role_asgns(
        &self,
        opctx: &OpContext,
    ) -> Result<(), Error> {
        use db::schema::role_assignment::dsl;

        opctx.authorize(authz::Action::Modify, &authz::DATABASE).await?;

        debug!(opctx.log, "attempting to create built-in role assignments");
        let count = diesel::insert_into(dsl::role_assignment)
            .values(&*BUILTIN_ROLE_ASSIGNMENTS)
            .on_conflict((
                dsl::identity_type,
                dsl::identity_id,
                dsl::resource_type,
                dsl::resource_id,
                dsl::role_name,
            ))
            .do_nothing()
            .execute_async(self.pool_authorized(opctx).await?)
            .await
            .map_err(|e| {
                public_error_from_diesel_pool(e, ErrorHandler::Server)
            })?;
        info!(opctx.log, "created {} built-in role assignments", count);
        Ok(())
    }

    /// Return the built-in roles that the given built-in user has for the given
    /// resource
    pub async fn role_asgn_list_for(
        &self,
        opctx: &OpContext,
        identity_type: IdentityType,
        identity_id: Uuid,
        resource_type: ResourceType,
        resource_id: Uuid,
    ) -> Result<Vec<RoleAssignment>, Error> {
        use db::schema::role_assignment::dsl;

        // There is no resource-specific authorization check because all
        // authenticated users need to be able to list their own roles --
        // otherwise we can't do any authorization checks.
        // TODO-security rethink this -- how do we know the user is looking up
        // their own roles?  Maybe this should use an internal authz context.

        // TODO-scalability TODO-security This needs to be paginated.  It's not
        // exposed via an external API right now but someone could still put us
        // into some hurt by assigning loads of roles to someone and having that
        // person attempt to access anything.
        dsl::role_assignment
            .filter(dsl::identity_type.eq(identity_type))
            .filter(dsl::identity_id.eq(identity_id))
            .filter(dsl::resource_type.eq(resource_type.to_string()))
            .filter(dsl::resource_id.eq(resource_id))
            .select(RoleAssignment::as_select())
            .load_async::<RoleAssignment>(self.pool_authorized(opctx).await?)
            .await
            .map_err(|e| public_error_from_diesel_pool(e, ErrorHandler::Server))
    }

    pub async fn update_available_artifact_upsert(
        &self,
        opctx: &OpContext,
        artifact: UpdateAvailableArtifact,
    ) -> CreateResult<UpdateAvailableArtifact> {
        opctx.authorize(authz::Action::Modify, &authz::FLEET).await?;

        use db::schema::update_available_artifact::dsl;
        diesel::insert_into(dsl::update_available_artifact)
            .values(artifact.clone())
            .on_conflict((dsl::name, dsl::version, dsl::kind))
            .do_update()
            .set(artifact.clone())
            .returning(UpdateAvailableArtifact::as_returning())
            .get_result_async(self.pool_authorized(opctx).await?)
            .await
            .map_err(|e| public_error_from_diesel_pool(e, ErrorHandler::Server))
    }

    pub async fn update_available_artifact_hard_delete_outdated(
        &self,
        opctx: &OpContext,
        current_targets_role_version: i64,
    ) -> DeleteResult {
        opctx.authorize(authz::Action::Modify, &authz::FLEET).await?;

        // We use the `targets_role_version` column in the table to delete any
        // old rows, keeping the table in sync with the current copy of
        // artifacts.json.
        use db::schema::update_available_artifact::dsl;
        diesel::delete(dsl::update_available_artifact)
            .filter(dsl::targets_role_version.lt(current_targets_role_version))
            .execute_async(self.pool_authorized(opctx).await?)
            .await
            .map(|_rows_deleted| ())
            .map_err(|e| {
                // TODO-correctness TODO-availability This should be using
                // public_error_from_diesel_pool()
                Error::internal_error(&format!(
                    "error deleting outdated available artifacts: {:?}",
                    e
                ))
            })
    }

    // NOTE: This function is only used for testing and for initial population
    // of built-in users as silo users.  The error handling here assumes (1)
    // that the caller expects no user input error from the database, and (2)
    // that if a Silo user with the same id already exists in the database,
    // that's not an error (it's assumed to be the same user).
    pub async fn silo_user_create(
        &self,
        silo_user: SiloUser,
    ) -> Result<(), Error> {
        use db::schema::silo_user::dsl;

        let _ = diesel::insert_into(dsl::silo_user)
            .values(silo_user)
            .on_conflict(dsl::id)
            .do_nothing()
            .execute_async(self.pool())
            .await
            .map_err(|e| {
                public_error_from_diesel_pool(e, ErrorHandler::Server)
            })?;
        Ok(())
    }

    /// Load built-in silos into the database
    pub async fn load_builtin_silos(
        &self,
        opctx: &OpContext,
    ) -> Result<(), Error> {
        opctx.authorize(authz::Action::Modify, &authz::DATABASE).await?;

        debug!(opctx.log, "attempting to create built-in silo");

        use db::schema::silo::dsl;
        let count = diesel::insert_into(dsl::silo)
            .values(&*DEFAULT_SILO)
            .on_conflict(dsl::id)
            .do_nothing()
            .execute_async(self.pool_authorized(opctx).await?)
            .await
            .map_err(|e| {
                public_error_from_diesel_pool(e, ErrorHandler::Server)
            })?;
        info!(opctx.log, "created {} built-in silos", count);
        Ok(())
    }

    pub async fn silo_create(
        &self,
        opctx: &OpContext,
        silo: Silo,
    ) -> CreateResult<Silo> {
        opctx.authorize(authz::Action::CreateChild, &authz::FLEET).await?;

        let silo_id = silo.id();

        use db::schema::silo::dsl;
        diesel::insert_into(dsl::silo)
            .values(silo)
            .returning(Silo::as_returning())
            .get_result_async(self.pool_authorized(opctx).await?)
            .await
            .map_err(|e| {
                public_error_from_diesel_pool(
                    e,
                    ErrorHandler::Conflict(
                        ResourceType::Silo,
                        silo_id.to_string().as_str(),
                    ),
                )
            })
    }

    pub async fn silos_list_by_id(
        &self,
        opctx: &OpContext,
        pagparams: &DataPageParams<'_, Uuid>,
    ) -> ListResultVec<Silo> {
        opctx.authorize(authz::Action::ListChildren, &authz::FLEET).await?;

        use db::schema::silo::dsl;
        paginated(dsl::silo, dsl::id, pagparams)
            .filter(dsl::time_deleted.is_null())
            .filter(dsl::discoverable.eq(true))
            .select(Silo::as_select())
            .load_async::<Silo>(self.pool_authorized(opctx).await?)
            .await
            .map_err(|e| public_error_from_diesel_pool(e, ErrorHandler::Server))
    }

    pub async fn silos_list_by_name(
        &self,
        opctx: &OpContext,
        pagparams: &DataPageParams<'_, Name>,
    ) -> ListResultVec<Silo> {
        opctx.authorize(authz::Action::ListChildren, &authz::FLEET).await?;

        use db::schema::silo::dsl;
        paginated(dsl::silo, dsl::name, pagparams)
            .filter(dsl::time_deleted.is_null())
            .filter(dsl::discoverable.eq(true))
            .select(Silo::as_select())
            .load_async::<Silo>(self.pool_authorized(opctx).await?)
            .await
            .map_err(|e| public_error_from_diesel_pool(e, ErrorHandler::Server))
    }

    pub async fn silo_delete(
        &self,
        opctx: &OpContext,
        authz_silo: &authz::Silo,
        db_silo: &db::model::Silo,
    ) -> DeleteResult {
        assert_eq!(authz_silo.id(), db_silo.id());
        opctx.authorize(authz::Action::Delete, authz_silo).await?;

        use db::schema::organization;
        use db::schema::silo;
        use db::schema::silo_user;

        // Make sure there are no organizations present within this silo.
        let id = authz_silo.id();
        let rcgen = db_silo.rcgen;
        let org_found = diesel_pool_result_optional(
            organization::dsl::organization
                .filter(organization::dsl::silo_id.eq(id))
                .filter(organization::dsl::time_deleted.is_null())
                .select(organization::dsl::id)
                .limit(1)
                .first_async::<Uuid>(self.pool_authorized(opctx).await?)
                .await,
        )
        .map_err(|e| public_error_from_diesel_pool(e, ErrorHandler::Server))?;

        if org_found.is_some() {
            return Err(Error::InvalidRequest {
                message: "silo to be deleted contains an organization"
                    .to_string(),
            });
        }

        let now = Utc::now();
        let updated_rows = diesel::update(silo::dsl::silo)
            .filter(silo::dsl::time_deleted.is_null())
            .filter(silo::dsl::id.eq(id))
            .filter(silo::dsl::rcgen.eq(rcgen))
            .set(silo::dsl::time_deleted.eq(now))
            .execute_async(self.pool_authorized(opctx).await?)
            .await
            .map_err(|e| {
                public_error_from_diesel_pool(
                    e,
                    ErrorHandler::NotFoundByResource(authz_silo),
                )
            })?;

        if updated_rows == 0 {
            return Err(Error::InvalidRequest {
                message: "silo deletion failed due to concurrent modification"
                    .to_string(),
            });
        }

        info!(opctx.log, "deleted silo {}", id);

        // If silo deletion succeeded, delete all silo users
        // TODO-correctness This needs to happen in a saga or some other
        // mechanism that ensures it happens even if we crash at this point.
        // TODO-scalability This needs to happen in batches
        let updated_rows = diesel::update(silo_user::dsl::silo_user)
            .filter(silo_user::dsl::silo_id.eq(id))
            .filter(silo_user::dsl::time_deleted.is_null())
            .set(silo_user::dsl::time_deleted.eq(now))
            .execute_async(self.pool_authorized(opctx).await?)
            .await
            .map_err(|e| {
                public_error_from_diesel_pool(
                    e,
                    ErrorHandler::NotFoundByResource(authz_silo),
                )
            })?;

        info!(opctx.log, "deleted {} silo users for silo {}", updated_rows, id);

        // delete all silo identity providers
        use db::schema::identity_provider::dsl as idp_dsl;

        let updated_rows = diesel::update(idp_dsl::identity_provider)
            .filter(idp_dsl::silo_id.eq(id))
            .filter(idp_dsl::time_deleted.is_null())
            .set(idp_dsl::time_deleted.eq(Utc::now()))
            .execute_async(self.pool_authorized(opctx).await?)
            .await
            .map_err(|e| {
                public_error_from_diesel_pool(
                    e,
                    ErrorHandler::NotFoundByResource(authz_silo),
                )
            })?;

        info!(opctx.log, "deleted {} silo IdPs for silo {}", updated_rows, id);

        use db::schema::saml_identity_provider::dsl as saml_idp_dsl;

        let updated_rows = diesel::update(saml_idp_dsl::saml_identity_provider)
            .filter(saml_idp_dsl::silo_id.eq(id))
            .filter(saml_idp_dsl::time_deleted.is_null())
            .set(saml_idp_dsl::time_deleted.eq(Utc::now()))
            .execute_async(self.pool_authorized(opctx).await?)
            .await
            .map_err(|e| {
                public_error_from_diesel_pool(
                    e,
                    ErrorHandler::NotFoundByResource(authz_silo),
                )
            })?;

        info!(
            opctx.log,
            "deleted {} silo saml IdPs for silo {}", updated_rows, id
        );

        Ok(())
    }

    pub async fn identity_provider_list(
        &self,
        opctx: &OpContext,
        authz_silo: &authz::Silo,
        pagparams: &DataPageParams<'_, Name>,
    ) -> ListResultVec<IdentityProvider> {
        opctx
            .authorize(authz::Action::ListIdentityProviders, authz_silo)
            .await?;

        use db::schema::identity_provider::dsl;
        paginated(dsl::identity_provider, dsl::name, pagparams)
            .filter(dsl::silo_id.eq(authz_silo.id()))
            .filter(dsl::time_deleted.is_null())
            .select(IdentityProvider::as_select())
            .load_async::<IdentityProvider>(self.pool_authorized(opctx).await?)
            .await
            .map_err(|e| public_error_from_diesel_pool(e, ErrorHandler::Server))
    }

    pub async fn saml_identity_provider_create(
        &self,
        opctx: &OpContext,
        authz_silo: &authz::Silo,
        provider: db::model::SamlIdentityProvider,
    ) -> CreateResult<db::model::SamlIdentityProvider> {
        opctx.authorize(authz::Action::CreateChild, authz_silo).await?;

        let name = provider.identity().name.to_string();
        self.pool_authorized(opctx)
            .await?
            .transaction(move |conn| {
                // insert silo identity provider record with type Saml
                use db::schema::identity_provider::dsl as idp_dsl;
                diesel::insert_into(idp_dsl::identity_provider)
                    .values(db::model::IdentityProvider {
                        identity: db::model::IdentityProviderIdentity {
                            id: provider.identity.id,
                            name: provider.identity.name.clone(),
                            description: provider.identity.description.clone(),
                            time_created: provider.identity.time_created,
                            time_modified: provider.identity.time_modified,
                            time_deleted: provider.identity.time_deleted,
                        },
                        silo_id: provider.silo_id,
                        provider_type: db::model::IdentityProviderType::Saml,
                    })
                    .execute(conn)?;

                // insert silo saml identity provider record
                use db::schema::saml_identity_provider::dsl;
                let result = diesel::insert_into(dsl::saml_identity_provider)
                    .values(provider)
                    .returning(db::model::SamlIdentityProvider::as_returning())
                    .get_result(conn)?;

                Ok(result)
            })
            .await
            .map_err(|e| {
                public_error_from_diesel_pool(
                    e,
                    ErrorHandler::Conflict(
                        ResourceType::SamlIdentityProvider,
                        &name,
                    ),
                )
            })
    }

    /// Return the next available IPv6 address for an Oxide service running on
    /// the provided sled.
    pub async fn next_ipv6_address(
        &self,
        opctx: &OpContext,
        sled_id: Uuid,
    ) -> Result<Ipv6Addr, Error> {
        use db::schema::sled::dsl;
        let net = diesel::update(
            dsl::sled.find(sled_id).filter(dsl::time_deleted.is_null()),
        )
        .set(dsl::last_used_address.eq(dsl::last_used_address + 1))
        .returning(dsl::last_used_address)
        .get_result_async(self.pool_authorized(opctx).await?)
        .await
        .map_err(|e| {
            public_error_from_diesel_pool(
                e,
                ErrorHandler::NotFoundByLookup(
                    ResourceType::Sled,
                    LookupType::ById(sled_id),
                ),
            )
        })?;

        // TODO-correctness: We need to ensure that this address is actually
        // within the sled's underlay prefix, once that's included in the
        // database record.
        match net {
            ipnetwork::IpNetwork::V6(net) => Ok(net.ip()),
            _ => Err(Error::InternalError {
                internal_message: String::from("Sled IP address must be IPv6"),
            }),
        }
    }

    /// Return the next available IPv6 address for an Oxide service running on
    /// the provided sled.
    fn next_ipv6_address_sync(
        conn: &mut DbConnection,
        sled_id: Uuid,
    ) -> Result<Ipv6Addr, Error> {
        use db::schema::sled::dsl;
        let net = diesel::update(
            dsl::sled.find(sled_id).filter(dsl::time_deleted.is_null()),
        )
        .set(dsl::last_used_address.eq(dsl::last_used_address + 1))
        .returning(dsl::last_used_address)
        .get_result(conn)
        .map_err(|e| {
            public_error_from_diesel_lookup(
                e,
                ResourceType::Sled,
                &LookupType::ById(sled_id),
            )
        })?;

        // TODO-correctness: We could ensure that this address is actually
        // within the sled's underlay prefix, once that's included in the
        // database record.
        match net {
            ipnetwork::IpNetwork::V6(net) => Ok(net.ip()),
            _ => panic!("Sled IP must be IPv6"),
        }
    }

    pub async fn global_image_list_images(
        &self,
        opctx: &OpContext,
        pagparams: &DataPageParams<'_, Name>,
    ) -> ListResultVec<GlobalImage> {
        opctx
            .authorize(authz::Action::ListChildren, &authz::GLOBAL_IMAGE_LIST)
            .await?;

        use db::schema::global_image::dsl;
        paginated(dsl::global_image, dsl::name, pagparams)
            .filter(dsl::time_deleted.is_null())
            .select(GlobalImage::as_select())
            .load_async::<GlobalImage>(self.pool_authorized(opctx).await?)
            .await
            .map_err(|e| public_error_from_diesel_pool(e, ErrorHandler::Server))
    }

    pub async fn global_image_create_image(
        &self,
        opctx: &OpContext,
        image: GlobalImage,
    ) -> CreateResult<GlobalImage> {
        opctx
            .authorize(authz::Action::CreateChild, &authz::GLOBAL_IMAGE_LIST)
            .await?;

        use db::schema::global_image::dsl;
        let name = image.name().clone();
        diesel::insert_into(dsl::global_image)
            .values(image)
            .on_conflict(dsl::id)
            .do_nothing()
            .returning(GlobalImage::as_returning())
            .get_result_async(self.pool())
            .await
            .map_err(|e| {
                public_error_from_diesel_pool(
                    e,
                    ErrorHandler::Conflict(ResourceType::Image, name.as_str()),
                )
            })
    }

    // SSH public keys

    pub async fn ssh_keys_list(
        &self,
        opctx: &OpContext,
        authz_user: &authz::SiloUser,
        page_params: &DataPageParams<'_, Name>,
    ) -> ListResultVec<SshKey> {
        opctx.authorize(authz::Action::ListChildren, authz_user).await?;

        use db::schema::ssh_key::dsl;
        paginated(dsl::ssh_key, dsl::name, page_params)
            .filter(dsl::silo_user_id.eq(authz_user.id()))
            .filter(dsl::time_deleted.is_null())
            .select(SshKey::as_select())
            .load_async(self.pool_authorized(opctx).await?)
            .await
            .map_err(|e| public_error_from_diesel_pool(e, ErrorHandler::Server))
    }

    /// Create a new SSH public key for a user.
    pub async fn ssh_key_create(
        &self,
        opctx: &OpContext,
        authz_user: &authz::SiloUser,
        ssh_key: SshKey,
    ) -> CreateResult<SshKey> {
        assert_eq!(authz_user.id(), ssh_key.silo_user_id);
        opctx.authorize(authz::Action::CreateChild, authz_user).await?;

        use db::schema::ssh_key::dsl;
        diesel::insert_into(dsl::ssh_key)
            .values(ssh_key)
            .returning(SshKey::as_returning())
            .get_result_async(self.pool_authorized(opctx).await?)
            .await
            .map_err(|e| {
                Error::internal_error(&format!(
                    "error creating SSH key: {:?}",
                    e
                ))
            })
    }

    /// Delete an existing SSH public key.
    pub async fn ssh_key_delete(
        &self,
        opctx: &OpContext,
        authz_ssh_key: &authz::SshKey,
    ) -> DeleteResult {
        opctx.authorize(authz::Action::Delete, authz_ssh_key).await?;

        use db::schema::ssh_key::dsl;
        diesel::update(dsl::ssh_key)
            .filter(dsl::id.eq(authz_ssh_key.id()))
            .filter(dsl::time_deleted.is_null())
            .set(dsl::time_deleted.eq(Utc::now()))
            .check_if_exists::<SshKey>(authz_ssh_key.id())
            .execute_and_check(self.pool_authorized(opctx).await?)
            .await
            .map_err(|e| {
                public_error_from_diesel_pool(
                    e,
                    ErrorHandler::NotFoundByResource(authz_ssh_key),
                )
            })?;
        Ok(())
    }

    // Role assignments

    /// Fetches all of the externally-visible role assignments for the specified
    /// resource
    ///
    /// Role assignments for internal identities (e.g., built-in users) are not
    /// included in this list.
    ///
    /// This function is generic over all resources that can accept roles (e.g.,
    /// Fleet, Silo, Organization, etc.).
    // TODO-scalability In an ideal world, this would be paginated.  The impact
    // is mitigated because we cap the number of role assignments per resource
    // pretty tightly.
    pub async fn role_assignment_fetch_visible<
        T: authz::ApiResourceWithRoles + Clone,
    >(
        &self,
        opctx: &OpContext,
        authz_resource: &T,
    ) -> ListResultVec<db::model::RoleAssignment> {
        opctx.authorize(authz::Action::ReadPolicy, authz_resource).await?;
        let resource_type = authz_resource.resource_type();
        let resource_id = authz_resource.resource_id();
        use db::schema::role_assignment::dsl;
        dsl::role_assignment
            .filter(dsl::resource_type.eq(resource_type.to_string()))
            .filter(dsl::resource_id.eq(resource_id))
            .filter(dsl::identity_type.ne(IdentityType::UserBuiltin))
            .order(dsl::role_name.asc())
            .then_order_by(dsl::identity_id.asc())
            .select(RoleAssignment::as_select())
            .load_async::<RoleAssignment>(self.pool_authorized(opctx).await?)
            .await
            .map_err(|e| public_error_from_diesel_pool(e, ErrorHandler::Server))
    }

    /// Removes all existing externally-visble role assignments on
    /// `authz_resource` and adds those specified by `new_assignments`
    ///
    /// Role assignments for internal identities (e.g., built-in users) are not
    /// affected.
    ///
    /// The expectation is that the caller will have just fetched the role
    /// assignments, modified them, and is giving us the complete new list.
    ///
    /// This function is generic over all resources that can accept roles (e.g.,
    /// Fleet, Silo, Organization, etc.).
    // TODO-correctness As with the rest of the API, we're lacking an ability
    // for an ETag precondition check here.
    // TODO-scalability In an ideal world, this would update in batches.  That's
    // tricky without first-classing the Policy in the database.  The impact is
    // mitigated because we cap the number of role assignments per resource
    // pretty tightly.
    pub async fn role_assignment_replace_visible<T>(
        &self,
        opctx: &OpContext,
        authz_resource: &T,
        new_assignments: &[shared::RoleAssignment<T::AllowedRoles>],
    ) -> ListResultVec<db::model::RoleAssignment>
    where
        T: authz::ApiResourceWithRolesType + Clone,
    {
        // TODO-security We should carefully review what permissions are
        // required for modifying the policy of a resource.
        opctx.authorize(authz::Action::ModifyPolicy, authz_resource).await?;
        bail_unless!(
            new_assignments.len() <= shared::MAX_ROLE_ASSIGNMENTS_PER_RESOURCE
        );

        let resource_type = authz_resource.resource_type();
        let resource_id = authz_resource.resource_id();

        // Sort the records in the same order that we would return them when
        // listing them.  This is because we're going to use RETURNING to return
        // the inserted rows from the database and we want them to come back in
        // the same order that we would normally list them.
        let mut new_assignments = new_assignments
            .iter()
            .map(|r| {
                db::model::RoleAssignment::new(
                    db::model::IdentityType::from(r.identity_type),
                    r.identity_id,
                    resource_type,
                    resource_id,
                    &r.role_name.to_database_string(),
                )
            })
            .collect::<Vec<_>>();
        new_assignments.sort_by(|r1, r2| {
            (&r1.role_name, r1.identity_id)
                .cmp(&(&r2.role_name, r2.identity_id))
        });

        use db::schema::role_assignment::dsl;
        let delete_old_query = diesel::delete(dsl::role_assignment)
            .filter(dsl::resource_id.eq(resource_id))
            .filter(dsl::resource_type.eq(resource_type.to_string()))
            .filter(dsl::identity_type.ne(IdentityType::UserBuiltin));
        let insert_new_query = diesel::insert_into(dsl::role_assignment)
            .values(new_assignments)
            .returning(RoleAssignment::as_returning());

        // TODO-scalability: Ideally this would be a batched transaction so we
        // don't need to hold a transaction open across multiple roundtrips from
        // the database, but for now we're using a transaction due to the
        // severely decreased legibility of CTEs via diesel right now.
        // We might instead want to first-class the idea of Policies in the
        // database so that we can build up a whole new Policy in batches and
        // then flip the resource over to using it.
        self.pool_authorized(opctx)
            .await?
            .transaction(move |conn| {
                delete_old_query.execute(conn)?;
                Ok(insert_new_query.get_results(conn)?)
            })
            .await
            .map_err(|e| public_error_from_diesel_pool(e, ErrorHandler::Server))
    }

    // Test interfaces

    #[cfg(test)]
    async fn test_try_table_scan(&self, opctx: &OpContext) -> Error {
        use db::schema::project::dsl;
        let conn = self.pool_authorized(opctx).await;
        if let Err(error) = conn {
            return error;
        }
        let result = dsl::project
            .select(diesel::dsl::count_star())
            .first_async::<i64>(conn.unwrap())
            .await;
        match result {
            Ok(_) => Error::internal_error("table scan unexpectedly succeeded"),
            Err(error) => {
                public_error_from_diesel_pool(error, ErrorHandler::Server)
            }
        }
    }
}

/// Constructs a DataStore for use in test suites that has preloaded the
/// built-in users, roles, and role assignments that are needed for basic
/// operation
#[cfg(test)]
pub async fn datastore_test(
    logctx: &dropshot::test_util::LogContext,
    db: &omicron_test_utils::dev::db::CockroachInstance,
) -> (OpContext, Arc<DataStore>) {
    let cfg = db::Config { url: db.pg_config().clone() };
    let pool = Arc::new(db::Pool::new(&cfg));
    let datastore = Arc::new(DataStore::new(pool));

    // Create an OpContext with the credentials of "db-init" just for the
    // purpose of loading the built-in users, roles, and assignments.
    let opctx = OpContext::for_background(
        logctx.log.new(o!()),
        Arc::new(authz::Authz::new(&logctx.log)),
        authn::Context::internal_db_init(),
        Arc::clone(&datastore),
    );
    datastore.load_builtin_users(&opctx).await.unwrap();
    datastore.load_builtin_roles(&opctx).await.unwrap();
    datastore.load_builtin_role_asgns(&opctx).await.unwrap();
    datastore.load_builtin_silos(&opctx).await.unwrap();
    datastore.load_silo_users(&opctx).await.unwrap();
    datastore.load_silo_user_role_assignments(&opctx).await.unwrap();

    // Create an OpContext with the credentials of "test-privileged" for general
    // testing.
    let opctx =
        OpContext::for_tests(logctx.log.new(o!()), Arc::clone(&datastore));

    (opctx, datastore)
}

#[cfg(test)]
mod test {
    use super::*;
    use crate::authz;
    use crate::db::explain::ExplainableAsync;
    use crate::db::fixed_data::silo::SILO_ID;
    use crate::db::identity::Asset;
    use crate::db::identity::Resource;
    use crate::db::lookup::LookupPath;
    use crate::db::model::{ConsoleSession, DatasetKind, Project, ServiceKind};
    use crate::external_api::params;
    use chrono::{Duration, Utc};
    use nexus_test_utils::db::test_setup_database;
    use omicron_common::api::external::{
        ByteCount, Error, IdentityMetadataCreateParams, LookupType, Name,
    };
    use omicron_test_utils::dev;
    use std::collections::{HashMap, HashSet};
    use std::net::{Ipv6Addr, SocketAddrV6};
    use std::sync::Arc;
    use uuid::Uuid;

    #[tokio::test]
    async fn test_project_creation() {
        let logctx = dev::test_setup_log("test_project_creation");
        let mut db = test_setup_database(&logctx.log).await;
        let (opctx, datastore) = datastore_test(&logctx, &db).await;
        let organization = params::OrganizationCreate {
            identity: IdentityMetadataCreateParams {
                name: "org".parse().unwrap(),
                description: "desc".to_string(),
            },
        };

        let organization =
            datastore.organization_create(&opctx, &organization).await.unwrap();

        let project = Project::new(
            organization.id(),
            params::ProjectCreate {
                identity: IdentityMetadataCreateParams {
                    name: "project".parse().unwrap(),
                    description: "desc".to_string(),
                },
            },
        );
        let (.., authz_org) = LookupPath::new(&opctx, &datastore)
            .organization_id(organization.id())
            .lookup_for(authz::Action::CreateChild)
            .await
            .unwrap();
        datastore.project_create(&opctx, &authz_org, project).await.unwrap();

        let (.., organization_after_project_create) =
            LookupPath::new(&opctx, &datastore)
                .organization_name(organization.name())
                .fetch()
                .await
                .unwrap();
        assert!(organization_after_project_create.rcgen > organization.rcgen);

        db.cleanup().await.unwrap();
        logctx.cleanup_successful();
    }

    #[tokio::test]
    async fn test_session_methods() {
        let logctx = dev::test_setup_log("test_session_methods");
        let mut db = test_setup_database(&logctx.log).await;
        let (opctx, datastore) = datastore_test(&logctx, &db).await;
        let authn_opctx = OpContext::for_background(
            logctx.log.new(o!("component" => "TestExternalAuthn")),
            Arc::new(authz::Authz::new(&logctx.log)),
            authn::Context::external_authn(),
            Arc::clone(&datastore),
        );

        let token = "a_token".to_string();
        let silo_user_id = Uuid::new_v4();

        let session = ConsoleSession {
            token: token.clone(),
            time_created: Utc::now() - Duration::minutes(5),
            time_last_used: Utc::now() - Duration::minutes(5),
            silo_user_id,
        };

        let _ = datastore
            .session_create(&authn_opctx, session.clone())
            .await
            .unwrap();

        // Associate silo with user
        datastore
            .silo_user_create(SiloUser::new(*SILO_ID, silo_user_id))
            .await
            .unwrap();

        let (.., db_silo_user) = LookupPath::new(&opctx, &datastore)
            .silo_user_id(session.silo_user_id)
            .fetch()
            .await
            .unwrap();
        assert_eq!(*SILO_ID, db_silo_user.silo_id);

        // fetch the one we just created
        let (.., fetched) = LookupPath::new(&opctx, &datastore)
            .console_session_token(&token)
            .fetch()
            .await
            .unwrap();
        assert_eq!(session.silo_user_id, fetched.silo_user_id);

        // trying to insert the same one again fails
        let duplicate =
            datastore.session_create(&authn_opctx, session.clone()).await;
        assert!(matches!(
            duplicate,
            Err(Error::InternalError { internal_message: _ })
        ));

        // update last used (i.e., renew token)
        let authz_session = authz::ConsoleSession::new(
            authz::FLEET,
            token.clone(),
            LookupType::ByCompositeId(token.clone()),
        );
        let renewed = datastore
            .session_update_last_used(&opctx, &authz_session)
            .await
            .unwrap();
        assert!(
            renewed.console_session.time_last_used > session.time_last_used
        );

        // time_last_used change persists in DB
        let (.., fetched) = LookupPath::new(&opctx, &datastore)
            .console_session_token(&token)
            .fetch()
            .await
            .unwrap();
        assert!(fetched.time_last_used > session.time_last_used);

        // delete it and fetch should come back with nothing
        let delete =
            datastore.session_hard_delete(&opctx, &authz_session).await;
        assert_eq!(delete, Ok(()));

        // this will be a not found after #347
        let fetched = LookupPath::new(&opctx, &datastore)
            .console_session_token(&token)
            .fetch()
            .await;
        assert!(matches!(
            fetched,
            Err(Error::ObjectNotFound { type_name: _, lookup_type: _ })
        ));

        // deleting an already nonexistent is considered a success
        let delete_again =
            datastore.session_hard_delete(&opctx, &authz_session).await;
        assert_eq!(delete_again, Ok(()));

        db.cleanup().await.unwrap();
        logctx.cleanup_successful();
    }

    // Creates a test sled, returns its UUID.
    async fn create_test_sled(datastore: &DataStore) -> Uuid {
        let bogus_addr = SocketAddrV6::new(
            Ipv6Addr::new(0xfd00, 0, 0, 0, 0, 0, 0, 1),
            8080,
            0,
            0,
        );
        let rack_id = Uuid::new_v4();
        let sled_id = Uuid::new_v4();
<<<<<<< HEAD
        let rack_id = Uuid::new_v4();
=======
>>>>>>> e84faaf9
        let sled = Sled::new(sled_id, bogus_addr.clone(), rack_id);
        datastore.sled_upsert(sled).await.unwrap();
        sled_id
    }

    fn test_zpool_size() -> ByteCount {
        ByteCount::from_gibibytes_u32(100)
    }

    // Creates a test zpool, returns its UUID.
    async fn create_test_zpool(datastore: &DataStore, sled_id: Uuid) -> Uuid {
        let zpool_id = Uuid::new_v4();
        let zpool = Zpool::new(
            zpool_id,
            sled_id,
            &crate::internal_api::params::ZpoolPutRequest {
                size: test_zpool_size(),
            },
        );
        datastore.zpool_upsert(zpool).await.unwrap();
        zpool_id
    }

    fn create_test_disk_create_params(
        name: &str,
        size: ByteCount,
    ) -> params::DiskCreate {
        params::DiskCreate {
            identity: IdentityMetadataCreateParams {
                name: Name::try_from(name.to_string()).unwrap(),
                description: name.to_string(),
            },
            disk_source: params::DiskSource::Blank {
                block_size: params::BlockSize::try_from(4096).unwrap(),
            },
            size,
        }
    }

    #[tokio::test]
    async fn test_region_allocation() {
        let logctx = dev::test_setup_log("test_region_allocation");
        let mut db = test_setup_database(&logctx.log).await;
        let cfg = db::Config { url: db.pg_config().clone() };
        let pool = db::Pool::new(&cfg);
        let datastore = Arc::new(DataStore::new(Arc::new(pool)));
        let opctx =
            OpContext::for_tests(logctx.log.new(o!()), datastore.clone());

        // Create a sled...
        let sled_id = create_test_sled(&datastore).await;

        // ... and a zpool within that sled...
        let zpool_id = create_test_zpool(&datastore, sled_id).await;

        // ... and datasets within that zpool.
        let dataset_count = REGION_REDUNDANCY_THRESHOLD * 2;
        let bogus_addr = SocketAddrV6::new(Ipv6Addr::LOCALHOST, 8080, 0, 0);
        let dataset_ids: Vec<Uuid> =
            (0..dataset_count).map(|_| Uuid::new_v4()).collect();
        for id in &dataset_ids {
            let dataset =
                Dataset::new(*id, zpool_id, bogus_addr, DatasetKind::Crucible);
            datastore.dataset_upsert(dataset).await.unwrap();
        }

        // Allocate regions from the datasets for this disk.
        let params = create_test_disk_create_params(
            "disk1",
            ByteCount::from_mebibytes_u32(500),
        );
        let volume1_id = Uuid::new_v4();
        // Currently, we only allocate one Region Set per volume.
        let expected_region_count = REGION_REDUNDANCY_THRESHOLD;
        let dataset_and_regions = datastore
            .region_allocate(&opctx, volume1_id, &params)
            .await
            .unwrap();

        // Verify the allocation.
        assert_eq!(expected_region_count, dataset_and_regions.len());
        let mut disk1_datasets = HashSet::new();
        for (dataset, region) in dataset_and_regions {
            assert!(disk1_datasets.insert(dataset.id()));
            assert_eq!(volume1_id, region.volume_id());
            assert_eq!(ByteCount::from(4096), region.block_size());
            assert_eq!(params.extent_size() / 4096, region.blocks_per_extent());
            assert_eq!(params.extent_count(), region.extent_count());
        }

        // Allocate regions for a second disk. Observe that we allocate from
        // the three previously unused datasets.
        let params = create_test_disk_create_params(
            "disk2",
            ByteCount::from_mebibytes_u32(500),
        );
        let volume2_id = Uuid::new_v4();
        let dataset_and_regions = datastore
            .region_allocate(&opctx, volume2_id, &params)
            .await
            .unwrap();
        assert_eq!(expected_region_count, dataset_and_regions.len());
        let mut disk2_datasets = HashSet::new();
        for (dataset, region) in dataset_and_regions {
            assert!(disk2_datasets.insert(dataset.id()));
            assert_eq!(volume2_id, region.volume_id());
            assert_eq!(ByteCount::from(4096), region.block_size());
            assert_eq!(params.extent_size() / 4096, region.blocks_per_extent());
            assert_eq!(params.extent_count(), region.extent_count());
        }

        // Double-check that the datasets used for the first disk weren't
        // used when allocating the second disk.
        assert_eq!(0, disk1_datasets.intersection(&disk2_datasets).count());

        let _ = db.cleanup().await;
        logctx.cleanup_successful();
    }

    #[tokio::test]
    async fn test_region_allocation_is_idempotent() {
        let logctx =
            dev::test_setup_log("test_region_allocation_is_idempotent");
        let mut db = test_setup_database(&logctx.log).await;
        let cfg = db::Config { url: db.pg_config().clone() };
        let pool = db::Pool::new(&cfg);
        let datastore = Arc::new(DataStore::new(Arc::new(pool)));
        let opctx =
            OpContext::for_tests(logctx.log.new(o!()), datastore.clone());

        // Create a sled...
        let sled_id = create_test_sled(&datastore).await;

        // ... and a zpool within that sled...
        let zpool_id = create_test_zpool(&datastore, sled_id).await;

        // ... and datasets within that zpool.
        let dataset_count = REGION_REDUNDANCY_THRESHOLD;
        let bogus_addr = SocketAddrV6::new(Ipv6Addr::LOCALHOST, 8080, 0, 0);
        let dataset_ids: Vec<Uuid> =
            (0..dataset_count).map(|_| Uuid::new_v4()).collect();
        for id in &dataset_ids {
            let dataset =
                Dataset::new(*id, zpool_id, bogus_addr, DatasetKind::Crucible);
            datastore.dataset_upsert(dataset).await.unwrap();
        }

        // Allocate regions from the datasets for this volume.
        let params = create_test_disk_create_params(
            "disk",
            ByteCount::from_mebibytes_u32(500),
        );
        let volume_id = Uuid::new_v4();
        let mut dataset_and_regions1 = datastore
            .region_allocate(&opctx, volume_id, &params)
            .await
            .unwrap();
        let mut dataset_and_regions2 = datastore
            .region_allocate(&opctx, volume_id, &params)
            .await
            .unwrap();

        // Give them a consistent order so we can easily compare them.
        let sort_vec = |v: &mut Vec<(Dataset, Region)>| {
            v.sort_by(|(d1, r1), (d2, r2)| {
                let order = d1.id().cmp(&d2.id());
                match order {
                    std::cmp::Ordering::Equal => r1.id().cmp(&r2.id()),
                    _ => order,
                }
            });
        };
        sort_vec(&mut dataset_and_regions1);
        sort_vec(&mut dataset_and_regions2);

        // Validate that the two calls to allocate return the same data.
        assert_eq!(dataset_and_regions1.len(), dataset_and_regions2.len());
        for i in 0..dataset_and_regions1.len() {
            assert_eq!(dataset_and_regions1[i], dataset_and_regions2[i],);
        }

        let _ = db.cleanup().await;
        logctx.cleanup_successful();
    }

    #[tokio::test]
    async fn test_region_allocation_not_enough_datasets() {
        let logctx =
            dev::test_setup_log("test_region_allocation_not_enough_datasets");
        let mut db = test_setup_database(&logctx.log).await;
        let cfg = db::Config { url: db.pg_config().clone() };
        let pool = db::Pool::new(&cfg);
        let datastore = Arc::new(DataStore::new(Arc::new(pool)));
        let opctx =
            OpContext::for_tests(logctx.log.new(o!()), datastore.clone());

        // Create a sled...
        let sled_id = create_test_sled(&datastore).await;

        // ... and a zpool within that sled...
        let zpool_id = create_test_zpool(&datastore, sled_id).await;

        // ... and datasets within that zpool.
        let dataset_count = REGION_REDUNDANCY_THRESHOLD - 1;
        let bogus_addr = SocketAddrV6::new(Ipv6Addr::LOCALHOST, 8080, 0, 0);
        let dataset_ids: Vec<Uuid> =
            (0..dataset_count).map(|_| Uuid::new_v4()).collect();
        for id in &dataset_ids {
            let dataset =
                Dataset::new(*id, zpool_id, bogus_addr, DatasetKind::Crucible);
            datastore.dataset_upsert(dataset).await.unwrap();
        }

        // Allocate regions from the datasets for this volume.
        let params = create_test_disk_create_params(
            "disk1",
            ByteCount::from_mebibytes_u32(500),
        );
        let volume1_id = Uuid::new_v4();
        let err = datastore
            .region_allocate(&opctx, volume1_id, &params)
            .await
            .unwrap_err();
        assert!(err
            .to_string()
            .contains("Not enough datasets to allocate disks"));

        assert!(matches!(err, Error::ServiceUnavailable { .. }));

        let _ = db.cleanup().await;
        logctx.cleanup_successful();
    }

    // TODO: This test should be updated when the correct handling
    // of this out-of-space case is implemented.
    #[tokio::test]
    async fn test_region_allocation_out_of_space_does_not_fail_yet() {
        let logctx = dev::test_setup_log(
            "test_region_allocation_out_of_space_does_not_fail_yet",
        );
        let mut db = test_setup_database(&logctx.log).await;
        let cfg = db::Config { url: db.pg_config().clone() };
        let pool = db::Pool::new(&cfg);
        let datastore = Arc::new(DataStore::new(Arc::new(pool)));
        let opctx =
            OpContext::for_tests(logctx.log.new(o!()), datastore.clone());

        // Create a sled...
        let sled_id = create_test_sled(&datastore).await;

        // ... and a zpool within that sled...
        let zpool_id = create_test_zpool(&datastore, sled_id).await;

        // ... and datasets within that zpool.
        let dataset_count = REGION_REDUNDANCY_THRESHOLD;
        let bogus_addr = SocketAddrV6::new(Ipv6Addr::LOCALHOST, 8080, 0, 0);
        let dataset_ids: Vec<Uuid> =
            (0..dataset_count).map(|_| Uuid::new_v4()).collect();
        for id in &dataset_ids {
            let dataset =
                Dataset::new(*id, zpool_id, bogus_addr, DatasetKind::Crucible);
            datastore.dataset_upsert(dataset).await.unwrap();
        }

        // Allocate regions from the datasets for this disk.
        //
        // Note that we ask for a disk which is as large as the zpool,
        // so we shouldn't have space for redundancy.
        let disk_size = test_zpool_size();
        let params = create_test_disk_create_params("disk1", disk_size);
        let volume1_id = Uuid::new_v4();

        // NOTE: This *should* be an error, rather than succeeding.
        datastore.region_allocate(&opctx, volume1_id, &params).await.unwrap();

        let _ = db.cleanup().await;
        logctx.cleanup_successful();
    }

    // Validate that queries which should be executable without a full table
    // scan are, in fact, runnable without a FULL SCAN.
    #[tokio::test]
    async fn test_queries_do_not_require_full_table_scan() {
        use omicron_common::api::external;
        let logctx =
            dev::test_setup_log("test_queries_do_not_require_full_table_scan");
        let mut db = test_setup_database(&logctx.log).await;
        let cfg = db::Config { url: db.pg_config().clone() };
        let pool = db::Pool::new(&cfg);
        let datastore = DataStore::new(Arc::new(pool));

        let explanation = DataStore::get_allocated_regions_query(Uuid::nil())
            .explain_async(datastore.pool())
            .await
            .unwrap();
        assert!(
            !explanation.contains("FULL SCAN"),
            "Found an unexpected FULL SCAN: {}",
            explanation
        );

        let explanation = DataStore::get_allocatable_datasets_query()
            .explain_async(datastore.pool())
            .await
            .unwrap();
        assert!(
            !explanation.contains("FULL SCAN"),
            "Found an unexpected FULL SCAN: {}",
            explanation
        );

        let subnet = db::model::VpcSubnet::new(
            Uuid::nil(),
            Uuid::nil(),
            external::IdentityMetadataCreateParams {
                name: external::Name::try_from(String::from("name")).unwrap(),
                description: String::from("description"),
            },
            external::Ipv4Net("172.30.0.0/22".parse().unwrap()),
            external::Ipv6Net("fd00::/64".parse().unwrap()),
        );
        let values = FilterConflictingVpcSubnetRangesQuery::new(subnet);
        let query =
            diesel::insert_into(db::schema::vpc_subnet::dsl::vpc_subnet)
                .values(values)
                .returning(VpcSubnet::as_returning());
        println!("{}", diesel::debug_query(&query));
        let explanation = query.explain_async(datastore.pool()).await.unwrap();
        assert!(
            !explanation.contains("FULL SCAN"),
            "Found an unexpected FULL SCAN: {}",
            explanation,
        );

        let _ = db.cleanup().await;
        logctx.cleanup_successful();
    }

    // Test sled-specific IPv6 address allocation
    #[tokio::test]
    async fn test_sled_ipv6_address_allocation() {
        use omicron_common::address::RSS_RESERVED_ADDRESSES as STATIC_IPV6_ADDRESS_OFFSET;
        use std::net::Ipv6Addr;

        let logctx = dev::test_setup_log("test_sled_ipv6_address_allocation");
        let mut db = test_setup_database(&logctx.log).await;
        let cfg = db::Config { url: db.pg_config().clone() };
        let pool = Arc::new(db::Pool::new(&cfg));
        let datastore = Arc::new(DataStore::new(Arc::clone(&pool)));
        let opctx =
            OpContext::for_tests(logctx.log.new(o!()), datastore.clone());
        let rack_id = Uuid::new_v4();

        let rack_id = Uuid::new_v4();
        let addr1 = "[fd00:1de::1]:12345".parse().unwrap();
        let sled1_id = "0de4b299-e0b4-46f0-d528-85de81a7095f".parse().unwrap();
        let sled1 = db::model::Sled::new(sled1_id, addr1, rack_id);
        datastore.sled_upsert(sled1).await.unwrap();

        let addr2 = "[fd00:1df::1]:12345".parse().unwrap();
        let sled2_id = "66285c18-0c79-43e0-e54f-95271f271314".parse().unwrap();
        let sled2 = db::model::Sled::new(sled2_id, addr2, rack_id);
        datastore.sled_upsert(sled2).await.unwrap();

        let ip = datastore.next_ipv6_address(&opctx, sled1_id).await.unwrap();
        let expected_ip = Ipv6Addr::new(
            0xfd00,
            0x1de,
            0,
            0,
            0,
            0,
            0,
            2 + STATIC_IPV6_ADDRESS_OFFSET,
        );
        assert_eq!(ip, expected_ip);
        let ip = datastore.next_ipv6_address(&opctx, sled1_id).await.unwrap();
        let expected_ip = Ipv6Addr::new(
            0xfd00,
            0x1de,
            0,
            0,
            0,
            0,
            0,
            3 + STATIC_IPV6_ADDRESS_OFFSET,
        );
        assert_eq!(ip, expected_ip);

        let ip = datastore.next_ipv6_address(&opctx, sled2_id).await.unwrap();
        let expected_ip = Ipv6Addr::new(
            0xfd00,
            0x1df,
            0,
            0,
            0,
            0,
            0,
            2 + STATIC_IPV6_ADDRESS_OFFSET,
        );
        assert_eq!(ip, expected_ip);

        let _ = db.cleanup().await;
        logctx.cleanup_successful();
    }

    #[tokio::test]
    async fn test_ssh_keys() {
        let logctx = dev::test_setup_log("test_ssh_keys");
        let mut db = test_setup_database(&logctx.log).await;
        let (opctx, datastore) = datastore_test(&logctx, &db).await;

        // Create a new Silo user so that we can lookup their keys.
        let silo_user_id = Uuid::new_v4();
        datastore
            .silo_user_create(SiloUser::new(*SILO_ID, silo_user_id))
            .await
            .unwrap();

        let (.., authz_user) = LookupPath::new(&opctx, &datastore)
            .silo_user_id(silo_user_id)
            .lookup_for(authz::Action::CreateChild)
            .await
            .unwrap();
        assert_eq!(authz_user.id(), silo_user_id);

        // Create a new SSH public key for the new user.
        let key_name = Name::try_from(String::from("sshkey")).unwrap();
        let public_key = "ssh-test AAAAAAAAKEY".to_string();
        let ssh_key = SshKey::new(
            silo_user_id,
            params::SshKeyCreate {
                identity: IdentityMetadataCreateParams {
                    name: key_name.clone(),
                    description: "my SSH public key".to_string(),
                },
                public_key,
            },
        );
        let created = datastore
            .ssh_key_create(&opctx, &authz_user, ssh_key.clone())
            .await
            .unwrap();
        assert_eq!(created.silo_user_id, ssh_key.silo_user_id);
        assert_eq!(created.public_key, ssh_key.public_key);

        // Lookup the key we just created.
        let (authz_silo, authz_silo_user, authz_ssh_key, found) =
            LookupPath::new(&opctx, &datastore)
                .silo_user_id(silo_user_id)
                .ssh_key_name(&key_name.into())
                .fetch()
                .await
                .unwrap();
        assert_eq!(authz_silo.id(), *SILO_ID);
        assert_eq!(authz_silo_user.id(), silo_user_id);
        assert_eq!(found.silo_user_id, ssh_key.silo_user_id);
        assert_eq!(found.public_key, ssh_key.public_key);

        // Trying to insert the same one again fails.
        let duplicate = datastore
            .ssh_key_create(&opctx, &authz_user, ssh_key.clone())
            .await;
        assert!(matches!(
            duplicate,
            Err(Error::InternalError { internal_message: _ })
        ));

        // Delete the key we just created.
        datastore.ssh_key_delete(&opctx, &authz_ssh_key).await.unwrap();

        // Clean up.
        db.cleanup().await.unwrap();
        logctx.cleanup_successful();
    }

    #[tokio::test]
    async fn test_service_upsert() {
        let logctx = dev::test_setup_log("test_service_upsert");
        let mut db = test_setup_database(&logctx.log).await;
        let (opctx, datastore) = datastore_test(&logctx, &db).await;

        // Create a sled on which the service should exist.
        let sled_id = create_test_sled(&datastore).await;

        // Create a new service to exist on this sled.
        let service_id = Uuid::new_v4();
        let addr = Ipv6Addr::LOCALHOST;
        let kind = ServiceKind::Nexus;

        let service = Service::new(service_id, sled_id, addr, kind);
        let result =
            datastore.service_upsert(&opctx, service.clone()).await.unwrap();
        assert_eq!(service.id(), result.id());
        assert_eq!(service.ip, result.ip);
        assert_eq!(service.kind, result.kind);

        db.cleanup().await.unwrap();
        logctx.cleanup_successful();
    }

    #[tokio::test]
    async fn test_ensure_rack_service() {
        let logctx = dev::test_setup_log("test_ensure_rack_service");
        let mut db = test_setup_database(&logctx.log).await;
        let (opctx, datastore) = datastore_test(&logctx, &db).await;

        // Create a sled on which the service should exist.
        let sled_addr = SocketAddrV6::new(
            Ipv6Addr::new(0xfd00, 0, 0, 0, 0, 0, 0, 1),
            8080,
            0,
            0,
        );
        let sled_id = Uuid::new_v4();
        let rack_id = Uuid::new_v4();
        let sled = Sled::new(sled_id, sled_addr.clone(), rack_id);
        datastore
            .sled_upsert(sled)
            .await
            .expect("Should be able to upsert sled");

        // Ensure a service exists on the rack.
        let services = datastore
            .ensure_rack_service(&opctx, rack_id, ServiceKind::Nexus, 1)
            .await
            .expect("Should have allocated service");

        // Only a single service was allocated, with the type / address we
        // expect.
        assert_eq!(1, services.len());
        assert_eq!(ServiceKind::Nexus, services[0].kind);
        assert_eq!(sled_id, services[0].sled_id);

        // Listing services only shows this one.
        let observed_services = datastore
            .service_list(&opctx, sled_id)
            .await
            .expect("Should be able to list services");
        assert_eq!(1, observed_services.len());
        assert_eq!(services[0].id(), observed_services[0].id());

        // Test that ensuring services is idempotent.
        let services_again = datastore
            .ensure_rack_service(&opctx, rack_id, ServiceKind::Nexus, 1)
            .await
            .expect("Should have allocated service");
        assert_eq!(services_again, services);

        db.cleanup().await.unwrap();
        logctx.cleanup_successful();
    }

    #[tokio::test]
    async fn test_ensure_rack_service_multi_sled() {
        let logctx = dev::test_setup_log("test_ensure_rack_service_multi_sled");
        let mut db = test_setup_database(&logctx.log).await;
        let (opctx, datastore) = datastore_test(&logctx, &db).await;

        let rack_id = Uuid::new_v4();

        // Create sleds with distinct underlay subnets.
        const SLED_COUNT: usize = 3;
        let mut sleds = HashMap::new();
        for i in 0..SLED_COUNT {
            let sled_addr = SocketAddrV6::new(
                Ipv6Addr::new(0xfd00, 0, 0, i.try_into().unwrap(), 0, 0, 0, 1),
                8080,
                0,
                0,
            );
            let sled_id = Uuid::new_v4();
            let sled = Sled::new(sled_id, sled_addr.clone(), rack_id);
            datastore
                .sled_upsert(sled.clone())
                .await
                .expect("Should be able to upsert sled");
            sleds.insert(sled.id(), sled);
        }

        // Ensure a service exists on the rack, with some redundancy.
        const NEXUS_COUNT: u32 = 3;
        let mut services = datastore
            .ensure_rack_service(
                &opctx,
                rack_id,
                ServiceKind::Nexus,
                NEXUS_COUNT,
            )
            .await
            .expect("Should have allocated service");
        services.sort_by(|a, b| a.id().cmp(&b.id()));

        assert_eq!(NEXUS_COUNT, services.len() as u32);
        for svc in &services {
            assert_eq!(ServiceKind::Nexus, svc.kind);

            // Each service should have been provisioned to a distinct sled.
            let observed_services = datastore
                .service_list(&opctx, svc.sled_id)
                .await
                .expect("Should be able to list services");
            assert_eq!(1, observed_services.len());
            assert_eq!(svc.id(), observed_services[0].id());
        }

        // Test that ensuring services is idempotent.
        let mut services_again = datastore
            .ensure_rack_service(
                &opctx,
                rack_id,
                ServiceKind::Nexus,
                NEXUS_COUNT,
            )
            .await
            .expect("Should have allocated service");
        services_again.sort_by(|a, b| a.id().cmp(&b.id()));
        assert_eq!(services_again, services);

        // Ask for a different service type on the rack.
        let oximeter_services = datastore
            .ensure_rack_service(&opctx, rack_id, ServiceKind::Oximeter, 1)
            .await
            .expect("Should have allocated service");

        // This should only return a single service
        assert_eq!(1, oximeter_services.len());

        // The target sled should contain both the nexus and oximeter services
        let observed_services = datastore
            .service_list(&opctx, oximeter_services[0].sled_id)
            .await
            .expect("Should be able to list services");
        assert_eq!(2, observed_services.len());

        db.cleanup().await.unwrap();
        logctx.cleanup_successful();
    }

    #[tokio::test]
    async fn test_ensure_rack_service_not_enough_sleds() {
        let logctx =
            dev::test_setup_log("test_ensure_rack_service_not_enough_sleds");
        let mut db = test_setup_database(&logctx.log).await;
        let (opctx, datastore) = datastore_test(&logctx, &db).await;

        // Create a sled on which the service should exist.
        let sled_addr = SocketAddrV6::new(
            Ipv6Addr::new(0xfd00, 0, 0, 0, 0, 0, 0, 1),
            8080,
            0,
            0,
        );
        let sled_id = Uuid::new_v4();
        let rack_id = Uuid::new_v4();
        let sled = Sled::new(sled_id, sled_addr.clone(), rack_id);
        datastore
            .sled_upsert(sled)
            .await
            .expect("Should be able to upsert sled");

        // Try to request a redundancy which is larger than the number of sleds.
        let err = datastore
            .ensure_rack_service(&opctx, rack_id, ServiceKind::Nexus, 2)
            .await
            .expect_err("Should have failed to allocate service");

        assert!(
            matches!(err, Error::ServiceUnavailable { .. }),
            "Error should have been ServiceUnavailable: {:?}",
            err
        );
        assert!(
            err.to_string().contains("Not enough sleds"),
            "Error should have identified 'Not enough sleds' as the cause: {:?}", err
        );

        db.cleanup().await.unwrap();
        logctx.cleanup_successful();
    }

    #[tokio::test]
    async fn test_ensure_dns_service() {
        let logctx = dev::test_setup_log("test_ensure_dns_service");
        let mut db = test_setup_database(&logctx.log).await;
        let (opctx, datastore) = datastore_test(&logctx, &db).await;

        // Create a sled on which the service should exist.
        let sled_addr = SocketAddrV6::new(
            Ipv6Addr::new(0xfd00, 0, 0, 0, 0, 0, 0, 1),
            8080,
            0,
            0,
        );
        let sled_id = Uuid::new_v4();
        let rack_id = Uuid::new_v4();
        let sled = Sled::new(sled_id, sled_addr.clone(), rack_id);
        datastore
            .sled_upsert(sled)
            .await
            .expect("Should be able to upsert sled");

        let rack_subnet = Ipv6Subnet::<RACK_PREFIX>::new(*sled_addr.ip());

        // Ensure a service exists on the rack.
        let services = datastore
            .ensure_dns_service(&opctx, rack_subnet, 1)
            .await
            .expect("Should have allocated service");

        // Only a single service was allocated, with the type / address we
        // expect.
        assert_eq!(1, services.len());
        assert_eq!(ServiceKind::InternalDNS, services[0].kind);
        assert_eq!(sled_id, services[0].sled_id);

        // Listing services only shows this one.
        let observed_services = datastore
            .service_list(&opctx, sled_id)
            .await
            .expect("Should be able to list services");
        assert_eq!(1, observed_services.len());
        assert_eq!(services[0].id(), observed_services[0].id());

        // Test that ensuring services is idempotent.
        let services_again = datastore
            .ensure_dns_service(&opctx, rack_subnet, 1)
            .await
            .expect("Should have allocated service");
        assert_eq!(services_again, services);

        db.cleanup().await.unwrap();
        logctx.cleanup_successful();
    }

    #[tokio::test]
    async fn test_ensure_dns_service_multi_sled() {
        let logctx = dev::test_setup_log("test_ensure_dns_service_multi_sled");
        let mut db = test_setup_database(&logctx.log).await;
        let (opctx, datastore) = datastore_test(&logctx, &db).await;

        let rack_id = Uuid::new_v4();

        // Create sleds with distinct underlay subnets.
        const SLED_COUNT: u32 = DNS_REDUNDANCY;
        let mut sleds = HashMap::new();
        for i in 0..SLED_COUNT {
            let sled_addr = SocketAddrV6::new(
                Ipv6Addr::new(0xfd00, 0, 0, i.try_into().unwrap(), 0, 0, 0, 1),
                8080,
                0,
                0,
            );
            let sled_id = Uuid::new_v4();
            let sled = Sled::new(sled_id, sled_addr.clone(), rack_id);
            datastore
                .sled_upsert(sled.clone())
                .await
                .expect("Should be able to upsert sled");
            sleds.insert(sled.id(), sled);
        }
        let rack_subnet = Ipv6Subnet::<RACK_PREFIX>::new(Ipv6Addr::from(
            sleds.values().next().unwrap().ip,
        ));

        for sled in sleds.values() {
            assert_eq!(
                rack_subnet,
                Ipv6Subnet::<RACK_PREFIX>::new(Ipv6Addr::from(sled.ip)),
                "Test pre-condition violated: All sleds must belong to the same rack"
            );
        }

        // Ensure a service exists on the rack.
        const DNS_COUNT: u32 = DNS_REDUNDANCY;
        let mut services = datastore
            .ensure_dns_service(&opctx, rack_subnet, DNS_COUNT)
            .await
            .expect("Should have allocated service");
        services.sort_by(|a, b| a.id().cmp(&b.id()));

        assert_eq!(DNS_COUNT, services.len() as u32);
        for svc in &services {
            assert_eq!(ServiceKind::InternalDNS, svc.kind);

            // Each service should have been provisioned to a distinct sled.
            let observed_services = datastore
                .service_list(&opctx, svc.sled_id)
                .await
                .expect("Should be able to list services");
            assert_eq!(1, observed_services.len());
            assert_eq!(svc.id(), observed_services[0].id());
        }

        // Test for idempotency
        let mut services_again = datastore
            .ensure_dns_service(&opctx, rack_subnet, DNS_COUNT)
            .await
            .expect("Should have allocated service");
        services_again.sort_by(|a, b| a.id().cmp(&b.id()));
        assert_eq!(services_again, services);

        db.cleanup().await.unwrap();
        logctx.cleanup_successful();
    }

    #[tokio::test]
    async fn test_ensure_rack_dataset() {
        let logctx = dev::test_setup_log("test_ensure_rack_dataset");
        let mut db = test_setup_database(&logctx.log).await;
        let (opctx, datastore) = datastore_test(&logctx, &db).await;

        // Create a sled on which the dataset should exist.
        let sled_addr = SocketAddrV6::new(
            Ipv6Addr::new(0xfd00, 0, 0, 0, 0, 0, 0, 1),
            8080,
            0,
            0,
        );
        let sled_id = Uuid::new_v4();
        let rack_id = Uuid::new_v4();
        let sled = Sled::new(sled_id, sled_addr.clone(), rack_id);
        datastore
            .sled_upsert(sled)
            .await
            .expect("Should be able to upsert sled");
        let zpool_id = create_test_zpool(&datastore, sled_id).await;

        // Ensure a dataset exists on the rack.
        let output = datastore
            .ensure_rack_dataset(
                &opctx,
                rack_id,
                DatasetKind::Crucible,
                DatasetRedundancy::PerRack(1),
            )
            .await
            .expect("Should have allocated dataset");

        // Observe that only a single dataset was allocated
        assert_eq!(1, output.len());
        let (_, _, output_dataset) = &output[0];
        assert_eq!(DatasetKind::Crucible, output_dataset.kind);
        assert_eq!(zpool_id, output_dataset.pool_id);

        // Listing datasets only shows this one.
        let observed_datasets = datastore
            .dataset_list(&opctx, zpool_id)
            .await
            .expect("Should be able to list datasets");
        assert_eq!(1, observed_datasets.len());
        assert_eq!(output_dataset.id(), observed_datasets[0].id());

        // Test that ensuring datasets is idempotent.
        let output_again = datastore
            .ensure_rack_dataset(
                &opctx,
                rack_id,
                DatasetKind::Crucible,
                DatasetRedundancy::PerRack(1),
            )
            .await
            .expect("Should have allocated dataset");
        let (_, _, output_dataset_again) = &output_again[0];
        assert_eq!(output_dataset_again, output_dataset);

        db.cleanup().await.unwrap();
        logctx.cleanup_successful();
    }

    #[tokio::test]
    async fn test_ensure_rack_dataset_not_enough_zpools() {
        let logctx =
            dev::test_setup_log("test_ensure_rack_dataset_not_enough_zpools");
        let mut db = test_setup_database(&logctx.log).await;
        let (opctx, datastore) = datastore_test(&logctx, &db).await;

        // Create a sled on which the dataset should exist.
        let sled_addr = SocketAddrV6::new(
            Ipv6Addr::new(0xfd00, 0, 0, 0, 0, 0, 0, 1),
            8080,
            0,
            0,
        );
        let sled_id = Uuid::new_v4();
        let rack_id = Uuid::new_v4();
        let sled = Sled::new(sled_id, sled_addr.clone(), rack_id);
        datastore
            .sled_upsert(sled)
            .await
            .expect("Should be able to upsert sled");

        // Attempt to allocate a dataset on a rack without zpools.
        let err = datastore
            .ensure_rack_dataset(
                &opctx,
                rack_id,
                DatasetKind::Crucible,
                DatasetRedundancy::PerRack(1),
            )
            .await
            .expect_err("Should not have allocated dataset");

        assert!(
            matches!(err, Error::ServiceUnavailable { .. }),
            "Error should have been ServiceUnavailable: {:?}",
            err
        );
        assert!(
            err.to_string().contains("Not enough zpools"),
            "Error should have identified 'Not enough zpools' as the cause: {:?}", err
        );

        db.cleanup().await.unwrap();
        logctx.cleanup_successful();
    }

    #[tokio::test]
    async fn test_ensure_rack_dataset_multi_sled() {
        let logctx = dev::test_setup_log("test_ensure_rack_dataset_multi_sled");
        let mut db = test_setup_database(&logctx.log).await;
        let (opctx, datastore) = datastore_test(&logctx, &db).await;

        let rack_id = Uuid::new_v4();

        // Create sleds with distinct underlay subnets.
        const SLED_COUNT: usize = 3;
        let mut sleds = HashMap::new();
        for i in 0..SLED_COUNT {
            let sled_addr = SocketAddrV6::new(
                Ipv6Addr::new(0xfd00, 0, 0, i.try_into().unwrap(), 0, 0, 0, 1),
                8080,
                0,
                0,
            );
            let sled_id = Uuid::new_v4();
            let sled = Sled::new(sled_id, sled_addr.clone(), rack_id);
            datastore
                .sled_upsert(sled.clone())
                .await
                .expect("Should be able to upsert sled");
            sleds.insert(sled.id(), sled);
            create_test_zpool(&datastore, sled_id).await;
        }

        // Ensure datasets exist on the rack.
        let output = datastore
            .ensure_rack_dataset(
                &opctx,
                rack_id,
                DatasetKind::Crucible,
                DatasetRedundancy::OnAll,
            )
            .await
            .expect("Should have allocated dataset");
        assert_eq!(SLED_COUNT, output.len());
        for (sled, zpool, dataset) in &output {
            assert_eq!(DatasetKind::Crucible, dataset.kind);
            assert_eq!(zpool.id(), dataset.pool_id);
            assert_eq!(sled.id(), zpool.sled_id);

            let observed_datasets = datastore
                .dataset_list(&opctx, zpool.id())
                .await
                .expect("Should be able to list datasets");
            assert_eq!(1, observed_datasets.len());
            assert_eq!(dataset.id(), observed_datasets[0].id())
        }

        // Test that ensuring datasets is idempotent.
        let output_again = datastore
            .ensure_rack_dataset(
                &opctx,
                rack_id,
                DatasetKind::Crucible,
                DatasetRedundancy::OnAll,
            )
            .await
            .expect("Should have allocated dataset");

        let mut output: Vec<_> =
            output.into_iter().map(|(_, _, dataset)| dataset).collect();
        output.sort_by(|a, b| a.id().cmp(&b.id()));
        let mut output_again: Vec<_> =
            output_again.into_iter().map(|(_, _, dataset)| dataset).collect();
        output_again.sort_by(|a, b| a.id().cmp(&b.id()));
        assert_eq!(output, output_again);

        db.cleanup().await.unwrap();
        logctx.cleanup_successful();
    }

    #[tokio::test]
    async fn test_rack_initialize_is_idempotent() {
        let logctx = dev::test_setup_log("test_rack_initialize_is_idempotent");
        let mut db = test_setup_database(&logctx.log).await;
        let (opctx, datastore) = datastore_test(&logctx, &db).await;

        // Create a Rack, insert it into the DB.
        let rack = Rack::new(Uuid::new_v4());
        let result = datastore.rack_insert(&opctx, &rack).await.unwrap();
        assert_eq!(result.id(), rack.id());
        assert_eq!(result.initialized, false);

        // Re-insert the Rack (check for idempotency).
        let result = datastore.rack_insert(&opctx, &rack).await.unwrap();
        assert_eq!(result.id(), rack.id());
        assert_eq!(result.initialized, false);

        // Initialize the Rack.
        let result = datastore
            .rack_set_initialized(&opctx, rack.id(), vec![], vec![])
            .await
            .unwrap();
        assert!(result.initialized);

        // Re-initialize the rack (check for idempotency)
        let result = datastore
            .rack_set_initialized(&opctx, rack.id(), vec![], vec![])
            .await
            .unwrap();
        assert!(result.initialized);

        db.cleanup().await.unwrap();
        logctx.cleanup_successful();
    }

    #[tokio::test]
    async fn test_table_scan() {
        let logctx = dev::test_setup_log("test_table_scan");
        let mut db = test_setup_database(&logctx.log).await;
        let (opctx, datastore) = datastore_test(&logctx, &db).await;

        let error = datastore.test_try_table_scan(&opctx).await;
        println!("error from attempted table scan: {:#}", error);
        match error {
            Error::InternalError { internal_message } => {
                assert!(internal_message.contains(
                    "contains a full table/index scan which is \
                    explicitly disallowed"
                ));
            }
            error => panic!(
                "expected internal error with specific message, found {:?}",
                error
            ),
        }

        // Clean up.
        db.cleanup().await.unwrap();
        logctx.cleanup_successful();
    }
}<|MERGE_RESOLUTION|>--- conflicted
+++ resolved
@@ -4615,10 +4615,7 @@
         );
         let rack_id = Uuid::new_v4();
         let sled_id = Uuid::new_v4();
-<<<<<<< HEAD
         let rack_id = Uuid::new_v4();
-=======
->>>>>>> e84faaf9
         let sled = Sled::new(sled_id, bogus_addr.clone(), rack_id);
         datastore.sled_upsert(sled).await.unwrap();
         sled_id
