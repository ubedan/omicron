// This Source Code Form is subject to the terms of the Mozilla Public
// License, v. 2.0. If a copy of the MPL was not distributed with this
// file, You can obtain one at https://mozilla.org/MPL/2.0/.

//! Primary control plane interface for database read and write operations

// TODO-scalability review all queries for use of indexes (may need
// "time_deleted IS NOT NULL" conditions) Figure out how to automate this.
//
// TODO-design Better support for joins?
// The interfaces here often require that to do anything with an object, a
// caller must first look up the id and then do operations with the id.  For
// example, the caller of project_list_disks() always looks up the project to
// get the project_id, then lists disks having that project_id.  It's possible
// to implement this instead with a JOIN in the database so that we do it with
// one database round-trip.  We could use CTEs similar to what we do with
// conditional updates to distinguish the case where the project didn't exist
// vs. there were no disks in it.  This seems likely to be a fair bit more
// complicated to do safely and generally compared to what we have now.

use super::collection_insert::{
    AsyncInsertError, DatastoreCollection, SyncInsertError,
};
use super::error::diesel_pool_result_optional;
use super::identity::{Asset, Resource};
use super::pool::DbConnection;
use super::Pool;
use crate::authn;
use crate::authz::{self, ApiResource};
use crate::context::OpContext;
use crate::db::collection_attach::{AttachError, DatastoreAttachTarget};
use crate::db::collection_detach::{DatastoreDetachTarget, DetachError};
use crate::db::collection_detach_many::{
    DatastoreDetachManyTarget, DetachManyError,
};
use crate::db::fixed_data::role_assignment::BUILTIN_ROLE_ASSIGNMENTS;
use crate::db::fixed_data::role_builtin::BUILTIN_ROLES;
use crate::db::fixed_data::silo::DEFAULT_SILO;
use crate::db::lookup::LookupPath;
use crate::db::model::DatabaseString;
use crate::db::model::IncompleteVpc;
use crate::db::model::NetworkInterfaceUpdate;
use crate::db::model::Vpc;
use crate::db::queries::network_interface;
use crate::db::queries::vpc::InsertVpcQuery;
use crate::db::queries::vpc_subnet::FilterConflictingVpcSubnetRangesQuery;
use crate::db::queries::vpc_subnet::SubnetError;
use crate::db::{
    self,
    error::{
        public_error_from_diesel_create, public_error_from_diesel_lookup,
        public_error_from_diesel_pool, ErrorHandler, TransactionError,
    },
    model::{
        ConsoleSession, Dataset, DatasetKind, Disk, DiskRuntimeState,
        Generation, GlobalImage, IdentityProvider, IncompleteNetworkInterface,
        Instance, InstanceRuntimeState, Name, NetworkInterface, Organization,
        OrganizationUpdate, OximeterInfo, ProducerEndpoint, Project,
        ProjectUpdate, Rack, Region, RoleAssignment, RoleBuiltin, RouterRoute,
<<<<<<< HEAD
        RouterRouteUpdate, Service, ServiceKind, Silo, SiloUser, Sled, SshKey,
        UpdateAvailableArtifact, UserBuiltin, Volume, Vpc, VpcFirewallRule,
=======
        RouterRouteUpdate, Service, Silo, SiloUser, Sled, SshKey,
        UpdateAvailableArtifact, UserBuiltin, Volume, VpcFirewallRule,
>>>>>>> 63b63791
        VpcRouter, VpcRouterUpdate, VpcSubnet, VpcSubnetUpdate, VpcUpdate,
        Zpool,
    },
    pagination::paginated,
    pagination::paginated_multicolumn,
    update_and_check::{UpdateAndCheck, UpdateStatus},
};
use crate::external_api::{params, shared};
use async_bb8_diesel::{AsyncConnection, AsyncRunQueryDsl, ConnectionManager};
use chrono::Utc;
use db::model::IdentityType;
use diesel::pg::Pg;
use diesel::prelude::*;
use diesel::query_builder::{QueryFragment, QueryId};
use diesel::query_dsl::methods::LoadQuery;
use diesel::upsert::excluded;
use diesel::{ExpressionMethods, QueryDsl, SelectableHelper};
use omicron_common::address::{
    Ipv6Subnet, ReservedRackSubnet, DNS_REDUNDANCY, RACK_PREFIX,
};
use omicron_common::api;
use omicron_common::api::external;
use omicron_common::api::external::DataPageParams;
use omicron_common::api::external::DeleteResult;
use omicron_common::api::external::Error;
use omicron_common::api::external::ListResultVec;
use omicron_common::api::external::LookupResult;
use omicron_common::api::external::LookupType;
use omicron_common::api::external::ResourceType;
use omicron_common::api::external::UpdateResult;
use omicron_common::api::external::{
    CreateResult, IdentityMetadataCreateParams,
};
use omicron_common::bail_unless;
use sled_agent_client::types as sled_client_types;
use std::convert::{TryFrom, TryInto};
use std::net::{Ipv6Addr, SocketAddr, SocketAddrV6};
use std::sync::Arc;
use uuid::Uuid;

// Number of unique datasets required to back a region.
// TODO: This should likely turn into a configuration option.
const REGION_REDUNDANCY_THRESHOLD: usize = 3;

// Represents a query that is ready to be executed.
//
// This helper trait lets the statement either be executed or explained.
//
// U: The output type of executing the statement.
trait RunnableQuery<U>:
    RunQueryDsl<DbConnection>
    + QueryFragment<Pg>
    + LoadQuery<'static, DbConnection, U>
    + QueryId
{
}

impl<U, T> RunnableQuery<U> for T where
    T: RunQueryDsl<DbConnection>
        + QueryFragment<Pg>
        + LoadQuery<'static, DbConnection, U>
        + QueryId
{
}

// Redundancy for the number of datasets to be provisioned.
#[derive(Clone, Copy, Debug)]
pub enum DatasetRedundancy {
    // The dataset should exist on all zpools.
    OnAll,
    // The dataset should exist on at least this many zpools.
    PerRack(u32),
}

pub struct DataStore {
    pool: Arc<Pool>,
}

impl DataStore {
    pub fn new(pool: Arc<Pool>) -> Self {
        DataStore { pool }
    }

    // TODO-security This should be deprecated in favor of pool_authorized(),
    // which gives us the chance to do a minimal security check before hitting
    // the database.  Eventually, this function should only be used for doing
    // authentication in the first place (since we can't do an authz check in
    // that case).
    fn pool(&self) -> &bb8::Pool<ConnectionManager<DbConnection>> {
        self.pool.pool()
    }

    pub(super) async fn pool_authorized(
        &self,
        opctx: &OpContext,
    ) -> Result<&bb8::Pool<ConnectionManager<DbConnection>>, Error> {
        opctx.authorize(authz::Action::Query, &authz::DATABASE).await?;
        Ok(self.pool.pool())
    }

    /// Stores a new rack in the database.
    ///
    /// This function is a no-op if the rack already exists.
    pub async fn rack_insert(
        &self,
        opctx: &OpContext,
        rack: &Rack,
    ) -> Result<Rack, Error> {
        use db::schema::rack::dsl;

        diesel::insert_into(dsl::rack)
            .values(rack.clone())
            .on_conflict(dsl::id)
            .do_update()
            // This is a no-op, since we conflicted on the ID.
            .set(dsl::id.eq(excluded(dsl::id)))
            .returning(Rack::as_returning())
            .get_result_async(self.pool_authorized(opctx).await?)
            .await
            .map_err(|e| {
                public_error_from_diesel_pool(
                    e,
                    ErrorHandler::Conflict(
                        ResourceType::Rack,
                        &rack.id().to_string(),
                    ),
                )
            })
    }

    /// Update a rack to mark that it has been initialized
    pub async fn rack_set_initialized(
        &self,
        opctx: &OpContext,
        rack_id: Uuid,
        services: Vec<Service>,
        datasets: Vec<Dataset>,
    ) -> UpdateResult<Rack> {
        use db::schema::rack::dsl as rack_dsl;

        #[derive(Debug)]
        enum RackInitError {
            ServiceInsert {
                err: SyncInsertError,
                sled_id: Uuid,
                svc_id: Uuid,
            },
            DatasetInsert {
                err: SyncInsertError,
                zpool_id: Uuid,
                dataset_id: Uuid,
            },
            RackUpdate(diesel::result::Error),
        }
        type TxnError = TransactionError<RackInitError>;

        // NOTE: This operation could likely be optimized with a CTE, but given
        // the low-frequency of calls, this optimization has been deferred.
        let log = opctx.log.clone();
        self.pool_authorized(opctx)
            .await?
            .transaction(move |conn| {
                // Early exit if the rack has already been initialized.
                let rack = rack_dsl::rack
                    .filter(rack_dsl::id.eq(rack_id))
                    .select(Rack::as_select())
                    .get_result(conn)
                    .map_err(|e| {
                        TxnError::CustomError(RackInitError::RackUpdate(e))
                    })?;
                if rack.initialized {
                    info!(log, "Early exit: Rack already initialized");
                    return Ok(rack);
                }

                // Otherwise, insert services and datasets
                for svc in services {
                    use db::schema::service::dsl;
                    let sled_id = svc.sled_id;
                    <Sled as DatastoreCollection<Service>>::insert_resource(
                        sled_id,
                        diesel::insert_into(dsl::service)
                            .values(svc.clone())
                            .on_conflict(dsl::id)
                            .do_update()
                            .set((
                                dsl::time_modified.eq(Utc::now()),
                                dsl::sled_id.eq(excluded(dsl::sled_id)),
                                dsl::ip.eq(excluded(dsl::ip)),
                                dsl::kind.eq(excluded(dsl::kind)),
                            )),
                    )
                    .insert_and_get_result(conn)
                    .map_err(|err| {
                        TxnError::CustomError(RackInitError::ServiceInsert {
                            err,
                            sled_id,
                            svc_id: svc.id(),
                        })
                    })?;
                }
                info!(log, "Inserted services");
                for dataset in datasets {
                    use db::schema::dataset::dsl;
                    let zpool_id = dataset.pool_id;
                    <Zpool as DatastoreCollection<Dataset>>::insert_resource(
                        zpool_id,
                        diesel::insert_into(dsl::dataset)
                            .values(dataset.clone())
                            .on_conflict(dsl::id)
                            .do_update()
                            .set((
                                dsl::time_modified.eq(Utc::now()),
                                dsl::pool_id.eq(excluded(dsl::pool_id)),
                                dsl::ip.eq(excluded(dsl::ip)),
                                dsl::port.eq(excluded(dsl::port)),
                                dsl::kind.eq(excluded(dsl::kind)),
                            )),
                    )
                    .insert_and_get_result(conn)
                    .map_err(|err| {
                        TxnError::CustomError(RackInitError::DatasetInsert {
                            err,
                            zpool_id,
                            dataset_id: dataset.id(),
                        })
                    })?;
                }
                info!(log, "Inserted datasets");

                // Set the rack to "initialized" once the handoff is complete
                let rack = diesel::update(rack_dsl::rack)
                    .filter(rack_dsl::id.eq(rack_id))
                    .set((
                        rack_dsl::initialized.eq(true),
                        rack_dsl::time_modified.eq(Utc::now()),
                    ))
                    .returning(Rack::as_returning())
                    .get_result::<Rack>(conn)
                    .map_err(|e| {
                        TxnError::CustomError(RackInitError::RackUpdate(e))
                    })?;
                info!(log, "Updated rack (set initialized to true)");
                Ok(rack)
            })
            .await
            .map_err(|e| match e {
                TxnError::CustomError(RackInitError::DatasetInsert {
                    err,
                    zpool_id,
                    dataset_id,
                }) => match err {
                    SyncInsertError::CollectionNotFound => {
                        Error::ObjectNotFound {
                            type_name: ResourceType::Zpool,
                            lookup_type: LookupType::ById(zpool_id),
                        }
                    }
                    SyncInsertError::DatabaseError(e) => {
                        public_error_from_diesel_create(
                            e,
                            ResourceType::Dataset,
                            &dataset_id.to_string(),
                        )
                    }
                },
                TxnError::CustomError(RackInitError::ServiceInsert {
                    err,
                    sled_id,
                    svc_id,
                }) => match err {
                    SyncInsertError::CollectionNotFound => {
                        Error::ObjectNotFound {
                            type_name: ResourceType::Sled,
                            lookup_type: LookupType::ById(sled_id),
                        }
                    }
                    SyncInsertError::DatabaseError(e) => {
                        public_error_from_diesel_create(
                            e,
                            ResourceType::Service,
                            &svc_id.to_string(),
                        )
                    }
                },
                TxnError::CustomError(RackInitError::RackUpdate(err)) => {
                    public_error_from_diesel_lookup(
                        err,
                        ResourceType::Rack,
                        &LookupType::ById(rack_id),
                    )
                }
                TxnError::Pool(e) => {
                    Error::internal_error(&format!("Transaction error: {}", e))
                }
            })
    }

    pub async fn rack_list(
        &self,
        opctx: &OpContext,
        pagparams: &DataPageParams<'_, Uuid>,
    ) -> ListResultVec<Rack> {
        opctx.authorize(authz::Action::Read, &authz::FLEET).await?;
        use db::schema::rack::dsl;
        paginated(dsl::rack, dsl::id, pagparams)
            .select(Rack::as_select())
            .load_async(self.pool_authorized(opctx).await?)
            .await
            .map_err(|e| public_error_from_diesel_pool(e, ErrorHandler::Server))
    }

    /// Stores a new sled in the database.
    pub async fn sled_upsert(&self, sled: Sled) -> CreateResult<Sled> {
        use db::schema::sled::dsl;
        diesel::insert_into(dsl::sled)
            .values(sled.clone())
            .on_conflict(dsl::id)
            .do_update()
            .set((
                dsl::time_modified.eq(Utc::now()),
                dsl::ip.eq(sled.ip),
                dsl::port.eq(sled.port),
            ))
            .returning(Sled::as_returning())
            .get_result_async(self.pool())
            .await
            .map_err(|e| {
                public_error_from_diesel_pool(
                    e,
                    ErrorHandler::Conflict(
                        ResourceType::Sled,
                        &sled.id().to_string(),
                    ),
                )
            })
    }

    pub async fn sled_list(
        &self,
        opctx: &OpContext,
        pagparams: &DataPageParams<'_, Uuid>,
    ) -> ListResultVec<Sled> {
        opctx.authorize(authz::Action::Read, &authz::FLEET).await?;
        use db::schema::sled::dsl;
        paginated(dsl::sled, dsl::id, pagparams)
            .select(Sled::as_select())
            .load_async(self.pool_authorized(opctx).await?)
            .await
            .map_err(|e| public_error_from_diesel_pool(e, ErrorHandler::Server))
    }

    fn sled_list_with_limit_sync(
        conn: &mut DbConnection,
        limit: u32,
    ) -> Result<Vec<Sled>, diesel::result::Error> {
        use db::schema::sled::dsl;
        dsl::sled
            .filter(dsl::time_deleted.is_null())
            .limit(limit as i64)
            .select(Sled::as_select())
            .load(conn)
    }

    pub async fn service_list(
        &self,
        opctx: &OpContext,
        sled_id: Uuid,
    ) -> Result<Vec<Service>, Error> {
        opctx.authorize(authz::Action::Read, &authz::FLEET).await?;
        use db::schema::service::dsl;
        dsl::service
            .filter(dsl::sled_id.eq(sled_id))
            .select(Service::as_select())
            .load_async(self.pool_authorized(opctx).await?)
            .await
            .map_err(|e| public_error_from_diesel_pool(e, ErrorHandler::Server))
    }

    fn sled_and_service_list_sync(
        conn: &mut DbConnection,
        rack_id: Uuid,
        kind: ServiceKind,
    ) -> Result<Vec<(Sled, Option<Service>)>, diesel::result::Error> {
        use db::schema::service::dsl as svc_dsl;
        use db::schema::sled::dsl as sled_dsl;

        db::schema::sled::table
            .filter(sled_dsl::time_deleted.is_null())
            .filter(sled_dsl::rack_id.eq(rack_id))
            .left_outer_join(
                db::schema::service::table.on(svc_dsl::sled_id
                    .eq(sled_dsl::id)
                    .and(svc_dsl::kind.eq(kind.clone()))),
            )
            .select(<(Sled, Option<Service>)>::as_select())
            .get_results(conn)
    }

    pub async fn ensure_rack_service(
        &self,
        opctx: &OpContext,
        rack_id: Uuid,
        kind: ServiceKind,
        redundancy: u32,
    ) -> Result<Vec<Service>, Error> {
        opctx.authorize(authz::Action::Read, &authz::FLEET).await?;

        #[derive(Debug)]
        enum ServiceError {
            NotEnoughSleds,
            Other(Error),
        }
        type TxnError = TransactionError<ServiceError>;

        self.pool()
            .transaction(move |conn| {
                let sleds_and_maybe_svcs = Self::sled_and_service_list_sync(
                    conn,
                    rack_id,
                    kind.clone(),
                )?;

                // Split the set of returned sleds into "those with" and "those
                // without" the requested service.
                let (sleds_with_svc, sleds_without_svc): (Vec<_>, Vec<_>) =
                    sleds_and_maybe_svcs
                        .into_iter()
                        .partition(|(_, maybe_svc)| maybe_svc.is_some());
                // Identify sleds without services (targets for future
                // allocation).
                let mut sleds_without_svc =
                    sleds_without_svc.into_iter().map(|(sled, _)| sled);

                // Identify sleds with services (part of output).
                let mut svcs: Vec<_> = sleds_with_svc
                    .into_iter()
                    .map(|(_, maybe_svc)| {
                        maybe_svc.expect(
                            "Should have filtered by sleds with the service",
                        )
                    })
                    .collect();

                // Add services to sleds, in-order, until we've met a
                // number sufficient for our redundancy.
                //
                // The selection of "which sleds run this service" is completely
                // arbitrary.
                while svcs.len() < (redundancy as usize) {
                    let sled = sleds_without_svc.next().ok_or_else(|| {
                        TxnError::CustomError(ServiceError::NotEnoughSleds)
                    })?;
                    let svc_id = Uuid::new_v4();
                    let address = Self::next_ipv6_address_sync(conn, sled.id())
                        .map_err(|e| {
                            TxnError::CustomError(ServiceError::Other(e))
                        })?;

                    let service = db::model::Service::new(
                        svc_id,
                        sled.id(),
                        address,
                        kind.clone(),
                    );

                    // TODO: Can we insert all the services at the same time?
                    let svc = Self::service_upsert_sync(conn, service)
                        .map_err(|e| {
                            TxnError::CustomError(ServiceError::Other(e))
                        })?;
                    svcs.push(svc);
                }

                return Ok(svcs);
            })
            .await
            .map_err(|e| match e {
                TxnError::CustomError(ServiceError::NotEnoughSleds) => {
                    Error::unavail("Not enough sleds for service allocation")
                }
                TxnError::CustomError(ServiceError::Other(e)) => e,
                TxnError::Pool(e) => {
                    public_error_from_diesel_pool(e, ErrorHandler::Server)
                }
            })
    }

    pub async fn ensure_dns_service(
        &self,
        opctx: &OpContext,
        rack_subnet: Ipv6Subnet<RACK_PREFIX>,
        redundancy: u32,
    ) -> Result<Vec<Service>, Error> {
        opctx.authorize(authz::Action::Read, &authz::FLEET).await?;

        #[derive(Debug)]
        enum ServiceError {
            NotEnoughSleds,
            NotEnoughIps,
            Other(Error),
        }
        type TxnError = TransactionError<ServiceError>;

        self.pool()
            .transaction(move |conn| {
                let mut svcs = Self::dns_service_list_sync(conn)?;

                // Get all subnets not allocated to existing services.
                let mut usable_dns_subnets = ReservedRackSubnet(rack_subnet)
                    .get_dns_subnets()
                    .into_iter()
                    .filter(|subnet| {
                        // If any existing services are using this address,
                        // skip it.
                        !svcs.iter().any(|svc| {
                            Ipv6Addr::from(svc.ip) == subnet.dns_address().ip()
                        })
                    })
                    .collect::<Vec<_>>()
                    .into_iter();

                // Get all sleds which aren't already running DNS services.
                let mut target_sleds =
                    Self::sled_list_with_limit_sync(conn, redundancy)?
                        .into_iter()
                        .filter(|sled| {
                            // The target sleds are only considered if they aren't already
                            // running a DNS service.
                            svcs.iter().all(|svc| svc.sled_id != sled.id())
                        })
                        .collect::<Vec<_>>()
                        .into_iter();

                while svcs.len() < (redundancy as usize) {
                    let sled = target_sleds.next().ok_or_else(|| {
                        TxnError::CustomError(ServiceError::NotEnoughSleds)
                    })?;
                    let svc_id = Uuid::new_v4();
                    let dns_subnet =
                        usable_dns_subnets.next().ok_or_else(|| {
                            TxnError::CustomError(ServiceError::NotEnoughIps)
                        })?;
                    let address = dns_subnet.dns_address().ip();

                    // TODO: How are we tracking the GZ address that must be
                    // allocated? They're tracked by the "DnsSubnet" object
                    // in address.rs, but I don't think they're getting
                    // propagated out of here.
                    let service = db::model::Service::new(
                        svc_id,
                        sled.id(),
                        address,
                        ServiceKind::InternalDNS,
                    );

                    // TODO: Can we insert all the services at the same time?
                    let svc = Self::service_upsert_sync(conn, service)
                        .map_err(|e| {
                            TxnError::CustomError(ServiceError::Other(e))
                        })?;

                    svcs.push(svc);
                }
                return Ok(svcs);
            })
            .await
            .map_err(|e| match e {
                TxnError::CustomError(ServiceError::NotEnoughSleds) => {
                    Error::unavail("Not enough sleds for service allocation")
                }
                TxnError::CustomError(ServiceError::NotEnoughIps) => {
                    Error::unavail(
                        "Not enough IP addresses for service allocation",
                    )
                }
                TxnError::CustomError(ServiceError::Other(e)) => e,
                TxnError::Pool(e) => {
                    public_error_from_diesel_pool(e, ErrorHandler::Server)
                }
            })
    }

    fn dns_service_list_sync(
        conn: &mut DbConnection,
    ) -> Result<Vec<Service>, diesel::result::Error> {
        use db::schema::service::dsl as svc;

        svc::service
            .filter(svc::kind.eq(ServiceKind::InternalDNS))
            .limit(DNS_REDUNDANCY.into())
            .select(Service::as_select())
            .get_results(conn)
    }

    fn sled_zpool_and_dataset_list_sync(
        conn: &mut DbConnection,
        rack_id: Uuid,
        kind: DatasetKind,
    ) -> Result<Vec<(Sled, Zpool, Option<Dataset>)>, diesel::result::Error>
    {
        use db::schema::dataset::dsl as dataset_dsl;
        use db::schema::sled::dsl as sled_dsl;
        use db::schema::zpool::dsl as zpool_dsl;

        db::schema::sled::table
            .filter(sled_dsl::time_deleted.is_null())
            .filter(sled_dsl::rack_id.eq(rack_id))
            .inner_join(
                db::schema::zpool::table.on(zpool_dsl::sled_id
                    .eq(sled_dsl::id)
                    .and(zpool_dsl::time_deleted.is_null())),
            )
            .left_outer_join(
                db::schema::dataset::table.on(dataset_dsl::pool_id
                    .eq(zpool_dsl::id)
                    .and(dataset_dsl::kind.eq(kind.clone()))
                    .and(dataset_dsl::time_deleted.is_null())),
            )
            .select(<(Sled, Zpool, Option<Dataset>)>::as_select())
            .get_results(conn)
    }

    pub async fn ensure_rack_dataset(
        &self,
        opctx: &OpContext,
        rack_id: Uuid,
        kind: DatasetKind,
        redundancy: DatasetRedundancy,
    ) -> Result<Vec<(Sled, Zpool, Dataset)>, Error> {
        opctx.authorize(authz::Action::Read, &authz::FLEET).await?;

        #[derive(Debug)]
        enum DatasetError {
            NotEnoughZpools,
            Other(Error),
        }
        type TxnError = TransactionError<DatasetError>;

        self.pool()
            .transaction(move |conn| {
                let sleds_zpools_and_maybe_datasets =
                    Self::sled_zpool_and_dataset_list_sync(
                        conn,
                        rack_id,
                        kind.clone(),
                    )?;

                // Split the set of returned zpools into "those with" and "those
                // without" the requested dataset.
                let (zpools_with_dataset, zpools_without_dataset): (
                    Vec<_>,
                    Vec<_>,
                ) = sleds_zpools_and_maybe_datasets
                    .into_iter()
                    .partition(|(_, _, maybe_dataset)| maybe_dataset.is_some());
                let mut zpools_without_dataset = zpools_without_dataset
                    .into_iter()
                    .map(|(sled, zpool, _)| (sled, zpool))
                    .peekable();

                let mut datasets: Vec<_> = zpools_with_dataset
                    .into_iter()
                    .map(|(sled, zpool, maybe_dataset)| {
                        (
                            sled,
                            zpool,
                            maybe_dataset.expect("Dataset should exist"),
                        )
                    })
                    .collect();

                // Add datasets to zpools, in-order, until we've met a
                // number sufficient for our redundancy.
                //
                // The selection of "which zpools contain this dataset" is completely
                // arbitrary.
                loop {
                    match redundancy {
                        DatasetRedundancy::OnAll => {
                            if zpools_without_dataset.peek().is_none() {
                                break;
                            }
                        }
                        DatasetRedundancy::PerRack(desired) => {
                            if datasets.len() >= (desired as usize) {
                                break;
                            }
                        }
                    };

                    let (sled, zpool) =
                        zpools_without_dataset.next().ok_or_else(|| {
                            TxnError::CustomError(DatasetError::NotEnoughZpools)
                        })?;
                    let dataset_id = Uuid::new_v4();
                    let address = Self::next_ipv6_address_sync(conn, sled.id())
                        .map_err(|e| {
                            TxnError::CustomError(DatasetError::Other(e))
                        })
                        .map(|ip| {
                            SocketAddr::V6(SocketAddrV6::new(
                                ip,
                                kind.port(),
                                0,
                                0,
                            ))
                        })?;

                    let dataset = db::model::Dataset::new(
                        dataset_id,
                        zpool.id(),
                        address,
                        kind.clone(),
                    );

                    // TODO: Can we insert all the datasets at the same time?
                    let dataset = Self::dataset_upsert_sync(conn, dataset)
                        .map_err(|e| {
                            TxnError::CustomError(DatasetError::Other(e))
                        })?;
                    datasets.push((sled, zpool, dataset));
                }

                return Ok(datasets);
            })
            .await
            .map_err(|e| match e {
                TxnError::CustomError(DatasetError::NotEnoughZpools) => {
                    Error::unavail("Not enough zpools for dataset allocation")
                }
                TxnError::CustomError(DatasetError::Other(e)) => e,
                TxnError::Pool(e) => {
                    public_error_from_diesel_pool(e, ErrorHandler::Server)
                }
            })
    }

    /// Stores a new zpool in the database.
    pub async fn zpool_upsert(&self, zpool: Zpool) -> CreateResult<Zpool> {
        use db::schema::zpool::dsl;

        let sled_id = zpool.sled_id;
        Sled::insert_resource(
            sled_id,
            diesel::insert_into(dsl::zpool)
                .values(zpool.clone())
                .on_conflict(dsl::id)
                .do_update()
                .set((
                    dsl::time_modified.eq(Utc::now()),
                    dsl::sled_id.eq(excluded(dsl::sled_id)),
                    dsl::total_size.eq(excluded(dsl::total_size)),
                )),
        )
        .insert_and_get_result_async(self.pool())
        .await
        .map_err(|e| match e {
            AsyncInsertError::CollectionNotFound => Error::ObjectNotFound {
                type_name: ResourceType::Sled,
                lookup_type: LookupType::ById(sled_id),
            },
            AsyncInsertError::DatabaseError(e) => {
                public_error_from_diesel_pool(
                    e,
                    ErrorHandler::Conflict(
                        ResourceType::Zpool,
                        &zpool.id().to_string(),
                    ),
                )
            }
        })
    }

    // NOTE: This doesn't need to be test-only, it just happens to be test-only
    // to avoid unused warnings.
    #[cfg(test)]
    async fn dataset_list(
        &self,
        opctx: &OpContext,
        zpool_id: Uuid,
    ) -> Result<Vec<Dataset>, Error> {
        opctx.authorize(authz::Action::Read, &authz::FLEET).await?;
        use db::schema::dataset::dsl;
        dsl::dataset
            .filter(dsl::time_deleted.is_null())
            .filter(dsl::pool_id.eq(zpool_id))
            .select(Dataset::as_select())
            .load_async(self.pool_authorized(opctx).await?)
            .await
            .map_err(|e| public_error_from_diesel_pool(e, ErrorHandler::Server))
    }

    /// Stores a new dataset in the database.
    pub async fn dataset_upsert(
        &self,
        dataset: Dataset,
    ) -> CreateResult<Dataset> {
        use db::schema::dataset::dsl;

        let zpool_id = dataset.pool_id;
        Zpool::insert_resource(
            zpool_id,
            diesel::insert_into(dsl::dataset)
                .values(dataset.clone())
                .on_conflict(dsl::id)
                .do_update()
                .set((
                    dsl::time_modified.eq(Utc::now()),
                    dsl::pool_id.eq(excluded(dsl::pool_id)),
                    dsl::ip.eq(excluded(dsl::ip)),
                    dsl::port.eq(excluded(dsl::port)),
                    dsl::kind.eq(excluded(dsl::kind)),
                )),
        )
        .insert_and_get_result_async(self.pool())
        .await
        .map_err(|e| match e {
            AsyncInsertError::CollectionNotFound => Error::ObjectNotFound {
                type_name: ResourceType::Zpool,
                lookup_type: LookupType::ById(zpool_id),
            },
            AsyncInsertError::DatabaseError(e) => {
                public_error_from_diesel_pool(
                    e,
                    ErrorHandler::Conflict(
                        ResourceType::Dataset,
                        &dataset.id().to_string(),
                    ),
                )
            }
        })
    }

    /// Stores a new dataset in the database.
    fn dataset_upsert_sync(
        conn: &mut DbConnection,
        dataset: Dataset,
    ) -> CreateResult<Dataset> {
        use db::schema::dataset::dsl;

        let zpool_id = dataset.pool_id;
        Zpool::insert_resource(
            zpool_id,
            diesel::insert_into(dsl::dataset)
                .values(dataset.clone())
                .on_conflict(dsl::id)
                .do_update()
                .set((
                    dsl::time_modified.eq(Utc::now()),
                    dsl::pool_id.eq(excluded(dsl::pool_id)),
                    dsl::ip.eq(excluded(dsl::ip)),
                    dsl::port.eq(excluded(dsl::port)),
                    dsl::kind.eq(excluded(dsl::kind)),
                )),
        )
        .insert_and_get_result(conn)
        .map_err(|e| match e {
            SyncInsertError::CollectionNotFound => Error::ObjectNotFound {
                type_name: ResourceType::Zpool,
                lookup_type: LookupType::ById(zpool_id),
            },
            SyncInsertError::DatabaseError(e) => {
                public_error_from_diesel_create(
                    e,
                    ResourceType::Dataset,
                    &dataset.id().to_string(),
                )
            }
        })
    }

    /// Stores a new service in the database.
    pub async fn service_upsert(
        &self,
        opctx: &OpContext,
        service: Service,
    ) -> CreateResult<Service> {
        use db::schema::service::dsl;

        let sled_id = service.sled_id;
        Sled::insert_resource(
            sled_id,
            diesel::insert_into(dsl::service)
                .values(service.clone())
                .on_conflict(dsl::id)
                .do_update()
                .set((
                    dsl::time_modified.eq(Utc::now()),
                    dsl::sled_id.eq(excluded(dsl::sled_id)),
                    dsl::ip.eq(excluded(dsl::ip)),
                    dsl::kind.eq(excluded(dsl::kind)),
                )),
        )
        .insert_and_get_result_async(self.pool_authorized(opctx).await?)
        .await
        .map_err(|e| match e {
            AsyncInsertError::CollectionNotFound => Error::ObjectNotFound {
                type_name: ResourceType::Sled,
                lookup_type: LookupType::ById(sled_id),
            },
            AsyncInsertError::DatabaseError(e) => {
                public_error_from_diesel_pool(
                    e,
                    ErrorHandler::Conflict(
                        ResourceType::Service,
                        &service.id().to_string(),
                    ),
                )
            }
        })
    }

    fn service_upsert_sync(
        conn: &mut DbConnection,
        service: Service,
    ) -> CreateResult<Service> {
        use db::schema::service::dsl;

        let sled_id = service.sled_id;
        Sled::insert_resource(
            sled_id,
            diesel::insert_into(dsl::service)
                .values(service.clone())
                .on_conflict(dsl::id)
                .do_update()
                .set((
                    dsl::time_modified.eq(Utc::now()),
                    dsl::sled_id.eq(excluded(dsl::sled_id)),
                    dsl::ip.eq(excluded(dsl::ip)),
                    dsl::kind.eq(excluded(dsl::kind)),
                )),
        )
        .insert_and_get_result(conn)
        .map_err(|e| match e {
            SyncInsertError::CollectionNotFound => Error::ObjectNotFound {
                type_name: ResourceType::Sled,
                lookup_type: LookupType::ById(sled_id),
            },
            SyncInsertError::DatabaseError(e) => {
                public_error_from_diesel_create(
                    e,
                    ResourceType::Service,
                    &service.id().to_string(),
                )
            }
        })
    }

    fn get_allocated_regions_query(
        volume_id: Uuid,
    ) -> impl RunnableQuery<(Dataset, Region)> {
        use db::schema::dataset::dsl as dataset_dsl;
        use db::schema::region::dsl as region_dsl;
        region_dsl::region
            .filter(region_dsl::volume_id.eq(volume_id))
            .inner_join(
                dataset_dsl::dataset
                    .on(region_dsl::dataset_id.eq(dataset_dsl::id)),
            )
            .select((Dataset::as_select(), Region::as_select()))
    }

    /// Gets allocated regions for a disk, and the datasets to which those
    /// regions belong.
    ///
    /// Note that this function does not validate liveness of the Disk, so it
    /// may be used in a context where the disk is being deleted.
    pub async fn get_allocated_regions(
        &self,
        volume_id: Uuid,
    ) -> Result<Vec<(Dataset, Region)>, Error> {
        Self::get_allocated_regions_query(volume_id)
            .get_results_async::<(Dataset, Region)>(self.pool())
            .await
            .map_err(|e| public_error_from_diesel_pool(e, ErrorHandler::Server))
    }

    fn get_allocatable_datasets_query() -> impl RunnableQuery<Dataset> {
        use db::schema::dataset::dsl;

        dsl::dataset
            // We look for valid datasets (non-deleted crucible datasets).
            .filter(dsl::size_used.is_not_null())
            .filter(dsl::time_deleted.is_null())
            .filter(dsl::kind.eq(DatasetKind::Crucible))
            .order(dsl::size_used.asc())
            // TODO: We admittedly don't actually *fail* any request for
            // running out of space - we try to send the request down to
            // crucible agents, and expect them to fail on our behalf in
            // out-of-storage conditions. This should undoubtedly be
            // handled more explicitly.
            .select(Dataset::as_select())
            .limit(REGION_REDUNDANCY_THRESHOLD.try_into().unwrap())
    }

    async fn get_block_size_from_disk_create(
        &self,
        opctx: &OpContext,
        disk_create: &params::DiskCreate,
    ) -> Result<db::model::BlockSize, Error> {
        match &disk_create.disk_source {
            params::DiskSource::Blank { block_size } => {
                Ok(db::model::BlockSize::try_from(*block_size)
                    .map_err(|e| Error::invalid_request(&e.to_string()))?)
            }
            params::DiskSource::Snapshot { snapshot_id: _ } => {
                // Until we implement snapshots, do not allow disks to be
                // created from a snapshot.
                return Err(Error::InvalidValue {
                    label: String::from("snapshot"),
                    message: String::from("snapshots are not yet supported"),
                });
            }
            params::DiskSource::Image { image_id: _ } => {
                // Until we implement project images, do not allow disks to be
                // created from a project image.
                return Err(Error::InvalidValue {
                    label: String::from("image"),
                    message: String::from(
                        "project image are not yet supported",
                    ),
                });
            }
            params::DiskSource::GlobalImage { image_id } => {
                let (.., db_global_image) = LookupPath::new(opctx, &self)
                    .global_image_id(*image_id)
                    .fetch()
                    .await?;

                Ok(db_global_image.block_size)
            }
        }
    }

    /// Idempotently allocates enough regions to back a disk.
    ///
    /// Returns the allocated regions, as well as the datasets to which they
    /// belong.
    pub async fn region_allocate(
        &self,
        opctx: &OpContext,
        volume_id: Uuid,
        params: &params::DiskCreate,
    ) -> Result<Vec<(Dataset, Region)>, Error> {
        use db::schema::dataset::dsl as dataset_dsl;
        use db::schema::region::dsl as region_dsl;

        // ALLOCATION POLICY
        //
        // NOTE: This policy can - and should! - be changed.
        //
        // See https://rfd.shared.oxide.computer/rfd/0205 for a more
        // complete discussion.
        //
        // It is currently acting as a placeholder, showing a feasible
        // interaction between datasets and regions.
        //
        // This policy allocates regions to distinct Crucible datasets,
        // favoring datasets with the smallest existing (summed) region
        // sizes. Basically, "pick the datasets with the smallest load first".
        //
        // Longer-term, we should consider:
        // - Storage size + remaining free space
        // - Sled placement of datasets
        // - What sort of loads we'd like to create (even split across all disks
        // may not be preferable, especially if maintenance is expected)
        #[derive(Debug, thiserror::Error)]
        enum RegionAllocateError {
            #[error("Not enough datasets for replicated allocation: {0}")]
            NotEnoughDatasets(usize),
        }
        type TxnError = TransactionError<RegionAllocateError>;

        let params: params::DiskCreate = params.clone();
        let block_size =
            self.get_block_size_from_disk_create(opctx, &params).await?;
        let blocks_per_extent =
            params.extent_size() / block_size.to_bytes() as i64;

        self.pool()
            .transaction(move |conn| {
                // First, for idempotency, check if regions are already
                // allocated to this disk.
                //
                // If they are, return those regions and the associated
                // datasets.
                let datasets_and_regions =
                    Self::get_allocated_regions_query(volume_id)
                        .get_results::<(Dataset, Region)>(conn)?;
                if !datasets_and_regions.is_empty() {
                    return Ok(datasets_and_regions);
                }

                let mut datasets: Vec<Dataset> =
                    Self::get_allocatable_datasets_query()
                        .get_results::<Dataset>(conn)?;

                if datasets.len() < REGION_REDUNDANCY_THRESHOLD {
                    return Err(TxnError::CustomError(
                        RegionAllocateError::NotEnoughDatasets(datasets.len()),
                    ));
                }

                // Create identical regions on each of the following datasets.
                let source_datasets =
                    &mut datasets[0..REGION_REDUNDANCY_THRESHOLD];
                let regions: Vec<Region> = source_datasets
                    .iter()
                    .map(|dataset| {
                        Region::new(
                            dataset.id(),
                            volume_id,
                            block_size.into(),
                            blocks_per_extent,
                            params.extent_count(),
                        )
                    })
                    .collect();
                let regions = diesel::insert_into(region_dsl::region)
                    .values(regions)
                    .returning(Region::as_returning())
                    .get_results(conn)?;

                // Update the tallied sizes in the source datasets containing
                // those regions.
                let region_size = i64::from(block_size.to_bytes())
                    * blocks_per_extent
                    * params.extent_count();
                for dataset in source_datasets.iter_mut() {
                    dataset.size_used =
                        dataset.size_used.map(|v| v + region_size);
                }

                let dataset_ids: Vec<Uuid> =
                    source_datasets.iter().map(|ds| ds.id()).collect();
                diesel::update(dataset_dsl::dataset)
                    .filter(dataset_dsl::id.eq_any(dataset_ids))
                    .set(
                        dataset_dsl::size_used
                            .eq(dataset_dsl::size_used + region_size),
                    )
                    .execute(conn)?;

                // Return the regions with the datasets to which they were allocated.
                Ok(source_datasets
                    .into_iter()
                    .map(|d| d.clone())
                    .zip(regions)
                    .collect())
            })
            .await
            .map_err(|e| match e {
                TxnError::CustomError(
                    RegionAllocateError::NotEnoughDatasets(_),
                ) => Error::unavail("Not enough datasets to allocate disks"),
                _ => {
                    Error::internal_error(&format!("Transaction error: {}", e))
                }
            })
    }

    /// Deletes all regions backing a disk.
    ///
    /// Also updates the storage usage on their corresponding datasets.
    pub async fn regions_hard_delete(&self, volume_id: Uuid) -> DeleteResult {
        use db::schema::dataset::dsl as dataset_dsl;
        use db::schema::region::dsl as region_dsl;

        // Remove the regions, collecting datasets they're from.
        let (dataset_id, size) = diesel::delete(region_dsl::region)
            .filter(region_dsl::volume_id.eq(volume_id))
            .returning((
                region_dsl::dataset_id,
                region_dsl::block_size
                    * region_dsl::blocks_per_extent
                    * region_dsl::extent_count,
            ))
            .get_result_async::<(Uuid, i64)>(self.pool())
            .await
            .map_err(|e| {
                Error::internal_error(&format!(
                    "error deleting regions: {:?}",
                    e
                ))
            })?;

        // Update those datasets to which the regions belonged.
        diesel::update(dataset_dsl::dataset)
            .filter(dataset_dsl::id.eq(dataset_id))
            .set(dataset_dsl::size_used.eq(dataset_dsl::size_used - size))
            .execute_async(self.pool())
            .await
            .map_err(|e| {
                Error::internal_error(&format!(
                    "error updating dataset space: {:?}",
                    e
                ))
            })?;

        Ok(())
    }

    pub async fn volume_create(&self, volume: Volume) -> CreateResult<Volume> {
        use db::schema::volume::dsl;

        diesel::insert_into(dsl::volume)
            .values(volume.clone())
            .on_conflict(dsl::id)
            .do_nothing()
            .returning(Volume::as_returning())
            .get_result_async(self.pool())
            .await
            .map_err(|e| {
                public_error_from_diesel_pool(
                    e,
                    ErrorHandler::Conflict(
                        ResourceType::Volume,
                        volume.id().to_string().as_str(),
                    ),
                )
            })
    }

    pub async fn volume_delete(&self, volume_id: Uuid) -> DeleteResult {
        use db::schema::volume::dsl;

        let now = Utc::now();
        diesel::update(dsl::volume)
            .filter(dsl::id.eq(volume_id))
            .set(dsl::time_deleted.eq(now))
            .check_if_exists::<Volume>(volume_id)
            .execute_and_check(self.pool())
            .await
            .map_err(|e| {
                public_error_from_diesel_pool(
                    e,
                    ErrorHandler::NotFoundByLookup(
                        ResourceType::Volume,
                        LookupType::ById(volume_id),
                    ),
                )
            })?;
        Ok(())
    }

    pub async fn volume_get(&self, volume_id: Uuid) -> LookupResult<Volume> {
        use db::schema::volume::dsl;

        dsl::volume
            .filter(dsl::id.eq(volume_id))
            .select(Volume::as_select())
            .get_result_async(self.pool())
            .await
            .map_err(|e| public_error_from_diesel_pool(e, ErrorHandler::Server))
    }

    /// Create a organization
    pub async fn organization_create(
        &self,
        opctx: &OpContext,
        organization: &params::OrganizationCreate,
    ) -> CreateResult<Organization> {
        let authz_silo = opctx.authn.silo_required()?;
        opctx.authorize(authz::Action::CreateChild, &authz_silo).await?;

        use db::schema::organization::dsl;
        let silo_id = authz_silo.id();
        let organization = Organization::new(organization.clone(), silo_id);
        let name = organization.name().as_str().to_string();

        Silo::insert_resource(
            silo_id,
            diesel::insert_into(dsl::organization).values(organization),
        )
        .insert_and_get_result_async(self.pool_authorized(opctx).await?)
        .await
        .map_err(|e| match e {
            AsyncInsertError::CollectionNotFound => Error::InternalError {
                internal_message: format!(
                    "attempting to create an \
                    organization under non-existent silo {}",
                    silo_id
                ),
            },
            AsyncInsertError::DatabaseError(e) => {
                public_error_from_diesel_pool(
                    e,
                    ErrorHandler::Conflict(ResourceType::Organization, &name),
                )
            }
        })
    }

    /// Delete a organization
    pub async fn organization_delete(
        &self,
        opctx: &OpContext,
        authz_org: &authz::Organization,
        db_org: &db::model::Organization,
    ) -> DeleteResult {
        opctx.authorize(authz::Action::Delete, authz_org).await?;

        use db::schema::organization::dsl;
        use db::schema::project;

        // Make sure there are no projects present within this organization.
        let project_found = diesel_pool_result_optional(
            project::dsl::project
                .filter(project::dsl::organization_id.eq(authz_org.id()))
                .filter(project::dsl::time_deleted.is_null())
                .select(project::dsl::id)
                .limit(1)
                .first_async::<Uuid>(self.pool_authorized(opctx).await?)
                .await,
        )
        .map_err(|e| public_error_from_diesel_pool(e, ErrorHandler::Server))?;
        if project_found.is_some() {
            return Err(Error::InvalidRequest {
                message: "organization to be deleted contains a project"
                    .to_string(),
            });
        }

        let now = Utc::now();
        let updated_rows = diesel::update(dsl::organization)
            .filter(dsl::time_deleted.is_null())
            .filter(dsl::id.eq(authz_org.id()))
            .filter(dsl::rcgen.eq(db_org.rcgen))
            .set(dsl::time_deleted.eq(now))
            .execute_async(self.pool_authorized(opctx).await?)
            .await
            .map_err(|e| {
                public_error_from_diesel_pool(
                    e,
                    ErrorHandler::NotFoundByResource(authz_org),
                )
            })?;

        if updated_rows == 0 {
            return Err(Error::InvalidRequest {
                message: "deletion failed due to concurrent modification"
                    .to_string(),
            });
        }
        Ok(())
    }

    pub async fn organizations_list_by_id(
        &self,
        opctx: &OpContext,
        pagparams: &DataPageParams<'_, Uuid>,
    ) -> ListResultVec<Organization> {
        let authz_silo = opctx.authn.silo_required()?;
        opctx.authorize(authz::Action::ListChildren, &authz_silo).await?;

        use db::schema::organization::dsl;
        paginated(dsl::organization, dsl::id, pagparams)
            .filter(dsl::time_deleted.is_null())
            .filter(dsl::silo_id.eq(authz_silo.id()))
            .select(Organization::as_select())
            .load_async::<Organization>(self.pool_authorized(opctx).await?)
            .await
            .map_err(|e| public_error_from_diesel_pool(e, ErrorHandler::Server))
    }

    pub async fn organizations_list_by_name(
        &self,
        opctx: &OpContext,
        pagparams: &DataPageParams<'_, Name>,
    ) -> ListResultVec<Organization> {
        let authz_silo = opctx.authn.silo_required()?;
        opctx.authorize(authz::Action::ListChildren, &authz_silo).await?;

        use db::schema::organization::dsl;
        paginated(dsl::organization, dsl::name, pagparams)
            .filter(dsl::time_deleted.is_null())
            .filter(dsl::silo_id.eq(authz_silo.id()))
            .select(Organization::as_select())
            .load_async::<Organization>(self.pool_authorized(opctx).await?)
            .await
            .map_err(|e| public_error_from_diesel_pool(e, ErrorHandler::Server))
    }

    /// Updates a organization by name (clobbering update -- no etag)
    pub async fn organization_update(
        &self,
        opctx: &OpContext,
        authz_org: &authz::Organization,
        updates: OrganizationUpdate,
    ) -> UpdateResult<Organization> {
        use db::schema::organization::dsl;

        opctx.authorize(authz::Action::Modify, authz_org).await?;
        diesel::update(dsl::organization)
            .filter(dsl::time_deleted.is_null())
            .filter(dsl::id.eq(authz_org.id()))
            .set(updates)
            .returning(Organization::as_returning())
            .get_result_async(self.pool_authorized(opctx).await?)
            .await
            .map_err(|e| {
                public_error_from_diesel_pool(
                    e,
                    ErrorHandler::NotFoundByResource(authz_org),
                )
            })
    }

    /// Create a project
    pub async fn project_create(
        &self,
        opctx: &OpContext,
        org: &authz::Organization,
        project: Project,
    ) -> CreateResult<Project> {
        use db::schema::project::dsl;

        opctx.authorize(authz::Action::CreateChild, org).await?;

        let name = project.name().as_str().to_string();
        let organization_id = project.organization_id;
        Organization::insert_resource(
            organization_id,
            diesel::insert_into(dsl::project).values(project),
        )
        .insert_and_get_result_async(self.pool_authorized(opctx).await?)
        .await
        .map_err(|e| match e {
            AsyncInsertError::CollectionNotFound => Error::ObjectNotFound {
                type_name: ResourceType::Organization,
                lookup_type: LookupType::ById(organization_id),
            },
            AsyncInsertError::DatabaseError(e) => {
                public_error_from_diesel_pool(
                    e,
                    ErrorHandler::Conflict(ResourceType::Project, &name),
                )
            }
        })
    }

    /// Delete a project
    // TODO-correctness This needs to check whether there are any resources that
    // depend on the Project (Disks, Instances).  We can do this with a
    // generation counter that gets bumped when these resources are created.
    pub async fn project_delete(
        &self,
        opctx: &OpContext,
        authz_project: &authz::Project,
    ) -> DeleteResult {
        opctx.authorize(authz::Action::Delete, authz_project).await?;

        use db::schema::project::dsl;

        let now = Utc::now();
        diesel::update(dsl::project)
            .filter(dsl::time_deleted.is_null())
            .filter(dsl::id.eq(authz_project.id()))
            .set(dsl::time_deleted.eq(now))
            .returning(Project::as_returning())
            .get_result_async(self.pool_authorized(opctx).await?)
            .await
            .map_err(|e| {
                public_error_from_diesel_pool(
                    e,
                    ErrorHandler::NotFoundByResource(authz_project),
                )
            })?;
        Ok(())
    }

    pub async fn projects_list_by_id(
        &self,
        opctx: &OpContext,
        authz_org: &authz::Organization,
        pagparams: &DataPageParams<'_, Uuid>,
    ) -> ListResultVec<Project> {
        use db::schema::project::dsl;

        opctx.authorize(authz::Action::ListChildren, authz_org).await?;

        paginated(dsl::project, dsl::id, pagparams)
            .filter(dsl::organization_id.eq(authz_org.id()))
            .filter(dsl::time_deleted.is_null())
            .select(Project::as_select())
            .load_async(self.pool_authorized(opctx).await?)
            .await
            .map_err(|e| public_error_from_diesel_pool(e, ErrorHandler::Server))
    }

    pub async fn projects_list_by_name(
        &self,
        opctx: &OpContext,
        authz_org: &authz::Organization,
        pagparams: &DataPageParams<'_, Name>,
    ) -> ListResultVec<Project> {
        use db::schema::project::dsl;

        opctx.authorize(authz::Action::ListChildren, authz_org).await?;

        paginated(dsl::project, dsl::name, &pagparams)
            .filter(dsl::organization_id.eq(authz_org.id()))
            .filter(dsl::time_deleted.is_null())
            .select(Project::as_select())
            .load_async(self.pool_authorized(opctx).await?)
            .await
            .map_err(|e| public_error_from_diesel_pool(e, ErrorHandler::Server))
    }

    /// Updates a project (clobbering update -- no etag)
    pub async fn project_update(
        &self,
        opctx: &OpContext,
        authz_project: &authz::Project,
        updates: ProjectUpdate,
    ) -> UpdateResult<Project> {
        opctx.authorize(authz::Action::Modify, authz_project).await?;

        use db::schema::project::dsl;
        diesel::update(dsl::project)
            .filter(dsl::time_deleted.is_null())
            .filter(dsl::id.eq(authz_project.id()))
            .set(updates)
            .returning(Project::as_returning())
            .get_result_async(self.pool_authorized(opctx).await?)
            .await
            .map_err(|e| {
                public_error_from_diesel_pool(
                    e,
                    ErrorHandler::NotFoundByResource(authz_project),
                )
            })
    }

    // Instances

    /// Idempotently insert a database record for an Instance
    ///
    /// This is intended to be used by a saga action.  When we say this is
    /// idempotent, we mean that if this function succeeds and the caller
    /// invokes it again with the same instance id, project id, creation
    /// parameters, and initial runtime, then this operation will succeed and
    /// return the current object in the database.  Because this is intended for
    /// use by sagas, we do assume that if the record exists, it should still be
    /// in the "Creating" state.  If it's in any other state, this function will
    /// return with an error on the assumption that we don't really know what's
    /// happened or how to proceed.
    ///
    /// ## Errors
    ///
    /// In addition to the usual database errors (e.g., no connections
    /// available), this function can fail if there is already a different
    /// instance (having a different id) with the same name in the same project.
    // TODO-design Given that this is really oriented towards the saga
    // interface, one wonders if it's even worth having an abstraction here, or
    // if sagas shouldn't directly work with the database here (i.e., just do
    // what this function does under the hood).
    pub async fn project_create_instance(
        &self,
        instance: Instance,
    ) -> CreateResult<Instance> {
        use db::schema::instance::dsl;

        let gen = instance.runtime().gen;
        let name = instance.name().clone();
        let instance: Instance = diesel::insert_into(dsl::instance)
            .values(instance)
            .on_conflict(dsl::id)
            .do_nothing()
            .returning(Instance::as_returning())
            .get_result_async(self.pool())
            .await
            .map_err(|e| {
                public_error_from_diesel_pool(
                    e,
                    ErrorHandler::Conflict(
                        ResourceType::Instance,
                        name.as_str(),
                    ),
                )
            })?;

        bail_unless!(
            instance.runtime().state.state()
                == &api::external::InstanceState::Creating,
            "newly-created Instance has unexpected state: {:?}",
            instance.runtime().state
        );
        bail_unless!(
            instance.runtime().gen == gen,
            "newly-created Instance has unexpected generation: {:?}",
            instance.runtime().gen
        );
        Ok(instance)
    }

    pub async fn project_list_instances(
        &self,
        opctx: &OpContext,
        authz_project: &authz::Project,
        pagparams: &DataPageParams<'_, Name>,
    ) -> ListResultVec<Instance> {
        opctx.authorize(authz::Action::ListChildren, authz_project).await?;

        use db::schema::instance::dsl;
        paginated(dsl::instance, dsl::name, &pagparams)
            .filter(dsl::time_deleted.is_null())
            .filter(dsl::project_id.eq(authz_project.id()))
            .select(Instance::as_select())
            .load_async::<Instance>(self.pool_authorized(opctx).await?)
            .await
            .map_err(|e| public_error_from_diesel_pool(e, ErrorHandler::Server))
    }

    /// Fetches information about an Instance that the caller has previously
    /// fetched
    ///
    /// See disk_refetch().
    pub async fn instance_refetch(
        &self,
        opctx: &OpContext,
        authz_instance: &authz::Instance,
    ) -> LookupResult<Instance> {
        let (.., db_instance) = LookupPath::new(opctx, self)
            .instance_id(authz_instance.id())
            .fetch()
            .await
            .map_err(|e| match e {
                // Use the "not found" message of the authz object we were
                // given, which will reflect however the caller originally
                // looked it up.
                Error::ObjectNotFound { .. } => authz_instance.not_found(),
                e => e,
            })?;
        Ok(db_instance)
    }

    // TODO-design It's tempting to return the updated state of the Instance
    // here because it's convenient for consumers and by using a RETURNING
    // clause, we could ensure that the "update" and "fetch" are atomic.
    // But in the unusual case that we _don't_ update the row because our
    // update is older than the one in the database, we would have to fetch
    // the current state explicitly.  For now, we'll just require consumers
    // to explicitly fetch the state if they want that.
    pub async fn instance_update_runtime(
        &self,
        instance_id: &Uuid,
        new_runtime: &InstanceRuntimeState,
    ) -> Result<bool, Error> {
        use db::schema::instance::dsl;

        let updated = diesel::update(dsl::instance)
            .filter(dsl::time_deleted.is_null())
            .filter(dsl::id.eq(*instance_id))
            .filter(dsl::state_generation.lt(new_runtime.gen))
            .filter(
                dsl::migration_id
                    .is_null()
                    .or(dsl::target_propolis_id.eq(new_runtime.propolis_id)),
            )
            .set(new_runtime.clone())
            .check_if_exists::<Instance>(*instance_id)
            .execute_and_check(self.pool())
            .await
            .map(|r| match r.status {
                UpdateStatus::Updated => true,
                UpdateStatus::NotUpdatedButExists => false,
            })
            .map_err(|e| {
                public_error_from_diesel_pool(
                    e,
                    ErrorHandler::NotFoundByLookup(
                        ResourceType::Instance,
                        LookupType::ById(*instance_id),
                    ),
                )
            })?;

        Ok(updated)
    }

    pub async fn project_delete_instance(
        &self,
        opctx: &OpContext,
        authz_instance: &authz::Instance,
    ) -> DeleteResult {
        opctx.authorize(authz::Action::Delete, authz_instance).await?;

        // This is subject to change, but for now we're going to say that an
        // instance must be "stopped" or "failed" in order to delete it.  The
        // delete operation sets "time_deleted" (just like with other objects)
        // and also sets the state to "destroyed".
        use api::external::InstanceState as ApiInstanceState;
        use db::model::InstanceState as DbInstanceState;
        use db::schema::{disk, instance};

        let stopped = DbInstanceState::new(ApiInstanceState::Stopped);
        let failed = DbInstanceState::new(ApiInstanceState::Failed);
        let destroyed = DbInstanceState::new(ApiInstanceState::Destroyed);
        let ok_to_delete_instance_states = vec![stopped, failed];

        let detached_label = api::external::DiskState::Detached.label();
        let ok_to_detach_disk_states =
            vec![api::external::DiskState::Attached(authz_instance.id())];
        let ok_to_detach_disk_state_labels: Vec<_> =
            ok_to_detach_disk_states.iter().map(|s| s.label()).collect();

        let _instance = Instance::detach_resources(
            authz_instance.id(),
            instance::table.into_boxed().filter(
                instance::dsl::state.eq_any(ok_to_delete_instance_states),
            ),
            disk::table.into_boxed().filter(
                disk::dsl::disk_state.eq_any(ok_to_detach_disk_state_labels),
            ),
            diesel::update(instance::dsl::instance).set((
                instance::dsl::state.eq(destroyed),
                instance::dsl::time_deleted.eq(Utc::now()),
            )),
            diesel::update(disk::dsl::disk).set((
                disk::dsl::disk_state.eq(detached_label),
                disk::dsl::attach_instance_id.eq(Option::<Uuid>::None),
            )),
        )
        .detach_and_get_result_async(self.pool_authorized(opctx).await?)
        .await
        .map_err(|e| match e {
            DetachManyError::CollectionNotFound => Error::not_found_by_id(
                ResourceType::Instance,
                &authz_instance.id(),
            ),
            DetachManyError::NoUpdate { collection } => {
                let instance_state = collection.runtime_state.state.state();
                match instance_state {
                    api::external::InstanceState::Stopped
                    | api::external::InstanceState::Failed => {
                        Error::internal_error("cannot delete instance")
                    }
                    _ => Error::invalid_request(&format!(
                        "instance cannot be deleted in state \"{}\"",
                        instance_state,
                    )),
                }
            }
            DetachManyError::DatabaseError(e) => {
                public_error_from_diesel_pool(e, ErrorHandler::Server)
            }
        })?;

        Ok(())
    }

    // Disks

    /// List disks associated with a given instance.
    pub async fn instance_list_disks(
        &self,
        opctx: &OpContext,
        authz_instance: &authz::Instance,
        pagparams: &DataPageParams<'_, Name>,
    ) -> ListResultVec<Disk> {
        use db::schema::disk::dsl;

        opctx.authorize(authz::Action::ListChildren, authz_instance).await?;

        paginated(dsl::disk, dsl::name, &pagparams)
            .filter(dsl::time_deleted.is_null())
            .filter(dsl::attach_instance_id.eq(authz_instance.id()))
            .select(Disk::as_select())
            .load_async::<Disk>(self.pool_authorized(opctx).await?)
            .await
            .map_err(|e| public_error_from_diesel_pool(e, ErrorHandler::Server))
    }

    pub async fn project_create_disk(&self, disk: Disk) -> CreateResult<Disk> {
        use db::schema::disk::dsl;

        let gen = disk.runtime().gen;
        let name = disk.name().clone();
        let disk: Disk = diesel::insert_into(dsl::disk)
            .values(disk)
            .on_conflict(dsl::id)
            .do_nothing()
            .returning(Disk::as_returning())
            .get_result_async(self.pool())
            .await
            .map_err(|e| {
                public_error_from_diesel_pool(
                    e,
                    ErrorHandler::Conflict(ResourceType::Disk, name.as_str()),
                )
            })?;

        let runtime = disk.runtime();
        bail_unless!(
            runtime.state().state() == &api::external::DiskState::Creating,
            "newly-created Disk has unexpected state: {:?}",
            runtime.disk_state
        );
        bail_unless!(
            runtime.gen == gen,
            "newly-created Disk has unexpected generation: {:?}",
            runtime.gen
        );
        Ok(disk)
    }

    pub async fn project_list_disks(
        &self,
        opctx: &OpContext,
        authz_project: &authz::Project,
        pagparams: &DataPageParams<'_, Name>,
    ) -> ListResultVec<Disk> {
        opctx.authorize(authz::Action::ListChildren, authz_project).await?;

        use db::schema::disk::dsl;
        paginated(dsl::disk, dsl::name, &pagparams)
            .filter(dsl::time_deleted.is_null())
            .filter(dsl::project_id.eq(authz_project.id()))
            .select(Disk::as_select())
            .load_async::<Disk>(self.pool_authorized(opctx).await?)
            .await
            .map_err(|e| public_error_from_diesel_pool(e, ErrorHandler::Server))
    }

    /// Attaches a disk to an instance, if both objects:
    /// - Exist
    /// - Are in valid states
    /// - Are under the maximum "attach count" threshold
    pub async fn instance_attach_disk(
        &self,
        opctx: &OpContext,
        authz_instance: &authz::Instance,
        authz_disk: &authz::Disk,
        max_disks: u32,
    ) -> Result<(Instance, Disk), Error> {
        use db::schema::{disk, instance};

        opctx.authorize(authz::Action::Modify, authz_instance).await?;
        opctx.authorize(authz::Action::Modify, authz_disk).await?;

        let ok_to_attach_disk_states = vec![
            api::external::DiskState::Creating,
            api::external::DiskState::Detached,
        ];
        let ok_to_attach_disk_state_labels: Vec<_> =
            ok_to_attach_disk_states.iter().map(|s| s.label()).collect();

        // TODO(https://github.com/oxidecomputer/omicron/issues/811):
        // This list of instance attach states is more restrictive than it
        // plausibly could be.
        //
        // We currently only permit attaching disks to stopped instances.
        let ok_to_attach_instance_states = vec![
            db::model::InstanceState(api::external::InstanceState::Creating),
            db::model::InstanceState(api::external::InstanceState::Stopped),
        ];

        let attached_label =
            api::external::DiskState::Attached(authz_instance.id()).label();

        let (instance, disk) = Instance::attach_resource(
            authz_instance.id(),
            authz_disk.id(),
            instance::table
                .into_boxed()
                .filter(instance::dsl::state.eq_any(ok_to_attach_instance_states)),
            disk::table
                .into_boxed()
                .filter(disk::dsl::disk_state.eq_any(ok_to_attach_disk_state_labels)),
            max_disks,
            diesel::update(disk::dsl::disk)
                .set((
                    disk::dsl::disk_state.eq(attached_label),
                    disk::dsl::attach_instance_id.eq(authz_instance.id())
                ))
        )
        .attach_and_get_result_async(self.pool_authorized(opctx).await?)
        .await
        .or_else(|e| {
            match e {
                AttachError::CollectionNotFound => {
                    Err(Error::not_found_by_id(
                        ResourceType::Instance,
                        &authz_instance.id(),
                    ))
                },
                AttachError::ResourceNotFound => {
                    Err(Error::not_found_by_id(
                        ResourceType::Disk,
                        &authz_disk.id(),
                    ))
                },
                AttachError::NoUpdate { attached_count, resource, collection } => {
                    let disk_state = resource.state().into();
                    match disk_state {
                        // Idempotent errors: We did not perform an update,
                        // because we're already in the process of attaching.
                        api::external::DiskState::Attached(id) if id == authz_instance.id() => {
                            return Ok((collection, resource));
                        }
                        api::external::DiskState::Attaching(id) if id == authz_instance.id() => {
                            return Ok((collection, resource));
                        }
                        // Ok-to-attach disk states: Inspect the state to infer
                        // why we did not attach.
                        api::external::DiskState::Creating |
                        api::external::DiskState::Detached => {
                            match collection.runtime_state.state.state() {
                                // Ok-to-be-attached instance states:
                                api::external::InstanceState::Creating |
                                api::external::InstanceState::Stopped => {
                                    // The disk is ready to be attached, and the
                                    // instance is ready to be attached. Perhaps
                                    // we are at attachment capacity?
                                    if attached_count == i64::from(max_disks) {
                                        return Err(Error::invalid_request(&format!(
                                            "cannot attach more than {} disks to instance",
                                            max_disks
                                        )));
                                    }

                                    // We can't attach, but the error hasn't
                                    // helped us infer why.
                                    return Err(Error::internal_error(
                                        "cannot attach disk"
                                    ));
                                }
                                // Not okay-to-be-attached instance states:
                                _ => {
                                    Err(Error::invalid_request(&format!(
                                        "cannot attach disk to instance in {} state",
                                        collection.runtime_state.state.state(),
                                    )))
                                }
                            }
                        },
                        // Not-okay-to-attach disk states: The disk is attached elsewhere.
                        api::external::DiskState::Attached(_) |
                        api::external::DiskState::Attaching(_) |
                        api::external::DiskState::Detaching(_) => {
                            Err(Error::invalid_request(&format!(
                                "cannot attach disk \"{}\": disk is attached to another instance",
                                resource.name().as_str(),
                            )))
                        }
                        _ => {
                            Err(Error::invalid_request(&format!(
                                "cannot attach disk \"{}\": invalid state {}",
                                resource.name().as_str(),
                                disk_state,
                            )))
                        }
                    }
                },
                AttachError::DatabaseError(e) => {
                    Err(public_error_from_diesel_pool(e, ErrorHandler::Server))
                },
            }
        })?;

        Ok((instance, disk))
    }

    pub async fn instance_detach_disk(
        &self,
        opctx: &OpContext,
        authz_instance: &authz::Instance,
        authz_disk: &authz::Disk,
    ) -> Result<Disk, Error> {
        use db::schema::{disk, instance};

        opctx.authorize(authz::Action::Modify, authz_instance).await?;
        opctx.authorize(authz::Action::Modify, authz_disk).await?;

        let ok_to_detach_disk_states =
            vec![api::external::DiskState::Attached(authz_instance.id())];
        let ok_to_detach_disk_state_labels: Vec<_> =
            ok_to_detach_disk_states.iter().map(|s| s.label()).collect();

        // TODO(https://github.com/oxidecomputer/omicron/issues/811):
        // This list of instance detach states is more restrictive than it
        // plausibly could be.
        //
        // We currently only permit detaching disks from stopped instances.
        let ok_to_detach_instance_states = vec![
            db::model::InstanceState(api::external::InstanceState::Creating),
            db::model::InstanceState(api::external::InstanceState::Stopped),
        ];

        let detached_label = api::external::DiskState::Detached.label();

        let disk = Instance::detach_resource(
            authz_instance.id(),
            authz_disk.id(),
            instance::table
                .into_boxed()
                .filter(instance::dsl::state.eq_any(ok_to_detach_instance_states)),
            disk::table
                .into_boxed()
                .filter(disk::dsl::disk_state.eq_any(ok_to_detach_disk_state_labels)),
            diesel::update(disk::dsl::disk)
                .set((
                    disk::dsl::disk_state.eq(detached_label),
                    disk::dsl::attach_instance_id.eq(Option::<Uuid>::None)
                ))
        )
        .detach_and_get_result_async(self.pool_authorized(opctx).await?)
        .await
        .or_else(|e| {
            match e {
                DetachError::CollectionNotFound => {
                    Err(Error::not_found_by_id(
                        ResourceType::Instance,
                        &authz_instance.id(),
                    ))
                },
                DetachError::ResourceNotFound => {
                    Err(Error::not_found_by_id(
                        ResourceType::Disk,
                        &authz_disk.id(),
                    ))
                },
                DetachError::NoUpdate { resource, collection } => {
                    let disk_state = resource.state().into();
                    match disk_state {
                        // Idempotent errors: We did not perform an update,
                        // because we're already in the process of detaching.
                        api::external::DiskState::Detached => {
                            return Ok(resource);
                        }
                        api::external::DiskState::Detaching(id) if id == authz_instance.id() => {
                            return Ok(resource);
                        }
                        // Ok-to-detach disk states: Inspect the state to infer
                        // why we did not detach.
                        api::external::DiskState::Attached(id) if id == authz_instance.id() => {
                            match collection.runtime_state.state.state() {
                                // Ok-to-be-detached instance states:
                                api::external::InstanceState::Creating |
                                api::external::InstanceState::Stopped => {
                                    // We can't detach, but the error hasn't
                                    // helped us infer why.
                                    return Err(Error::internal_error(
                                        "cannot detach disk"
                                    ));
                                }
                                // Not okay-to-be-detached instance states:
                                _ => {
                                    Err(Error::invalid_request(&format!(
                                        "cannot detach disk from instance in {} state",
                                        collection.runtime_state.state.state(),
                                    )))
                                }
                            }
                        },
                        api::external::DiskState::Attaching(id) if id == authz_instance.id() => {
                            Err(Error::invalid_request(&format!(
                                "cannot detach disk \"{}\": disk is currently being attached",
                                resource.name().as_str(),
                            )))
                        },
                        // Not-okay-to-detach disk states: The disk is attached elsewhere.
                        api::external::DiskState::Attached(_) |
                        api::external::DiskState::Attaching(_) |
                        api::external::DiskState::Detaching(_) => {
                            Err(Error::invalid_request(&format!(
                                "cannot detach disk \"{}\": disk is attached to another instance",
                                resource.name().as_str(),
                            )))
                        }
                        _ => {
                            Err(Error::invalid_request(&format!(
                                "cannot detach disk \"{}\": invalid state {}",
                                resource.name().as_str(),
                                disk_state,
                            )))
                        }
                    }
                },
                DetachError::DatabaseError(e) => {
                    Err(public_error_from_diesel_pool(e, ErrorHandler::Server))
                },
            }
        })?;

        Ok(disk)
    }

    pub async fn disk_update_runtime(
        &self,
        opctx: &OpContext,
        authz_disk: &authz::Disk,
        new_runtime: &DiskRuntimeState,
    ) -> Result<bool, Error> {
        // TODO-security This permission might be overloaded here.  The way disk
        // runtime updates work is that the caller in Nexus first updates the
        // Sled Agent to make a change, then updates to the database to reflect
        // that change.  So by the time we get here, we better have already done
        // an authz check, or we will have already made some unauthorized change
        // to the system!  At the same time, we don't want just anybody to be
        // able to modify the database state.  So we _do_ still want an authz
        // check here.  Arguably it's for a different kind of action, but it
        // doesn't seem that useful to split it out right now.
        opctx.authorize(authz::Action::Modify, authz_disk).await?;

        let disk_id = authz_disk.id();
        use db::schema::disk::dsl;
        let updated = diesel::update(dsl::disk)
            .filter(dsl::time_deleted.is_null())
            .filter(dsl::id.eq(disk_id))
            .filter(dsl::state_generation.lt(new_runtime.gen))
            .set(new_runtime.clone())
            .check_if_exists::<Disk>(disk_id)
            .execute_and_check(self.pool())
            .await
            .map(|r| match r.status {
                UpdateStatus::Updated => true,
                UpdateStatus::NotUpdatedButExists => false,
            })
            .map_err(|e| {
                public_error_from_diesel_pool(
                    e,
                    ErrorHandler::NotFoundByResource(authz_disk),
                )
            })?;

        Ok(updated)
    }

    /// Fetches information about a Disk that the caller has previously fetched
    ///
    /// The only difference between this function and a new fetch by id is that
    /// this function preserves the `authz_disk` that you started with -- which
    /// keeps track of how you looked it up.  So if you looked it up by name,
    /// the authz you get back will reflect that, whereas if you did a fresh
    /// lookup by id, it wouldn't.
    /// TODO-cleanup this could be provided by the Lookup API for any resource
    pub async fn disk_refetch(
        &self,
        opctx: &OpContext,
        authz_disk: &authz::Disk,
    ) -> LookupResult<Disk> {
        let (.., db_disk) = LookupPath::new(opctx, self)
            .disk_id(authz_disk.id())
            .fetch()
            .await
            .map_err(|e| match e {
                // Use the "not found" message of the authz object we were
                // given, which will reflect however the caller originally
                // looked it up.
                Error::ObjectNotFound { .. } => authz_disk.not_found(),
                e => e,
            })?;
        Ok(db_disk)
    }

    /// Updates a disk record to indicate it has been deleted.
    ///
    /// Returns the volume ID of associated with the deleted disk.
    ///
    /// Does not attempt to modify any resources (e.g. regions) which may
    /// belong to the disk.
    // TODO: Delete me (this function, not the disk!), ensure all datastore
    // access is auth-checked.
    //
    // Here's the deal: We have auth checks on access to the database - at the
    // time of writing this comment, only a subset of access is protected, and
    // "Delete Disk" is actually one of the first targets of this auth check.
    //
    // However, there are contexts where we want to delete disks *outside* of
    // calling the HTTP API-layer "delete disk" endpoint. As one example, during
    // the "undo" part of the disk creation saga, we want to allow users to
    // delete the disk they (partially) created.
    //
    // This gets a little tricky mapping back to user permissions - a user
    // SHOULD be able to create a disk with the "create" permission, without the
    // "delete" permission. To still make the call internally, we'd basically
    // need to manufacture a token that identifies the ability to "create a
    // disk, or delete a very specific disk with ID = ...".
    pub async fn project_delete_disk_no_auth(
        &self,
        disk_id: &Uuid,
    ) -> Result<Uuid, Error> {
        use db::schema::disk::dsl;
        let pool = self.pool();
        let now = Utc::now();

        let ok_to_delete_states = vec![
            api::external::DiskState::Detached,
            api::external::DiskState::Faulted,
            api::external::DiskState::Creating,
        ];

        let ok_to_delete_state_labels: Vec<_> =
            ok_to_delete_states.iter().map(|s| s.label()).collect();
        let destroyed = api::external::DiskState::Destroyed.label();

        let result = diesel::update(dsl::disk)
            .filter(dsl::time_deleted.is_null())
            .filter(dsl::id.eq(*disk_id))
            .filter(dsl::disk_state.eq_any(ok_to_delete_state_labels))
            .filter(dsl::attach_instance_id.is_null())
            .set((dsl::disk_state.eq(destroyed), dsl::time_deleted.eq(now)))
            .check_if_exists::<Disk>(*disk_id)
            .execute_and_check(pool)
            .await
            .map_err(|e| {
                public_error_from_diesel_pool(
                    e,
                    ErrorHandler::NotFoundByLookup(
                        ResourceType::Disk,
                        LookupType::ById(*disk_id),
                    ),
                )
            })?;

        match result.status {
            UpdateStatus::Updated => Ok(result.found.volume_id),
            UpdateStatus::NotUpdatedButExists => {
                let disk = result.found;
                let disk_state = disk.state();
                if disk.time_deleted().is_some()
                    && disk_state.state()
                        == &api::external::DiskState::Destroyed
                {
                    // To maintain idempotency, if the disk has already been
                    // destroyed, don't throw an error.
                    return Ok(disk.volume_id);
                } else if !ok_to_delete_states.contains(disk_state.state()) {
                    return Err(Error::InvalidRequest {
                        message: format!(
                            "disk cannot be deleted in state \"{}\"",
                            disk.runtime_state.disk_state
                        ),
                    });
                } else if disk_state.is_attached() {
                    return Err(Error::InvalidRequest {
                        message: String::from("disk is attached"),
                    });
                } else {
                    // NOTE: This is a "catch-all" error case, more specific
                    // errors should be preferred as they're more actionable.
                    return Err(Error::InternalError {
                        internal_message: String::from(
                            "disk exists, but cannot be deleted",
                        ),
                    });
                }
            }
        }
    }

    // Network interfaces

    /// Create a network interface attached to the provided instance.
    pub async fn instance_create_network_interface(
        &self,
        opctx: &OpContext,
        authz_subnet: &authz::VpcSubnet,
        authz_instance: &authz::Instance,
        interface: IncompleteNetworkInterface,
    ) -> Result<NetworkInterface, network_interface::InsertError> {
        opctx
            .authorize(authz::Action::CreateChild, authz_instance)
            .await
            .map_err(network_interface::InsertError::External)?;
        opctx
            .authorize(authz::Action::CreateChild, authz_subnet)
            .await
            .map_err(network_interface::InsertError::External)?;
        self.instance_create_network_interface_raw(&opctx, interface).await
    }

    pub(super) async fn instance_create_network_interface_raw(
        &self,
        opctx: &OpContext,
        interface: IncompleteNetworkInterface,
    ) -> Result<NetworkInterface, network_interface::InsertError> {
        use db::schema::network_interface::dsl;
        let query = network_interface::InsertQuery::new(interface.clone());
        diesel::insert_into(dsl::network_interface)
            .values(query)
            .returning(NetworkInterface::as_returning())
            .get_result_async(
                self.pool_authorized(opctx)
                    .await
                    .map_err(network_interface::InsertError::External)?,
            )
            .await
            .map_err(|e| {
                network_interface::InsertError::from_pool(e, &interface)
            })
    }

    /// Delete all network interfaces attached to the given instance.
    // NOTE: This is mostly useful in the context of sagas, but might be helpful
    // in other situations, such as moving an instance between VPC Subnets.
    pub async fn instance_delete_all_network_interfaces(
        &self,
        opctx: &OpContext,
        authz_instance: &authz::Instance,
    ) -> DeleteResult {
        opctx.authorize(authz::Action::Modify, authz_instance).await?;

        use db::schema::network_interface::dsl;
        let now = Utc::now();
        diesel::update(dsl::network_interface)
            .filter(dsl::instance_id.eq(authz_instance.id()))
            .filter(dsl::time_deleted.is_null())
            .set(dsl::time_deleted.eq(now))
            .execute_async(self.pool_authorized(opctx).await?)
            .await
            .map_err(|e| {
                public_error_from_diesel_pool(
                    e,
                    ErrorHandler::NotFoundByResource(authz_instance),
                )
            })?;
        Ok(())
    }

    /// Delete a `NetworkInterface` attached to a provided instance.
    ///
    /// Note that the primary interface for an instance cannot be deleted if
    /// there are any secondary interfaces.
    pub async fn instance_delete_network_interface(
        &self,
        opctx: &OpContext,
        authz_instance: &authz::Instance,
        authz_interface: &authz::NetworkInterface,
    ) -> Result<(), network_interface::DeleteError> {
        opctx
            .authorize(authz::Action::Delete, authz_interface)
            .await
            .map_err(network_interface::DeleteError::External)?;
        let query = network_interface::DeleteQuery::new(
            authz_instance.id(),
            authz_interface.id(),
        );
        query
            .clone()
            .execute_async(
                self.pool_authorized(opctx)
                    .await
                    .map_err(network_interface::DeleteError::External)?,
            )
            .await
            .map_err(|e| {
                network_interface::DeleteError::from_pool(e, &query)
            })?;
        Ok(())
    }

    /// Return the information about an instance's network interfaces required
    /// for the sled agent to instantiate them via OPTE.
    ///
    /// OPTE requires information that's currently split across the network
    /// interface and VPC subnet tables. This query just joins those for each
    /// NIC in the given instance.
    pub(crate) async fn derive_guest_network_interface_info(
        &self,
        opctx: &OpContext,
        authz_instance: &authz::Instance,
    ) -> ListResultVec<sled_client_types::NetworkInterface> {
        opctx.authorize(authz::Action::ListChildren, authz_instance).await?;

        use db::schema::network_interface;
        use db::schema::vpc;
        use db::schema::vpc_subnet;

        // The record type for the results of the below JOIN query
        #[derive(Debug, diesel::Queryable)]
        struct NicInfo {
            name: db::model::Name,
            ip: ipnetwork::IpNetwork,
            mac: db::model::MacAddr,
            ipv4_block: db::model::Ipv4Net,
            ipv6_block: db::model::Ipv6Net,
            vni: db::model::Vni,
            slot: i16,
        }

        impl From<NicInfo> for sled_client_types::NetworkInterface {
            fn from(nic: NicInfo) -> sled_client_types::NetworkInterface {
                let ip_subnet = if nic.ip.is_ipv4() {
                    external::IpNet::V4(nic.ipv4_block.0)
                } else {
                    external::IpNet::V6(nic.ipv6_block.0)
                };
                sled_client_types::NetworkInterface {
                    name: sled_client_types::Name::from(&nic.name.0),
                    ip: nic.ip.ip().to_string(),
                    mac: sled_client_types::MacAddr::from(nic.mac.0),
                    subnet: sled_client_types::IpNet::from(ip_subnet),
                    vni: sled_client_types::Vni::from(nic.vni.0),
                    slot: u8::try_from(nic.slot).unwrap(),
                }
            }
        }

        let rows = network_interface::table
            .filter(network_interface::instance_id.eq(authz_instance.id()))
            .filter(network_interface::time_deleted.is_null())
            .inner_join(
                vpc_subnet::table
                    .on(network_interface::subnet_id.eq(vpc_subnet::id)),
            )
            .inner_join(vpc::table.on(vpc_subnet::vpc_id.eq(vpc::id)))
            .order_by(network_interface::slot)
            // TODO-cleanup: Having to specify each column again is less than
            // ideal, but we can't derive `Selectable` since this is the result
            // of a JOIN and not from a single table. DRY this out if possible.
            .select((
                network_interface::name,
                network_interface::ip,
                network_interface::mac,
                vpc_subnet::ipv4_block,
                vpc_subnet::ipv6_block,
                vpc::vni,
                network_interface::slot,
            ))
            .get_results_async::<NicInfo>(self.pool_authorized(opctx).await?)
            .await
            .map_err(|e| {
                public_error_from_diesel_pool(e, ErrorHandler::Server)
            })?;
        Ok(rows
            .into_iter()
            .map(sled_client_types::NetworkInterface::from)
            .collect())
    }

    /// List network interfaces associated with a given instance.
    pub async fn instance_list_network_interfaces(
        &self,
        opctx: &OpContext,
        authz_instance: &authz::Instance,
        pagparams: &DataPageParams<'_, Name>,
    ) -> ListResultVec<NetworkInterface> {
        opctx.authorize(authz::Action::ListChildren, authz_instance).await?;

        use db::schema::network_interface::dsl;
        paginated(dsl::network_interface, dsl::name, &pagparams)
            .filter(dsl::time_deleted.is_null())
            .filter(dsl::instance_id.eq(authz_instance.id()))
            .select(NetworkInterface::as_select())
            .load_async::<NetworkInterface>(self.pool_authorized(opctx).await?)
            .await
            .map_err(|e| public_error_from_diesel_pool(e, ErrorHandler::Server))
    }

    /// Update a network interface associated with a given instance.
    pub async fn instance_update_network_interface(
        &self,
        opctx: &OpContext,
        authz_instance: &authz::Instance,
        authz_interface: &authz::NetworkInterface,
        updates: NetworkInterfaceUpdate,
    ) -> UpdateResult<NetworkInterface> {
        use crate::db::schema::network_interface::dsl;

        // This database operation is surprisingly subtle. It's possible to
        // express this in a single query, with multiple common-table
        // expressions for the updated rows. For example, if we're setting a new
        // primary interface, we need to set the `is_primary` column to false
        // for the current primary, and then set it to true, along with any
        // other updates, for the new primary.
        //
        // That's feasible, but there's a CRDB bug that affects some queries
        // with multiple update statements. It's possible that this query isn't
        // in that bucket, but we'll still avoid it for now. Instead, we'll bite
        // the bullet and use a transaction.
        //
        // See https://github.com/oxidecomputer/omicron/issues/1204 for the
        // issue tracking the work to move this into a CTE.

        // Build up some of the queries first, outside the transaction.
        //
        // This selects the existing primary interface.
        let instance_id = authz_instance.id();
        let interface_id = authz_interface.id();
        let find_primary_query = dsl::network_interface
            .filter(dsl::instance_id.eq(instance_id))
            .filter(dsl::is_primary.eq(true))
            .filter(dsl::time_deleted.is_null())
            .select(NetworkInterface::as_select());

        // This returns the state of the associated instance.
        let instance_query = db::schema::instance::dsl::instance
            .filter(db::schema::instance::dsl::id.eq(instance_id))
            .filter(db::schema::instance::dsl::time_deleted.is_null())
            .select(Instance::as_select());
        let stopped =
            db::model::InstanceState::new(external::InstanceState::Stopped);

        // This is the actual query to update the target interface.
        let make_primary = matches!(updates.make_primary, Some(true));
        let update_target_query = diesel::update(dsl::network_interface)
            .filter(dsl::id.eq(interface_id))
            .filter(dsl::time_deleted.is_null())
            .set(updates)
            .returning(NetworkInterface::as_returning());

        // Errors returned from the below transactions.
        #[derive(Debug)]
        enum NetworkInterfaceUpdateError {
            InstanceNotStopped,
            FailedToUnsetPrimary(diesel::result::Error),
        }
        type TxnError = TransactionError<NetworkInterfaceUpdateError>;

        let pool = self.pool_authorized(opctx).await?;
        if make_primary {
            pool.transaction(move |conn| {
                let instance_state =
                    instance_query.get_result(conn)?.runtime_state.state;
                if instance_state != stopped {
                    return Err(TxnError::CustomError(
                        NetworkInterfaceUpdateError::InstanceNotStopped,
                    ));
                }

                // First, get the primary interface
                let primary_interface = find_primary_query.get_result(conn)?;

                // If the target and primary are different, we need to toggle
                // the primary into a secondary.
                if primary_interface.identity.id != interface_id {
                    if let Err(e) = diesel::update(dsl::network_interface)
                        .filter(dsl::id.eq(primary_interface.identity.id))
                        .filter(dsl::time_deleted.is_null())
                        .set(dsl::is_primary.eq(false))
                        .execute(conn)
                    {
                        return Err(TxnError::CustomError(
                            NetworkInterfaceUpdateError::FailedToUnsetPrimary(
                                e,
                            ),
                        ));
                    }
                }

                // In any case, update the actual target
                Ok(update_target_query.get_result(conn)?)
            })
        } else {
            // In this case, we can just directly apply the updates. By
            // construction, `updates.make_primary` is `None`, so nothing will
            // be done there. The other columns always need to be updated, and
            // we're only hitting a single row. Note that we still need to
            // verify the instance is stopped.
            pool.transaction(move |conn| {
                let instance_state =
                    instance_query.get_result(conn)?.runtime_state.state;
                if instance_state != stopped {
                    return Err(TxnError::CustomError(
                        NetworkInterfaceUpdateError::InstanceNotStopped,
                    ));
                }
                Ok(update_target_query.get_result(conn)?)
            })
        }
        .await
        .map_err(|e| match e {
            TxnError::CustomError(
                NetworkInterfaceUpdateError::InstanceNotStopped,
            ) => Error::invalid_request(
                "Instance must be stopped to update its network interfaces",
            ),
            _ => Error::internal_error(&format!("Transaction error: {:?}", e)),
        })
    }

    // Create a record for a new Oximeter instance
    pub async fn oximeter_create(
        &self,
        info: &OximeterInfo,
    ) -> Result<(), Error> {
        use db::schema::oximeter::dsl;

        // If we get a conflict on the Oximeter ID, this means that collector instance was
        // previously registered, and it's re-registering due to something like a service restart.
        // In this case, we update the time modified and the service address, rather than
        // propagating a constraint violation to the caller.
        diesel::insert_into(dsl::oximeter)
            .values(*info)
            .on_conflict(dsl::id)
            .do_update()
            .set((
                dsl::time_modified.eq(Utc::now()),
                dsl::ip.eq(info.ip),
                dsl::port.eq(info.port),
            ))
            .execute_async(self.pool())
            .await
            .map_err(|e| {
                public_error_from_diesel_pool(
                    e,
                    ErrorHandler::Conflict(
                        ResourceType::Oximeter,
                        "Oximeter Info",
                    ),
                )
            })?;
        Ok(())
    }

    // List the oximeter collector instances
    pub async fn oximeter_list(
        &self,
        page_params: &DataPageParams<'_, Uuid>,
    ) -> ListResultVec<OximeterInfo> {
        use db::schema::oximeter::dsl;
        paginated(dsl::oximeter, dsl::id, page_params)
            .load_async::<OximeterInfo>(self.pool())
            .await
            .map_err(|e| public_error_from_diesel_pool(e, ErrorHandler::Server))
    }

    // Create a record for a new producer endpoint
    pub async fn producer_endpoint_create(
        &self,
        producer: &ProducerEndpoint,
    ) -> Result<(), Error> {
        use db::schema::metric_producer::dsl;

        // TODO: see https://github.com/oxidecomputer/omicron/issues/323
        diesel::insert_into(dsl::metric_producer)
            .values(producer.clone())
            .on_conflict(dsl::id)
            .do_update()
            .set((
                dsl::time_modified.eq(Utc::now()),
                dsl::ip.eq(producer.ip),
                dsl::port.eq(producer.port),
                dsl::interval.eq(producer.interval),
                dsl::base_route.eq(producer.base_route.clone()),
            ))
            .execute_async(self.pool())
            .await
            .map_err(|e| {
                public_error_from_diesel_pool(
                    e,
                    ErrorHandler::Conflict(
                        ResourceType::MetricProducer,
                        "Producer Endpoint",
                    ),
                )
            })?;
        Ok(())
    }

    // List the producer endpoint records by the oximeter instance to which they're assigned.
    pub async fn producers_list_by_oximeter_id(
        &self,
        oximeter_id: Uuid,
        pagparams: &DataPageParams<'_, Uuid>,
    ) -> ListResultVec<ProducerEndpoint> {
        use db::schema::metric_producer::dsl;
        paginated(dsl::metric_producer, dsl::id, &pagparams)
            .filter(dsl::oximeter_id.eq(oximeter_id))
            .order_by((dsl::oximeter_id, dsl::id))
            .select(ProducerEndpoint::as_select())
            .load_async(self.pool())
            .await
            .map_err(|e| {
                public_error_from_diesel_pool(
                    e,
                    ErrorHandler::Conflict(
                        ResourceType::MetricProducer,
                        "By Oximeter ID",
                    ),
                )
            })
    }

    // Sagas

    pub async fn saga_create(
        &self,
        saga: &db::saga_types::Saga,
    ) -> Result<(), Error> {
        use db::schema::saga::dsl;

        let name = saga.template_name.clone();
        diesel::insert_into(dsl::saga)
            .values(saga.clone())
            .execute_async(self.pool())
            .await
            .map_err(|e| {
                public_error_from_diesel_pool(
                    e,
                    ErrorHandler::Conflict(ResourceType::SagaDbg, &name),
                )
            })?;
        Ok(())
    }

    pub async fn saga_create_event(
        &self,
        event: &db::saga_types::SagaNodeEvent,
    ) -> Result<(), Error> {
        use db::schema::saga_node_event::dsl;

        // TODO-robustness This INSERT ought to be conditional on this SEC still
        // owning this saga.
        diesel::insert_into(dsl::saga_node_event)
            .values(event.clone())
            .execute_async(self.pool())
            .await
            .map_err(|e| {
                public_error_from_diesel_pool(
                    e,
                    ErrorHandler::Conflict(ResourceType::SagaDbg, "Saga Event"),
                )
            })?;
        Ok(())
    }

    pub async fn saga_update_state(
        &self,
        saga_id: steno::SagaId,
        new_state: steno::SagaCachedState,
        current_sec: db::saga_types::SecId,
        current_adopt_generation: Generation,
    ) -> Result<(), Error> {
        use db::schema::saga::dsl;

        let saga_id: db::saga_types::SagaId = saga_id.into();
        let result = diesel::update(dsl::saga)
            .filter(dsl::id.eq(saga_id))
            .filter(dsl::current_sec.eq(current_sec))
            .filter(dsl::adopt_generation.eq(current_adopt_generation))
            .set(dsl::saga_state.eq(db::saga_types::SagaCachedState(new_state)))
            .check_if_exists::<db::saga_types::Saga>(saga_id)
            .execute_and_check(self.pool())
            .await
            .map_err(|e| {
                public_error_from_diesel_pool(
                    e,
                    ErrorHandler::NotFoundByLookup(
                        ResourceType::SagaDbg,
                        LookupType::ById(saga_id.0.into()),
                    ),
                )
            })?;

        match result.status {
            UpdateStatus::Updated => Ok(()),
            UpdateStatus::NotUpdatedButExists => Err(Error::InvalidRequest {
                message: format!(
                    "failed to update saga {:?} with state {:?}: preconditions not met: \
                    expected current_sec = {:?}, adopt_generation = {:?}, \
                    but found current_sec = {:?}, adopt_generation = {:?}, state = {:?}",
                    saga_id,
                    new_state,
                    current_sec,
                    current_adopt_generation,
                    result.found.current_sec,
                    result.found.adopt_generation,
                    result.found.saga_state,
                )
            }),
        }
    }

    pub async fn saga_list_unfinished_by_id(
        &self,
        sec_id: &db::SecId,
        pagparams: &DataPageParams<'_, Uuid>,
    ) -> ListResultVec<db::saga_types::Saga> {
        use db::schema::saga::dsl;
        paginated(dsl::saga, dsl::id, &pagparams)
            .filter(dsl::saga_state.ne(db::saga_types::SagaCachedState(
                steno::SagaCachedState::Done,
            )))
            .filter(dsl::current_sec.eq(*sec_id))
            .load_async(self.pool())
            .await
            .map_err(|e| {
                public_error_from_diesel_pool(
                    e,
                    ErrorHandler::NotFoundByLookup(
                        ResourceType::SagaDbg,
                        LookupType::ById(sec_id.0),
                    ),
                )
            })
    }

    pub async fn saga_node_event_list_by_id(
        &self,
        id: db::saga_types::SagaId,
        pagparams: &DataPageParams<'_, Uuid>,
    ) -> ListResultVec<steno::SagaNodeEvent> {
        use db::schema::saga_node_event::dsl;
        paginated(dsl::saga_node_event, dsl::saga_id, &pagparams)
            .filter(dsl::saga_id.eq(id))
            .load_async::<db::saga_types::SagaNodeEvent>(self.pool())
            .await
            .map_err(|e| {
                public_error_from_diesel_pool(
                    e,
                    ErrorHandler::NotFoundByLookup(
                        ResourceType::SagaDbg,
                        LookupType::ById(id.0 .0),
                    ),
                )
            })?
            .into_iter()
            .map(|db_event| steno::SagaNodeEvent::try_from(db_event))
            .collect::<Result<_, Error>>()
    }

    // VPCs

    pub async fn project_list_vpcs(
        &self,
        opctx: &OpContext,
        authz_project: &authz::Project,
        pagparams: &DataPageParams<'_, Name>,
    ) -> ListResultVec<Vpc> {
        opctx.authorize(authz::Action::ListChildren, authz_project).await?;

        use db::schema::vpc::dsl;
        paginated(dsl::vpc, dsl::name, &pagparams)
            .filter(dsl::time_deleted.is_null())
            .filter(dsl::project_id.eq(authz_project.id()))
            .select(Vpc::as_select())
            .load_async(self.pool_authorized(opctx).await?)
            .await
            .map_err(|e| public_error_from_diesel_pool(e, ErrorHandler::Server))
    }

    pub async fn project_create_vpc(
        &self,
        opctx: &OpContext,
        authz_project: &authz::Project,
        vpc: IncompleteVpc,
    ) -> Result<(authz::Vpc, Vpc), Error> {
        use db::schema::vpc::dsl;

        assert_eq!(authz_project.id(), vpc.project_id);
        opctx.authorize(authz::Action::CreateChild, authz_project).await?;

        // TODO-correctness Shouldn't this use "insert_resource"?
        //
        // Note that to do so requires adding an `rcgen` column to the project
        // table.
        let name = vpc.identity.name.clone();
        let query = InsertVpcQuery::new(vpc);
        let vpc = diesel::insert_into(dsl::vpc)
            .values(query)
            .returning(Vpc::as_returning())
            .get_result_async(self.pool())
            .await
            .map_err(|e| {
                public_error_from_diesel_pool(
                    e,
                    ErrorHandler::Conflict(ResourceType::Vpc, name.as_str()),
                )
            })?;
        Ok((
            authz::Vpc::new(
                authz_project.clone(),
                vpc.id(),
                LookupType::ByName(vpc.name().to_string()),
            ),
            vpc,
        ))
    }

    pub async fn project_update_vpc(
        &self,
        opctx: &OpContext,
        authz_vpc: &authz::Vpc,
        updates: VpcUpdate,
    ) -> UpdateResult<Vpc> {
        opctx.authorize(authz::Action::Modify, authz_vpc).await?;

        use db::schema::vpc::dsl;
        diesel::update(dsl::vpc)
            .filter(dsl::time_deleted.is_null())
            .filter(dsl::id.eq(authz_vpc.id()))
            .set(updates)
            .returning(Vpc::as_returning())
            .get_result_async(self.pool_authorized(opctx).await?)
            .await
            .map_err(|e| {
                public_error_from_diesel_pool(
                    e,
                    ErrorHandler::NotFoundByResource(authz_vpc),
                )
            })
    }

    pub async fn project_delete_vpc(
        &self,
        opctx: &OpContext,
        authz_vpc: &authz::Vpc,
    ) -> DeleteResult {
        opctx.authorize(authz::Action::Delete, authz_vpc).await?;

        use db::schema::vpc::dsl;

        // Note that we don't ensure the firewall rules are empty here, because
        // we allow deleting VPCs with firewall rules present. Inserting new
        // rules is serialized with respect to the deletion by the row lock
        // associated with the VPC row, since we use the collection insert CTE
        // pattern to add firewall rules.

        let now = Utc::now();
        diesel::update(dsl::vpc)
            .filter(dsl::time_deleted.is_null())
            .filter(dsl::id.eq(authz_vpc.id()))
            .set(dsl::time_deleted.eq(now))
            .returning(Vpc::as_returning())
            .get_result_async(self.pool_authorized(opctx).await?)
            .await
            .map_err(|e| {
                public_error_from_diesel_pool(
                    e,
                    ErrorHandler::NotFoundByResource(authz_vpc),
                )
            })?;
        Ok(())
    }

    pub async fn vpc_list_firewall_rules(
        &self,
        opctx: &OpContext,
        authz_vpc: &authz::Vpc,
    ) -> ListResultVec<VpcFirewallRule> {
        // Firewall rules are modeled in the API as a single resource under the
        // Vpc (rather than individual child resources with their own CRUD
        // endpoints).  You cannot look them up individually, create them,
        // remove them, or update them.  You can only modify the whole set.  So
        // for authz, we treat them as part of the Vpc itself.
        opctx.authorize(authz::Action::Read, authz_vpc).await?;
        use db::schema::vpc_firewall_rule::dsl;

        dsl::vpc_firewall_rule
            .filter(dsl::time_deleted.is_null())
            .filter(dsl::vpc_id.eq(authz_vpc.id()))
            .order(dsl::name.asc())
            .select(VpcFirewallRule::as_select())
            .load_async(self.pool_authorized(opctx).await?)
            .await
            .map_err(|e| public_error_from_diesel_pool(e, ErrorHandler::Server))
    }

    pub async fn vpc_delete_all_firewall_rules(
        &self,
        opctx: &OpContext,
        authz_vpc: &authz::Vpc,
    ) -> DeleteResult {
        opctx.authorize(authz::Action::Modify, authz_vpc).await?;
        use db::schema::vpc_firewall_rule::dsl;

        let now = Utc::now();
        // TODO-performance: Paginate this update to avoid long queries
        diesel::update(dsl::vpc_firewall_rule)
            .filter(dsl::time_deleted.is_null())
            .filter(dsl::vpc_id.eq(authz_vpc.id()))
            .set(dsl::time_deleted.eq(now))
            .execute_async(self.pool_authorized(opctx).await?)
            .await
            .map_err(|e| {
                public_error_from_diesel_pool(
                    e,
                    ErrorHandler::NotFoundByResource(authz_vpc),
                )
            })?;
        Ok(())
    }

    /// Replace all firewall rules with the given rules
    pub async fn vpc_update_firewall_rules(
        &self,
        opctx: &OpContext,
        authz_vpc: &authz::Vpc,
        mut rules: Vec<VpcFirewallRule>,
    ) -> UpdateResult<Vec<VpcFirewallRule>> {
        opctx.authorize(authz::Action::Modify, authz_vpc).await?;
        for r in &rules {
            assert_eq!(r.vpc_id, authz_vpc.id());
        }

        // Sort the rules in the same order that we would return them when
        // listing them.  This is because we're going to use RETURNING to return
        // the inserted rows from the database and we want them to come back in
        // the same order that we would normally list them.
        rules.sort_by_key(|r| r.name().to_string());

        use db::schema::vpc_firewall_rule::dsl;

        let now = Utc::now();
        let delete_old_query = diesel::update(dsl::vpc_firewall_rule)
            .filter(dsl::time_deleted.is_null())
            .filter(dsl::vpc_id.eq(authz_vpc.id()))
            .set(dsl::time_deleted.eq(now));

        let insert_new_query = Vpc::insert_resource(
            authz_vpc.id(),
            diesel::insert_into(dsl::vpc_firewall_rule).values(rules),
        );

        #[derive(Debug)]
        enum FirewallUpdateError {
            CollectionNotFound,
        }
        type TxnError = TransactionError<FirewallUpdateError>;

        // TODO-scalability: Ideally this would be a CTE so we don't need to
        // hold a transaction open across multiple roundtrips from the database,
        // but for now we're using a transaction due to the severely decreased
        // legibility of CTEs via diesel right now.
        self.pool_authorized(opctx)
            .await?
            .transaction(move |conn| {
                delete_old_query.execute(conn)?;

                // The generation count update on the vpc table row will take a
                // write lock on the row, ensuring that the vpc was not deleted
                // concurently.
                insert_new_query.insert_and_get_results(conn).map_err(|e| {
                    match e {
                        SyncInsertError::CollectionNotFound => {
                            TxnError::CustomError(
                                FirewallUpdateError::CollectionNotFound,
                            )
                        }
                        SyncInsertError::DatabaseError(e) => e.into(),
                    }
                })
            })
            .await
            .map_err(|e| match e {
                TxnError::CustomError(
                    FirewallUpdateError::CollectionNotFound,
                ) => Error::not_found_by_id(ResourceType::Vpc, &authz_vpc.id()),
                TxnError::Pool(e) => public_error_from_diesel_pool(
                    e,
                    ErrorHandler::NotFoundByResource(authz_vpc),
                ),
            })
    }

    pub async fn vpc_list_subnets(
        &self,
        opctx: &OpContext,
        authz_vpc: &authz::Vpc,
        pagparams: &DataPageParams<'_, Name>,
    ) -> ListResultVec<VpcSubnet> {
        opctx.authorize(authz::Action::ListChildren, authz_vpc).await?;

        use db::schema::vpc_subnet::dsl;
        paginated(dsl::vpc_subnet, dsl::name, &pagparams)
            .filter(dsl::time_deleted.is_null())
            .filter(dsl::vpc_id.eq(authz_vpc.id()))
            .select(VpcSubnet::as_select())
            .load_async(self.pool_authorized(opctx).await?)
            .await
            .map_err(|e| public_error_from_diesel_pool(e, ErrorHandler::Server))
    }

    /// Insert a VPC Subnet, checking for unique IP address ranges.
    pub async fn vpc_create_subnet(
        &self,
        opctx: &OpContext,
        authz_vpc: &authz::Vpc,
        subnet: VpcSubnet,
    ) -> Result<VpcSubnet, SubnetError> {
        opctx
            .authorize(authz::Action::CreateChild, authz_vpc)
            .await
            .map_err(SubnetError::External)?;
        assert_eq!(authz_vpc.id(), subnet.vpc_id);

        self.vpc_create_subnet_raw(subnet).await
    }

    pub(super) async fn vpc_create_subnet_raw(
        &self,
        subnet: VpcSubnet,
    ) -> Result<VpcSubnet, SubnetError> {
        use db::schema::vpc_subnet::dsl;
        let values = FilterConflictingVpcSubnetRangesQuery::new(subnet.clone());
        diesel::insert_into(dsl::vpc_subnet)
            .values(values)
            .returning(VpcSubnet::as_returning())
            .get_result_async(self.pool())
            .await
            .map_err(|e| SubnetError::from_pool(e, &subnet))
    }

    pub async fn vpc_delete_subnet(
        &self,
        opctx: &OpContext,
        authz_subnet: &authz::VpcSubnet,
    ) -> DeleteResult {
        opctx.authorize(authz::Action::Delete, authz_subnet).await?;

        use db::schema::vpc_subnet::dsl;
        let now = Utc::now();
        diesel::update(dsl::vpc_subnet)
            .filter(dsl::time_deleted.is_null())
            .filter(dsl::id.eq(authz_subnet.id()))
            .set(dsl::time_deleted.eq(now))
            .returning(VpcSubnet::as_returning())
            .get_result_async(self.pool_authorized(opctx).await?)
            .await
            .map_err(|e| {
                public_error_from_diesel_pool(
                    e,
                    ErrorHandler::NotFoundByResource(authz_subnet),
                )
            })?;
        Ok(())
    }

    pub async fn vpc_update_subnet(
        &self,
        opctx: &OpContext,
        authz_subnet: &authz::VpcSubnet,
        updates: VpcSubnetUpdate,
    ) -> UpdateResult<VpcSubnet> {
        opctx.authorize(authz::Action::Modify, authz_subnet).await?;

        use db::schema::vpc_subnet::dsl;
        diesel::update(dsl::vpc_subnet)
            .filter(dsl::time_deleted.is_null())
            .filter(dsl::id.eq(authz_subnet.id()))
            .set(updates)
            .returning(VpcSubnet::as_returning())
            .get_result_async(self.pool_authorized(opctx).await?)
            .await
            .map_err(|e| {
                public_error_from_diesel_pool(
                    e,
                    ErrorHandler::NotFoundByResource(authz_subnet),
                )
            })
    }

    pub async fn subnet_list_network_interfaces(
        &self,
        opctx: &OpContext,
        authz_subnet: &authz::VpcSubnet,
        pagparams: &DataPageParams<'_, Name>,
    ) -> ListResultVec<NetworkInterface> {
        opctx.authorize(authz::Action::ListChildren, authz_subnet).await?;

        use db::schema::network_interface::dsl;
        paginated(dsl::network_interface, dsl::name, pagparams)
            .filter(dsl::time_deleted.is_null())
            .filter(dsl::subnet_id.eq(authz_subnet.id()))
            .select(NetworkInterface::as_select())
            .load_async::<db::model::NetworkInterface>(
                self.pool_authorized(opctx).await?,
            )
            .await
            .map_err(|e| public_error_from_diesel_pool(e, ErrorHandler::Server))
    }

    pub async fn vpc_list_routers(
        &self,
        opctx: &OpContext,
        authz_vpc: &authz::Vpc,
        pagparams: &DataPageParams<'_, Name>,
    ) -> ListResultVec<VpcRouter> {
        opctx.authorize(authz::Action::ListChildren, authz_vpc).await?;

        use db::schema::vpc_router::dsl;
        paginated(dsl::vpc_router, dsl::name, pagparams)
            .filter(dsl::time_deleted.is_null())
            .filter(dsl::vpc_id.eq(authz_vpc.id()))
            .select(VpcRouter::as_select())
            .load_async::<db::model::VpcRouter>(
                self.pool_authorized(opctx).await?,
            )
            .await
            .map_err(|e| public_error_from_diesel_pool(e, ErrorHandler::Server))
    }

    pub async fn vpc_create_router(
        &self,
        opctx: &OpContext,
        authz_vpc: &authz::Vpc,
        router: VpcRouter,
    ) -> CreateResult<(authz::VpcRouter, VpcRouter)> {
        opctx.authorize(authz::Action::CreateChild, authz_vpc).await?;

        use db::schema::vpc_router::dsl;
        let name = router.name().clone();
        let router = diesel::insert_into(dsl::vpc_router)
            .values(router)
            .on_conflict(dsl::id)
            .do_nothing()
            .returning(VpcRouter::as_returning())
            .get_result_async(self.pool_authorized(opctx).await?)
            .await
            .map_err(|e| {
                public_error_from_diesel_pool(
                    e,
                    ErrorHandler::Conflict(
                        ResourceType::VpcRouter,
                        name.as_str(),
                    ),
                )
            })?;
        Ok((
            authz::VpcRouter::new(
                authz_vpc.clone(),
                router.id(),
                LookupType::ById(router.id()),
            ),
            router,
        ))
    }

    pub async fn vpc_delete_router(
        &self,
        opctx: &OpContext,
        authz_router: &authz::VpcRouter,
    ) -> DeleteResult {
        opctx.authorize(authz::Action::Delete, authz_router).await?;

        use db::schema::vpc_router::dsl;
        let now = Utc::now();
        diesel::update(dsl::vpc_router)
            .filter(dsl::time_deleted.is_null())
            .filter(dsl::id.eq(authz_router.id()))
            .set(dsl::time_deleted.eq(now))
            .returning(VpcRouter::as_returning())
            .get_result_async(self.pool())
            .await
            .map_err(|e| {
                public_error_from_diesel_pool(
                    e,
                    ErrorHandler::NotFoundByResource(authz_router),
                )
            })?;
        Ok(())
    }

    pub async fn vpc_update_router(
        &self,
        opctx: &OpContext,
        authz_router: &authz::VpcRouter,
        updates: VpcRouterUpdate,
    ) -> UpdateResult<VpcRouter> {
        opctx.authorize(authz::Action::Modify, authz_router).await?;

        use db::schema::vpc_router::dsl;
        diesel::update(dsl::vpc_router)
            .filter(dsl::time_deleted.is_null())
            .filter(dsl::id.eq(authz_router.id()))
            .set(updates)
            .returning(VpcRouter::as_returning())
            .get_result_async(self.pool_authorized(opctx).await?)
            .await
            .map_err(|e| {
                public_error_from_diesel_pool(
                    e,
                    ErrorHandler::NotFoundByResource(authz_router),
                )
            })
    }

    pub async fn router_list_routes(
        &self,
        opctx: &OpContext,
        authz_router: &authz::VpcRouter,
        pagparams: &DataPageParams<'_, Name>,
    ) -> ListResultVec<RouterRoute> {
        opctx.authorize(authz::Action::ListChildren, authz_router).await?;

        use db::schema::router_route::dsl;
        paginated(dsl::router_route, dsl::name, pagparams)
            .filter(dsl::time_deleted.is_null())
            .filter(dsl::vpc_router_id.eq(authz_router.id()))
            .select(RouterRoute::as_select())
            .load_async::<db::model::RouterRoute>(
                self.pool_authorized(opctx).await?,
            )
            .await
            .map_err(|e| public_error_from_diesel_pool(e, ErrorHandler::Server))
    }

    pub async fn router_create_route(
        &self,
        opctx: &OpContext,
        authz_router: &authz::VpcRouter,
        route: RouterRoute,
    ) -> CreateResult<RouterRoute> {
        assert_eq!(authz_router.id(), route.vpc_router_id);
        opctx.authorize(authz::Action::CreateChild, authz_router).await?;

        use db::schema::router_route::dsl;
        let router_id = route.vpc_router_id;
        let name = route.name().clone();

        VpcRouter::insert_resource(
            router_id,
            diesel::insert_into(dsl::router_route).values(route),
        )
        .insert_and_get_result_async(self.pool_authorized(opctx).await?)
        .await
        .map_err(|e| match e {
            AsyncInsertError::CollectionNotFound => Error::ObjectNotFound {
                type_name: ResourceType::VpcRouter,
                lookup_type: LookupType::ById(router_id),
            },
            AsyncInsertError::DatabaseError(e) => {
                public_error_from_diesel_pool(
                    e,
                    ErrorHandler::Conflict(
                        ResourceType::RouterRoute,
                        name.as_str(),
                    ),
                )
            }
        })
    }

    pub async fn router_delete_route(
        &self,
        opctx: &OpContext,
        authz_route: &authz::RouterRoute,
    ) -> DeleteResult {
        opctx.authorize(authz::Action::Delete, authz_route).await?;

        use db::schema::router_route::dsl;
        let now = Utc::now();
        diesel::update(dsl::router_route)
            .filter(dsl::time_deleted.is_null())
            .filter(dsl::id.eq(authz_route.id()))
            .set(dsl::time_deleted.eq(now))
            .execute_async(self.pool_authorized(opctx).await?)
            .await
            .map_err(|e| {
                public_error_from_diesel_pool(
                    e,
                    ErrorHandler::NotFoundByResource(authz_route),
                )
            })?;
        Ok(())
    }

    pub async fn router_update_route(
        &self,
        opctx: &OpContext,
        authz_route: &authz::RouterRoute,
        route_update: RouterRouteUpdate,
    ) -> UpdateResult<RouterRoute> {
        opctx.authorize(authz::Action::Modify, authz_route).await?;

        use db::schema::router_route::dsl;
        diesel::update(dsl::router_route)
            .filter(dsl::time_deleted.is_null())
            .filter(dsl::id.eq(authz_route.id()))
            .set(route_update)
            .returning(RouterRoute::as_returning())
            .get_result_async(self.pool_authorized(opctx).await?)
            .await
            .map_err(|e| {
                public_error_from_diesel_pool(
                    e,
                    ErrorHandler::NotFoundByResource(authz_route),
                )
            })
    }

    // TODO-correctness: fix session method errors. the map_errs turn all errors
    // into 500s, most notably (and most frequently) session not found. they
    // don't end up as 500 in the http response because they get turned into a
    // 4xx error by calling code, the session cookie authn scheme. this is
    // necessary for now in order to avoid the possibility of leaking out a
    // too-friendly 404 to the client. once datastore has its own error type and
    // the conversion to serializable user-facing errors happens elsewhere (see
    // issue #347) these methods can safely return more accurate errors, and
    // showing/hiding that info as appropriate will be handled higher up
    // TODO-correctness this may apply at the Nexus level as well.

    pub async fn session_create(
        &self,
        opctx: &OpContext,
        session: ConsoleSession,
    ) -> CreateResult<ConsoleSession> {
        opctx
            .authorize(authz::Action::CreateChild, &authz::CONSOLE_SESSION_LIST)
            .await?;

        use db::schema::console_session::dsl;

        diesel::insert_into(dsl::console_session)
            .values(session)
            .returning(ConsoleSession::as_returning())
            .get_result_async(self.pool_authorized(opctx).await?)
            .await
            .map_err(|e| {
                Error::internal_error(&format!(
                    "error creating session: {:?}",
                    e
                ))
            })
    }

    pub async fn session_update_last_used(
        &self,
        opctx: &OpContext,
        authz_session: &authz::ConsoleSession,
    ) -> UpdateResult<authn::ConsoleSessionWithSiloId> {
        opctx.authorize(authz::Action::Modify, authz_session).await?;

        use db::schema::console_session::dsl;
        let console_session = diesel::update(dsl::console_session)
            .filter(dsl::token.eq(authz_session.id()))
            .set((dsl::time_last_used.eq(Utc::now()),))
            .returning(ConsoleSession::as_returning())
            .get_result_async(self.pool_authorized(opctx).await?)
            .await
            .map_err(|e| {
                Error::internal_error(&format!(
                    "error renewing session: {:?}",
                    e
                ))
            })?;

        let (.., db_silo_user) = LookupPath::new(opctx, &self)
            .silo_user_id(console_session.silo_user_id)
            .fetch()
            .await
            .map_err(|e| {
                Error::internal_error(&format!(
                    "error fetching silo id: {:?}",
                    e
                ))
            })?;

        Ok(authn::ConsoleSessionWithSiloId {
            console_session,
            silo_id: db_silo_user.silo_id,
        })
    }

    // putting "hard" in the name because we don't do this with any other model
    pub async fn session_hard_delete(
        &self,
        opctx: &OpContext,
        authz_session: &authz::ConsoleSession,
    ) -> DeleteResult {
        opctx.authorize(authz::Action::Delete, authz_session).await?;

        use db::schema::console_session::dsl;
        diesel::delete(dsl::console_session)
            .filter(dsl::token.eq(authz_session.id()))
            .execute_async(self.pool_authorized(opctx).await?)
            .await
            .map(|_rows_deleted| ())
            .map_err(|e| {
                Error::internal_error(&format!(
                    "error deleting session: {:?}",
                    e
                ))
            })
    }

    pub async fn users_builtin_list_by_name(
        &self,
        opctx: &OpContext,
        pagparams: &DataPageParams<'_, Name>,
    ) -> ListResultVec<UserBuiltin> {
        use db::schema::user_builtin::dsl;
        opctx.authorize(authz::Action::ListChildren, &authz::FLEET).await?;
        paginated(dsl::user_builtin, dsl::name, pagparams)
            .select(UserBuiltin::as_select())
            .load_async::<UserBuiltin>(self.pool_authorized(opctx).await?)
            .await
            .map_err(|e| public_error_from_diesel_pool(e, ErrorHandler::Server))
    }

    /// Load built-in users into the database
    pub async fn load_builtin_users(
        &self,
        opctx: &OpContext,
    ) -> Result<(), Error> {
        use db::schema::user_builtin::dsl;

        opctx.authorize(authz::Action::Modify, &authz::DATABASE).await?;

        let builtin_users = [
            // Note: "db_init" is also a builtin user, but that one by necessity
            // is created with the database.
            &*authn::USER_BACKGROUND_WORK,
            &*authn::USER_INTERNAL_API,
            &*authn::USER_INTERNAL_READ,
            &*authn::USER_EXTERNAL_AUTHN,
            &*authn::USER_SAGA_RECOVERY,
        ]
        .iter()
        .map(|u| {
            UserBuiltin::new(
                u.id,
                params::UserBuiltinCreate {
                    identity: IdentityMetadataCreateParams {
                        name: u.name.clone(),
                        description: String::from(u.description),
                    },
                },
            )
        })
        .collect::<Vec<UserBuiltin>>();

        debug!(opctx.log, "attempting to create built-in users");
        let count = diesel::insert_into(dsl::user_builtin)
            .values(builtin_users)
            .on_conflict(dsl::id)
            .do_nothing()
            .execute_async(self.pool_authorized(opctx).await?)
            .await
            .map_err(|e| {
                public_error_from_diesel_pool(e, ErrorHandler::Server)
            })?;
        info!(opctx.log, "created {} built-in users", count);

        Ok(())
    }

    /// Load the testing users into the database
    pub async fn load_silo_users(
        &self,
        opctx: &OpContext,
    ) -> Result<(), Error> {
        use db::schema::silo_user::dsl;

        opctx.authorize(authz::Action::Modify, &authz::DATABASE).await?;

        let users =
            [&*authn::USER_TEST_PRIVILEGED, &*authn::USER_TEST_UNPRIVILEGED];

        debug!(opctx.log, "attempting to create silo users");
        let count = diesel::insert_into(dsl::silo_user)
            .values(users)
            .on_conflict(dsl::id)
            .do_nothing()
            .execute_async(self.pool_authorized(opctx).await?)
            .await
            .map_err(|e| {
                public_error_from_diesel_pool(e, ErrorHandler::Server)
            })?;
        info!(opctx.log, "created {} silo users", count);

        Ok(())
    }

    /// Load role assignments for the test users into the database
    pub async fn load_silo_user_role_assignments(
        &self,
        opctx: &OpContext,
    ) -> Result<(), Error> {
        use db::schema::role_assignment::dsl;
        debug!(opctx.log, "attempting to create silo user role assignments");
        let count = diesel::insert_into(dsl::role_assignment)
            .values(&*db::fixed_data::silo_user::ROLE_ASSIGNMENTS_PRIVILEGED)
            .on_conflict((
                dsl::identity_type,
                dsl::identity_id,
                dsl::resource_type,
                dsl::resource_id,
                dsl::role_name,
            ))
            .do_nothing()
            .execute_async(self.pool_authorized(opctx).await?)
            .await
            .map_err(|e| {
                public_error_from_diesel_pool(e, ErrorHandler::Server)
            })?;
        info!(opctx.log, "created {} silo user role assignments", count);

        Ok(())
    }

    /// List built-in roles
    pub async fn roles_builtin_list_by_name(
        &self,
        opctx: &OpContext,
        pagparams: &DataPageParams<'_, (String, String)>,
    ) -> ListResultVec<RoleBuiltin> {
        use db::schema::role_builtin::dsl;
        opctx.authorize(authz::Action::ListChildren, &authz::FLEET).await?;
        paginated_multicolumn(
            dsl::role_builtin,
            (dsl::resource_type, dsl::role_name),
            pagparams,
        )
        .select(RoleBuiltin::as_select())
        .load_async::<RoleBuiltin>(self.pool_authorized(opctx).await?)
        .await
        .map_err(|e| public_error_from_diesel_pool(e, ErrorHandler::Server))
    }

    /// Load built-in roles into the database
    pub async fn load_builtin_roles(
        &self,
        opctx: &OpContext,
    ) -> Result<(), Error> {
        use db::schema::role_builtin::dsl;

        opctx.authorize(authz::Action::Modify, &authz::DATABASE).await?;

        let builtin_roles = BUILTIN_ROLES
            .iter()
            .map(|role_config| {
                RoleBuiltin::new(
                    role_config.resource_type,
                    &role_config.role_name,
                    &role_config.description,
                )
            })
            .collect::<Vec<RoleBuiltin>>();

        debug!(opctx.log, "attempting to create built-in roles");
        let count = diesel::insert_into(dsl::role_builtin)
            .values(builtin_roles)
            .on_conflict((dsl::resource_type, dsl::role_name))
            .do_nothing()
            .execute_async(self.pool_authorized(opctx).await?)
            .await
            .map_err(|e| {
                public_error_from_diesel_pool(e, ErrorHandler::Server)
            })?;
        info!(opctx.log, "created {} built-in roles", count);
        Ok(())
    }

    /// Load role assignments for built-in users and built-in roles into the
    /// database
    pub async fn load_builtin_role_asgns(
        &self,
        opctx: &OpContext,
    ) -> Result<(), Error> {
        use db::schema::role_assignment::dsl;

        opctx.authorize(authz::Action::Modify, &authz::DATABASE).await?;

        debug!(opctx.log, "attempting to create built-in role assignments");
        let count = diesel::insert_into(dsl::role_assignment)
            .values(&*BUILTIN_ROLE_ASSIGNMENTS)
            .on_conflict((
                dsl::identity_type,
                dsl::identity_id,
                dsl::resource_type,
                dsl::resource_id,
                dsl::role_name,
            ))
            .do_nothing()
            .execute_async(self.pool_authorized(opctx).await?)
            .await
            .map_err(|e| {
                public_error_from_diesel_pool(e, ErrorHandler::Server)
            })?;
        info!(opctx.log, "created {} built-in role assignments", count);
        Ok(())
    }

    /// Return the built-in roles that the given built-in user has for the given
    /// resource
    pub async fn role_asgn_list_for(
        &self,
        opctx: &OpContext,
        identity_type: IdentityType,
        identity_id: Uuid,
        resource_type: ResourceType,
        resource_id: Uuid,
    ) -> Result<Vec<RoleAssignment>, Error> {
        use db::schema::role_assignment::dsl;

        // There is no resource-specific authorization check because all
        // authenticated users need to be able to list their own roles --
        // otherwise we can't do any authorization checks.
        // TODO-security rethink this -- how do we know the user is looking up
        // their own roles?  Maybe this should use an internal authz context.

        // TODO-scalability TODO-security This needs to be paginated.  It's not
        // exposed via an external API right now but someone could still put us
        // into some hurt by assigning loads of roles to someone and having that
        // person attempt to access anything.
        dsl::role_assignment
            .filter(dsl::identity_type.eq(identity_type))
            .filter(dsl::identity_id.eq(identity_id))
            .filter(dsl::resource_type.eq(resource_type.to_string()))
            .filter(dsl::resource_id.eq(resource_id))
            .select(RoleAssignment::as_select())
            .load_async::<RoleAssignment>(self.pool_authorized(opctx).await?)
            .await
            .map_err(|e| public_error_from_diesel_pool(e, ErrorHandler::Server))
    }

    pub async fn update_available_artifact_upsert(
        &self,
        opctx: &OpContext,
        artifact: UpdateAvailableArtifact,
    ) -> CreateResult<UpdateAvailableArtifact> {
        opctx.authorize(authz::Action::Modify, &authz::FLEET).await?;

        use db::schema::update_available_artifact::dsl;
        diesel::insert_into(dsl::update_available_artifact)
            .values(artifact.clone())
            .on_conflict((dsl::name, dsl::version, dsl::kind))
            .do_update()
            .set(artifact.clone())
            .returning(UpdateAvailableArtifact::as_returning())
            .get_result_async(self.pool_authorized(opctx).await?)
            .await
            .map_err(|e| public_error_from_diesel_pool(e, ErrorHandler::Server))
    }

    pub async fn update_available_artifact_hard_delete_outdated(
        &self,
        opctx: &OpContext,
        current_targets_role_version: i64,
    ) -> DeleteResult {
        opctx.authorize(authz::Action::Modify, &authz::FLEET).await?;

        // We use the `targets_role_version` column in the table to delete any
        // old rows, keeping the table in sync with the current copy of
        // artifacts.json.
        use db::schema::update_available_artifact::dsl;
        diesel::delete(dsl::update_available_artifact)
            .filter(dsl::targets_role_version.lt(current_targets_role_version))
            .execute_async(self.pool_authorized(opctx).await?)
            .await
            .map(|_rows_deleted| ())
            .map_err(|e| {
                // TODO-correctness TODO-availability This should be using
                // public_error_from_diesel_pool()
                Error::internal_error(&format!(
                    "error deleting outdated available artifacts: {:?}",
                    e
                ))
            })
    }

    // NOTE: This function is only used for testing and for initial population
    // of built-in users as silo users.  The error handling here assumes (1)
    // that the caller expects no user input error from the database, and (2)
    // that if a Silo user with the same id already exists in the database,
    // that's not an error (it's assumed to be the same user).
    pub async fn silo_user_create(
        &self,
        silo_user: SiloUser,
    ) -> Result<(), Error> {
        use db::schema::silo_user::dsl;

        let _ = diesel::insert_into(dsl::silo_user)
            .values(silo_user)
            .on_conflict(dsl::id)
            .do_nothing()
            .execute_async(self.pool())
            .await
            .map_err(|e| {
                public_error_from_diesel_pool(e, ErrorHandler::Server)
            })?;
        Ok(())
    }

    /// Load built-in silos into the database
    pub async fn load_builtin_silos(
        &self,
        opctx: &OpContext,
    ) -> Result<(), Error> {
        opctx.authorize(authz::Action::Modify, &authz::DATABASE).await?;

        debug!(opctx.log, "attempting to create built-in silo");

        use db::schema::silo::dsl;
        let count = diesel::insert_into(dsl::silo)
            .values(&*DEFAULT_SILO)
            .on_conflict(dsl::id)
            .do_nothing()
            .execute_async(self.pool_authorized(opctx).await?)
            .await
            .map_err(|e| {
                public_error_from_diesel_pool(e, ErrorHandler::Server)
            })?;
        info!(opctx.log, "created {} built-in silos", count);
        Ok(())
    }

    pub async fn silo_create(
        &self,
        opctx: &OpContext,
        silo: Silo,
    ) -> CreateResult<Silo> {
        opctx.authorize(authz::Action::CreateChild, &authz::FLEET).await?;

        let silo_id = silo.id();

        use db::schema::silo::dsl;
        diesel::insert_into(dsl::silo)
            .values(silo)
            .returning(Silo::as_returning())
            .get_result_async(self.pool_authorized(opctx).await?)
            .await
            .map_err(|e| {
                public_error_from_diesel_pool(
                    e,
                    ErrorHandler::Conflict(
                        ResourceType::Silo,
                        silo_id.to_string().as_str(),
                    ),
                )
            })
    }

    pub async fn silos_list_by_id(
        &self,
        opctx: &OpContext,
        pagparams: &DataPageParams<'_, Uuid>,
    ) -> ListResultVec<Silo> {
        opctx.authorize(authz::Action::ListChildren, &authz::FLEET).await?;

        use db::schema::silo::dsl;
        paginated(dsl::silo, dsl::id, pagparams)
            .filter(dsl::time_deleted.is_null())
            .filter(dsl::discoverable.eq(true))
            .select(Silo::as_select())
            .load_async::<Silo>(self.pool_authorized(opctx).await?)
            .await
            .map_err(|e| public_error_from_diesel_pool(e, ErrorHandler::Server))
    }

    pub async fn silos_list_by_name(
        &self,
        opctx: &OpContext,
        pagparams: &DataPageParams<'_, Name>,
    ) -> ListResultVec<Silo> {
        opctx.authorize(authz::Action::ListChildren, &authz::FLEET).await?;

        use db::schema::silo::dsl;
        paginated(dsl::silo, dsl::name, pagparams)
            .filter(dsl::time_deleted.is_null())
            .filter(dsl::discoverable.eq(true))
            .select(Silo::as_select())
            .load_async::<Silo>(self.pool_authorized(opctx).await?)
            .await
            .map_err(|e| public_error_from_diesel_pool(e, ErrorHandler::Server))
    }

    pub async fn silo_delete(
        &self,
        opctx: &OpContext,
        authz_silo: &authz::Silo,
        db_silo: &db::model::Silo,
    ) -> DeleteResult {
        assert_eq!(authz_silo.id(), db_silo.id());
        opctx.authorize(authz::Action::Delete, authz_silo).await?;

        use db::schema::organization;
        use db::schema::silo;
        use db::schema::silo_user;

        // Make sure there are no organizations present within this silo.
        let id = authz_silo.id();
        let rcgen = db_silo.rcgen;
        let org_found = diesel_pool_result_optional(
            organization::dsl::organization
                .filter(organization::dsl::silo_id.eq(id))
                .filter(organization::dsl::time_deleted.is_null())
                .select(organization::dsl::id)
                .limit(1)
                .first_async::<Uuid>(self.pool_authorized(opctx).await?)
                .await,
        )
        .map_err(|e| public_error_from_diesel_pool(e, ErrorHandler::Server))?;

        if org_found.is_some() {
            return Err(Error::InvalidRequest {
                message: "silo to be deleted contains an organization"
                    .to_string(),
            });
        }

        let now = Utc::now();
        let updated_rows = diesel::update(silo::dsl::silo)
            .filter(silo::dsl::time_deleted.is_null())
            .filter(silo::dsl::id.eq(id))
            .filter(silo::dsl::rcgen.eq(rcgen))
            .set(silo::dsl::time_deleted.eq(now))
            .execute_async(self.pool_authorized(opctx).await?)
            .await
            .map_err(|e| {
                public_error_from_diesel_pool(
                    e,
                    ErrorHandler::NotFoundByResource(authz_silo),
                )
            })?;

        if updated_rows == 0 {
            return Err(Error::InvalidRequest {
                message: "silo deletion failed due to concurrent modification"
                    .to_string(),
            });
        }

        info!(opctx.log, "deleted silo {}", id);

        // If silo deletion succeeded, delete all silo users
        // TODO-correctness This needs to happen in a saga or some other
        // mechanism that ensures it happens even if we crash at this point.
        // TODO-scalability This needs to happen in batches
        let updated_rows = diesel::update(silo_user::dsl::silo_user)
            .filter(silo_user::dsl::silo_id.eq(id))
            .filter(silo_user::dsl::time_deleted.is_null())
            .set(silo_user::dsl::time_deleted.eq(now))
            .execute_async(self.pool_authorized(opctx).await?)
            .await
            .map_err(|e| {
                public_error_from_diesel_pool(
                    e,
                    ErrorHandler::NotFoundByResource(authz_silo),
                )
            })?;

        info!(opctx.log, "deleted {} silo users for silo {}", updated_rows, id);

        // delete all silo identity providers
        use db::schema::identity_provider::dsl as idp_dsl;

        let updated_rows = diesel::update(idp_dsl::identity_provider)
            .filter(idp_dsl::silo_id.eq(id))
            .filter(idp_dsl::time_deleted.is_null())
            .set(idp_dsl::time_deleted.eq(Utc::now()))
            .execute_async(self.pool_authorized(opctx).await?)
            .await
            .map_err(|e| {
                public_error_from_diesel_pool(
                    e,
                    ErrorHandler::NotFoundByResource(authz_silo),
                )
            })?;

        info!(opctx.log, "deleted {} silo IdPs for silo {}", updated_rows, id);

        use db::schema::saml_identity_provider::dsl as saml_idp_dsl;

        let updated_rows = diesel::update(saml_idp_dsl::saml_identity_provider)
            .filter(saml_idp_dsl::silo_id.eq(id))
            .filter(saml_idp_dsl::time_deleted.is_null())
            .set(saml_idp_dsl::time_deleted.eq(Utc::now()))
            .execute_async(self.pool_authorized(opctx).await?)
            .await
            .map_err(|e| {
                public_error_from_diesel_pool(
                    e,
                    ErrorHandler::NotFoundByResource(authz_silo),
                )
            })?;

        info!(
            opctx.log,
            "deleted {} silo saml IdPs for silo {}", updated_rows, id
        );

        Ok(())
    }

    pub async fn identity_provider_list(
        &self,
        opctx: &OpContext,
        authz_silo: &authz::Silo,
        pagparams: &DataPageParams<'_, Name>,
    ) -> ListResultVec<IdentityProvider> {
        opctx
            .authorize(authz::Action::ListIdentityProviders, authz_silo)
            .await?;

        use db::schema::identity_provider::dsl;
        paginated(dsl::identity_provider, dsl::name, pagparams)
            .filter(dsl::silo_id.eq(authz_silo.id()))
            .filter(dsl::time_deleted.is_null())
            .select(IdentityProvider::as_select())
            .load_async::<IdentityProvider>(self.pool_authorized(opctx).await?)
            .await
            .map_err(|e| public_error_from_diesel_pool(e, ErrorHandler::Server))
    }

    pub async fn saml_identity_provider_create(
        &self,
        opctx: &OpContext,
        authz_silo: &authz::Silo,
        provider: db::model::SamlIdentityProvider,
    ) -> CreateResult<db::model::SamlIdentityProvider> {
        opctx.authorize(authz::Action::CreateChild, authz_silo).await?;

        let name = provider.identity().name.to_string();
        self.pool_authorized(opctx)
            .await?
            .transaction(move |conn| {
                // insert silo identity provider record with type Saml
                use db::schema::identity_provider::dsl as idp_dsl;
                diesel::insert_into(idp_dsl::identity_provider)
                    .values(db::model::IdentityProvider {
                        identity: db::model::IdentityProviderIdentity {
                            id: provider.identity.id,
                            name: provider.identity.name.clone(),
                            description: provider.identity.description.clone(),
                            time_created: provider.identity.time_created,
                            time_modified: provider.identity.time_modified,
                            time_deleted: provider.identity.time_deleted,
                        },
                        silo_id: provider.silo_id,
                        provider_type: db::model::IdentityProviderType::Saml,
                    })
                    .execute(conn)?;

                // insert silo saml identity provider record
                use db::schema::saml_identity_provider::dsl;
                let result = diesel::insert_into(dsl::saml_identity_provider)
                    .values(provider)
                    .returning(db::model::SamlIdentityProvider::as_returning())
                    .get_result(conn)?;

                Ok(result)
            })
            .await
            .map_err(|e| {
                public_error_from_diesel_pool(
                    e,
                    ErrorHandler::Conflict(
                        ResourceType::SamlIdentityProvider,
                        &name,
                    ),
                )
            })
    }

    /// Return the next available IPv6 address for an Oxide service running on
    /// the provided sled.
    pub async fn next_ipv6_address(
        &self,
        opctx: &OpContext,
        sled_id: Uuid,
    ) -> Result<Ipv6Addr, Error> {
        use db::schema::sled::dsl;
        let net = diesel::update(
            dsl::sled.find(sled_id).filter(dsl::time_deleted.is_null()),
        )
        .set(dsl::last_used_address.eq(dsl::last_used_address + 1))
        .returning(dsl::last_used_address)
        .get_result_async(self.pool_authorized(opctx).await?)
        .await
        .map_err(|e| {
            public_error_from_diesel_pool(
                e,
                ErrorHandler::NotFoundByLookup(
                    ResourceType::Sled,
                    LookupType::ById(sled_id),
                ),
            )
        })?;

        // TODO-correctness: We need to ensure that this address is actually
        // within the sled's underlay prefix, once that's included in the
        // database record.
        match net {
            ipnetwork::IpNetwork::V6(net) => Ok(net.ip()),
            _ => Err(Error::InternalError {
                internal_message: String::from("Sled IP address must be IPv6"),
            }),
        }
    }

    /// Return the next available IPv6 address for an Oxide service running on
    /// the provided sled.
    fn next_ipv6_address_sync(
        conn: &mut DbConnection,
        sled_id: Uuid,
    ) -> Result<Ipv6Addr, Error> {
        use db::schema::sled::dsl;
        let net = diesel::update(
            dsl::sled.find(sled_id).filter(dsl::time_deleted.is_null()),
        )
        .set(dsl::last_used_address.eq(dsl::last_used_address + 1))
        .returning(dsl::last_used_address)
        .get_result(conn)
        .map_err(|e| {
            public_error_from_diesel_lookup(
                e,
                ResourceType::Sled,
                &LookupType::ById(sled_id),
            )
        })?;

        // TODO-correctness: We could ensure that this address is actually
        // within the sled's underlay prefix, once that's included in the
        // database record.
        match net {
            ipnetwork::IpNetwork::V6(net) => Ok(net.ip()),
            _ => panic!("Sled IP must be IPv6"),
        }
    }

    pub async fn global_image_list_images(
        &self,
        opctx: &OpContext,
        pagparams: &DataPageParams<'_, Name>,
    ) -> ListResultVec<GlobalImage> {
        opctx
            .authorize(authz::Action::ListChildren, &authz::GLOBAL_IMAGE_LIST)
            .await?;

        use db::schema::global_image::dsl;
        paginated(dsl::global_image, dsl::name, pagparams)
            .filter(dsl::time_deleted.is_null())
            .select(GlobalImage::as_select())
            .load_async::<GlobalImage>(self.pool_authorized(opctx).await?)
            .await
            .map_err(|e| public_error_from_diesel_pool(e, ErrorHandler::Server))
    }

    pub async fn global_image_create_image(
        &self,
        opctx: &OpContext,
        image: GlobalImage,
    ) -> CreateResult<GlobalImage> {
        opctx
            .authorize(authz::Action::CreateChild, &authz::GLOBAL_IMAGE_LIST)
            .await?;

        use db::schema::global_image::dsl;
        let name = image.name().clone();
        diesel::insert_into(dsl::global_image)
            .values(image)
            .on_conflict(dsl::id)
            .do_nothing()
            .returning(GlobalImage::as_returning())
            .get_result_async(self.pool())
            .await
            .map_err(|e| {
                public_error_from_diesel_pool(
                    e,
                    ErrorHandler::Conflict(ResourceType::Image, name.as_str()),
                )
            })
    }

    // SSH public keys

    pub async fn ssh_keys_list(
        &self,
        opctx: &OpContext,
        authz_user: &authz::SiloUser,
        page_params: &DataPageParams<'_, Name>,
    ) -> ListResultVec<SshKey> {
        opctx.authorize(authz::Action::ListChildren, authz_user).await?;

        use db::schema::ssh_key::dsl;
        paginated(dsl::ssh_key, dsl::name, page_params)
            .filter(dsl::silo_user_id.eq(authz_user.id()))
            .filter(dsl::time_deleted.is_null())
            .select(SshKey::as_select())
            .load_async(self.pool_authorized(opctx).await?)
            .await
            .map_err(|e| public_error_from_diesel_pool(e, ErrorHandler::Server))
    }

    /// Create a new SSH public key for a user.
    pub async fn ssh_key_create(
        &self,
        opctx: &OpContext,
        authz_user: &authz::SiloUser,
        ssh_key: SshKey,
    ) -> CreateResult<SshKey> {
        assert_eq!(authz_user.id(), ssh_key.silo_user_id);
        opctx.authorize(authz::Action::CreateChild, authz_user).await?;

        use db::schema::ssh_key::dsl;
        diesel::insert_into(dsl::ssh_key)
            .values(ssh_key)
            .returning(SshKey::as_returning())
            .get_result_async(self.pool_authorized(opctx).await?)
            .await
            .map_err(|e| {
                Error::internal_error(&format!(
                    "error creating SSH key: {:?}",
                    e
                ))
            })
    }

    /// Delete an existing SSH public key.
    pub async fn ssh_key_delete(
        &self,
        opctx: &OpContext,
        authz_ssh_key: &authz::SshKey,
    ) -> DeleteResult {
        opctx.authorize(authz::Action::Delete, authz_ssh_key).await?;

        use db::schema::ssh_key::dsl;
        diesel::update(dsl::ssh_key)
            .filter(dsl::id.eq(authz_ssh_key.id()))
            .filter(dsl::time_deleted.is_null())
            .set(dsl::time_deleted.eq(Utc::now()))
            .check_if_exists::<SshKey>(authz_ssh_key.id())
            .execute_and_check(self.pool_authorized(opctx).await?)
            .await
            .map_err(|e| {
                public_error_from_diesel_pool(
                    e,
                    ErrorHandler::NotFoundByResource(authz_ssh_key),
                )
            })?;
        Ok(())
    }

    // Role assignments

    /// Fetches all of the externally-visible role assignments for the specified
    /// resource
    ///
    /// Role assignments for internal identities (e.g., built-in users) are not
    /// included in this list.
    ///
    /// This function is generic over all resources that can accept roles (e.g.,
    /// Fleet, Silo, Organization, etc.).
    // TODO-scalability In an ideal world, this would be paginated.  The impact
    // is mitigated because we cap the number of role assignments per resource
    // pretty tightly.
    pub async fn role_assignment_fetch_visible<
        T: authz::ApiResourceWithRoles + Clone,
    >(
        &self,
        opctx: &OpContext,
        authz_resource: &T,
    ) -> ListResultVec<db::model::RoleAssignment> {
        opctx.authorize(authz::Action::ReadPolicy, authz_resource).await?;
        let resource_type = authz_resource.resource_type();
        let resource_id = authz_resource.resource_id();
        use db::schema::role_assignment::dsl;
        dsl::role_assignment
            .filter(dsl::resource_type.eq(resource_type.to_string()))
            .filter(dsl::resource_id.eq(resource_id))
            .filter(dsl::identity_type.ne(IdentityType::UserBuiltin))
            .order(dsl::role_name.asc())
            .then_order_by(dsl::identity_id.asc())
            .select(RoleAssignment::as_select())
            .load_async::<RoleAssignment>(self.pool_authorized(opctx).await?)
            .await
            .map_err(|e| public_error_from_diesel_pool(e, ErrorHandler::Server))
    }

    /// Removes all existing externally-visble role assignments on
    /// `authz_resource` and adds those specified by `new_assignments`
    ///
    /// Role assignments for internal identities (e.g., built-in users) are not
    /// affected.
    ///
    /// The expectation is that the caller will have just fetched the role
    /// assignments, modified them, and is giving us the complete new list.
    ///
    /// This function is generic over all resources that can accept roles (e.g.,
    /// Fleet, Silo, Organization, etc.).
    // TODO-correctness As with the rest of the API, we're lacking an ability
    // for an ETag precondition check here.
    // TODO-scalability In an ideal world, this would update in batches.  That's
    // tricky without first-classing the Policy in the database.  The impact is
    // mitigated because we cap the number of role assignments per resource
    // pretty tightly.
    pub async fn role_assignment_replace_visible<T>(
        &self,
        opctx: &OpContext,
        authz_resource: &T,
        new_assignments: &[shared::RoleAssignment<T::AllowedRoles>],
    ) -> ListResultVec<db::model::RoleAssignment>
    where
        T: authz::ApiResourceWithRolesType + Clone,
    {
        // TODO-security We should carefully review what permissions are
        // required for modifying the policy of a resource.
        opctx.authorize(authz::Action::ModifyPolicy, authz_resource).await?;
        bail_unless!(
            new_assignments.len() <= shared::MAX_ROLE_ASSIGNMENTS_PER_RESOURCE
        );

        let resource_type = authz_resource.resource_type();
        let resource_id = authz_resource.resource_id();

        // Sort the records in the same order that we would return them when
        // listing them.  This is because we're going to use RETURNING to return
        // the inserted rows from the database and we want them to come back in
        // the same order that we would normally list them.
        let mut new_assignments = new_assignments
            .iter()
            .map(|r| {
                db::model::RoleAssignment::new(
                    db::model::IdentityType::from(r.identity_type),
                    r.identity_id,
                    resource_type,
                    resource_id,
                    &r.role_name.to_database_string(),
                )
            })
            .collect::<Vec<_>>();
        new_assignments.sort_by(|r1, r2| {
            (&r1.role_name, r1.identity_id)
                .cmp(&(&r2.role_name, r2.identity_id))
        });

        use db::schema::role_assignment::dsl;
        let delete_old_query = diesel::delete(dsl::role_assignment)
            .filter(dsl::resource_id.eq(resource_id))
            .filter(dsl::resource_type.eq(resource_type.to_string()))
            .filter(dsl::identity_type.ne(IdentityType::UserBuiltin));
        let insert_new_query = diesel::insert_into(dsl::role_assignment)
            .values(new_assignments)
            .returning(RoleAssignment::as_returning());

        // TODO-scalability: Ideally this would be a batched transaction so we
        // don't need to hold a transaction open across multiple roundtrips from
        // the database, but for now we're using a transaction due to the
        // severely decreased legibility of CTEs via diesel right now.
        // We might instead want to first-class the idea of Policies in the
        // database so that we can build up a whole new Policy in batches and
        // then flip the resource over to using it.
        self.pool_authorized(opctx)
            .await?
            .transaction(move |conn| {
                delete_old_query.execute(conn)?;
                Ok(insert_new_query.get_results(conn)?)
            })
            .await
            .map_err(|e| public_error_from_diesel_pool(e, ErrorHandler::Server))
    }

    // Test interfaces

    #[cfg(test)]
    async fn test_try_table_scan(&self, opctx: &OpContext) -> Error {
        use db::schema::project::dsl;
        let conn = self.pool_authorized(opctx).await;
        if let Err(error) = conn {
            return error;
        }
        let result = dsl::project
            .select(diesel::dsl::count_star())
            .first_async::<i64>(conn.unwrap())
            .await;
        match result {
            Ok(_) => Error::internal_error("table scan unexpectedly succeeded"),
            Err(error) => {
                public_error_from_diesel_pool(error, ErrorHandler::Server)
            }
        }
    }
}

/// Constructs a DataStore for use in test suites that has preloaded the
/// built-in users, roles, and role assignments that are needed for basic
/// operation
#[cfg(test)]
pub async fn datastore_test(
    logctx: &dropshot::test_util::LogContext,
    db: &omicron_test_utils::dev::db::CockroachInstance,
) -> (OpContext, Arc<DataStore>) {
    let cfg = db::Config { url: db.pg_config().clone() };
    let pool = Arc::new(db::Pool::new(&cfg));
    let datastore = Arc::new(DataStore::new(pool));

    // Create an OpContext with the credentials of "db-init" just for the
    // purpose of loading the built-in users, roles, and assignments.
    let opctx = OpContext::for_background(
        logctx.log.new(o!()),
        Arc::new(authz::Authz::new(&logctx.log)),
        authn::Context::internal_db_init(),
        Arc::clone(&datastore),
    );
    datastore.load_builtin_users(&opctx).await.unwrap();
    datastore.load_builtin_roles(&opctx).await.unwrap();
    datastore.load_builtin_role_asgns(&opctx).await.unwrap();
    datastore.load_builtin_silos(&opctx).await.unwrap();
    datastore.load_silo_users(&opctx).await.unwrap();
    datastore.load_silo_user_role_assignments(&opctx).await.unwrap();

    // Create an OpContext with the credentials of "test-privileged" for general
    // testing.
    let opctx =
        OpContext::for_tests(logctx.log.new(o!()), Arc::clone(&datastore));

    (opctx, datastore)
}

#[cfg(test)]
mod test {
    use super::*;
    use crate::authz;
    use crate::db::explain::ExplainableAsync;
    use crate::db::fixed_data::silo::SILO_ID;
    use crate::db::identity::Asset;
    use crate::db::identity::Resource;
    use crate::db::lookup::LookupPath;
    use crate::db::model::{ConsoleSession, DatasetKind, Project, ServiceKind};
    use crate::external_api::params;
    use chrono::{Duration, Utc};
    use nexus_test_utils::db::test_setup_database;
    use omicron_common::api::external::{
        ByteCount, Error, IdentityMetadataCreateParams, LookupType, Name,
    };
    use omicron_test_utils::dev;
    use std::collections::{HashMap, HashSet};
    use std::net::Ipv6Addr;
    use std::net::SocketAddrV6;
    use std::net::{IpAddr, Ipv4Addr, SocketAddr};
    use std::sync::Arc;
    use uuid::Uuid;

    #[tokio::test]
    async fn test_project_creation() {
        let logctx = dev::test_setup_log("test_project_creation");
        let mut db = test_setup_database(&logctx.log).await;
        let (opctx, datastore) = datastore_test(&logctx, &db).await;
        let organization = params::OrganizationCreate {
            identity: IdentityMetadataCreateParams {
                name: "org".parse().unwrap(),
                description: "desc".to_string(),
            },
        };

        let organization =
            datastore.organization_create(&opctx, &organization).await.unwrap();

        let project = Project::new(
            organization.id(),
            params::ProjectCreate {
                identity: IdentityMetadataCreateParams {
                    name: "project".parse().unwrap(),
                    description: "desc".to_string(),
                },
            },
        );
        let (.., authz_org) = LookupPath::new(&opctx, &datastore)
            .organization_id(organization.id())
            .lookup_for(authz::Action::CreateChild)
            .await
            .unwrap();
        datastore.project_create(&opctx, &authz_org, project).await.unwrap();

        let (.., organization_after_project_create) =
            LookupPath::new(&opctx, &datastore)
                .organization_name(organization.name())
                .fetch()
                .await
                .unwrap();
        assert!(organization_after_project_create.rcgen > organization.rcgen);

        db.cleanup().await.unwrap();
        logctx.cleanup_successful();
    }

    #[tokio::test]
    async fn test_session_methods() {
        let logctx = dev::test_setup_log("test_session_methods");
        let mut db = test_setup_database(&logctx.log).await;
        let (opctx, datastore) = datastore_test(&logctx, &db).await;
        let authn_opctx = OpContext::for_background(
            logctx.log.new(o!("component" => "TestExternalAuthn")),
            Arc::new(authz::Authz::new(&logctx.log)),
            authn::Context::external_authn(),
            Arc::clone(&datastore),
        );

        let token = "a_token".to_string();
        let silo_user_id = Uuid::new_v4();

        let session = ConsoleSession {
            token: token.clone(),
            time_created: Utc::now() - Duration::minutes(5),
            time_last_used: Utc::now() - Duration::minutes(5),
            silo_user_id,
        };

        let _ = datastore
            .session_create(&authn_opctx, session.clone())
            .await
            .unwrap();

        // Associate silo with user
        datastore
            .silo_user_create(SiloUser::new(*SILO_ID, silo_user_id))
            .await
            .unwrap();

        let (.., db_silo_user) = LookupPath::new(&opctx, &datastore)
            .silo_user_id(session.silo_user_id)
            .fetch()
            .await
            .unwrap();
        assert_eq!(*SILO_ID, db_silo_user.silo_id);

        // fetch the one we just created
        let (.., fetched) = LookupPath::new(&opctx, &datastore)
            .console_session_token(&token)
            .fetch()
            .await
            .unwrap();
        assert_eq!(session.silo_user_id, fetched.silo_user_id);

        // trying to insert the same one again fails
        let duplicate =
            datastore.session_create(&authn_opctx, session.clone()).await;
        assert!(matches!(
            duplicate,
            Err(Error::InternalError { internal_message: _ })
        ));

        // update last used (i.e., renew token)
        let authz_session = authz::ConsoleSession::new(
            authz::FLEET,
            token.clone(),
            LookupType::ByCompositeId(token.clone()),
        );
        let renewed = datastore
            .session_update_last_used(&opctx, &authz_session)
            .await
            .unwrap();
        assert!(
            renewed.console_session.time_last_used > session.time_last_used
        );

        // time_last_used change persists in DB
        let (.., fetched) = LookupPath::new(&opctx, &datastore)
            .console_session_token(&token)
            .fetch()
            .await
            .unwrap();
        assert!(fetched.time_last_used > session.time_last_used);

        // delete it and fetch should come back with nothing
        let delete =
            datastore.session_hard_delete(&opctx, &authz_session).await;
        assert_eq!(delete, Ok(()));

        // this will be a not found after #347
        let fetched = LookupPath::new(&opctx, &datastore)
            .console_session_token(&token)
            .fetch()
            .await;
        assert!(matches!(
            fetched,
            Err(Error::ObjectNotFound { type_name: _, lookup_type: _ })
        ));

        // deleting an already nonexistent is considered a success
        let delete_again =
            datastore.session_hard_delete(&opctx, &authz_session).await;
        assert_eq!(delete_again, Ok(()));

        db.cleanup().await.unwrap();
        logctx.cleanup_successful();
    }

    // Creates a test sled, returns its UUID.
    async fn create_test_sled(datastore: &DataStore) -> Uuid {
        let bogus_addr = SocketAddrV6::new(
            Ipv6Addr::new(0xfd00, 0, 0, 0, 0, 0, 0, 1),
            8080,
            0,
            0,
        );
        let sled_id = Uuid::new_v4();
        let rack_id = Uuid::new_v4();
        let sled = Sled::new(sled_id, bogus_addr.clone(), rack_id);
        datastore.sled_upsert(sled).await.unwrap();
        sled_id
    }

    fn test_zpool_size() -> ByteCount {
        ByteCount::from_gibibytes_u32(100)
    }

    // Creates a test zpool, returns its UUID.
    async fn create_test_zpool(datastore: &DataStore, sled_id: Uuid) -> Uuid {
        let zpool_id = Uuid::new_v4();
        let zpool = Zpool::new(
            zpool_id,
            sled_id,
            &crate::internal_api::params::ZpoolPutRequest {
                size: test_zpool_size(),
            },
        );
        datastore.zpool_upsert(zpool).await.unwrap();
        zpool_id
    }

    fn create_test_disk_create_params(
        name: &str,
        size: ByteCount,
    ) -> params::DiskCreate {
        params::DiskCreate {
            identity: IdentityMetadataCreateParams {
                name: Name::try_from(name.to_string()).unwrap(),
                description: name.to_string(),
            },
            disk_source: params::DiskSource::Blank {
                block_size: params::BlockSize::try_from(4096).unwrap(),
            },
            size,
        }
    }

    #[tokio::test]
    async fn test_region_allocation() {
        let logctx = dev::test_setup_log("test_region_allocation");
        let mut db = test_setup_database(&logctx.log).await;
        let cfg = db::Config { url: db.pg_config().clone() };
        let pool = db::Pool::new(&cfg);
        let datastore = Arc::new(DataStore::new(Arc::new(pool)));
        let opctx =
            OpContext::for_tests(logctx.log.new(o!()), datastore.clone());

        // Create a sled...
        let sled_id = create_test_sled(&datastore).await;

        // ... and a zpool within that sled...
        let zpool_id = create_test_zpool(&datastore, sled_id).await;

        // ... and datasets within that zpool.
        let dataset_count = REGION_REDUNDANCY_THRESHOLD * 2;
        let bogus_addr =
            SocketAddr::new(IpAddr::V4(Ipv4Addr::new(127, 0, 0, 1)), 8080);
        let dataset_ids: Vec<Uuid> =
            (0..dataset_count).map(|_| Uuid::new_v4()).collect();
        for id in &dataset_ids {
            let dataset =
                Dataset::new(*id, zpool_id, bogus_addr, DatasetKind::Crucible);
            datastore.dataset_upsert(dataset).await.unwrap();
        }

        // Allocate regions from the datasets for this disk.
        let params = create_test_disk_create_params(
            "disk1",
            ByteCount::from_mebibytes_u32(500),
        );
        let volume1_id = Uuid::new_v4();
        // Currently, we only allocate one Region Set per volume.
        let expected_region_count = REGION_REDUNDANCY_THRESHOLD;
        let dataset_and_regions = datastore
            .region_allocate(&opctx, volume1_id, &params)
            .await
            .unwrap();

        // Verify the allocation.
        assert_eq!(expected_region_count, dataset_and_regions.len());
        let mut disk1_datasets = HashSet::new();
        for (dataset, region) in dataset_and_regions {
            assert!(disk1_datasets.insert(dataset.id()));
            assert_eq!(volume1_id, region.volume_id());
            assert_eq!(ByteCount::from(4096), region.block_size());
            assert_eq!(params.extent_size() / 4096, region.blocks_per_extent());
            assert_eq!(params.extent_count(), region.extent_count());
        }

        // Allocate regions for a second disk. Observe that we allocate from
        // the three previously unused datasets.
        let params = create_test_disk_create_params(
            "disk2",
            ByteCount::from_mebibytes_u32(500),
        );
        let volume2_id = Uuid::new_v4();
        let dataset_and_regions = datastore
            .region_allocate(&opctx, volume2_id, &params)
            .await
            .unwrap();
        assert_eq!(expected_region_count, dataset_and_regions.len());
        let mut disk2_datasets = HashSet::new();
        for (dataset, region) in dataset_and_regions {
            assert!(disk2_datasets.insert(dataset.id()));
            assert_eq!(volume2_id, region.volume_id());
            assert_eq!(ByteCount::from(4096), region.block_size());
            assert_eq!(params.extent_size() / 4096, region.blocks_per_extent());
            assert_eq!(params.extent_count(), region.extent_count());
        }

        // Double-check that the datasets used for the first disk weren't
        // used when allocating the second disk.
        assert_eq!(0, disk1_datasets.intersection(&disk2_datasets).count());

        let _ = db.cleanup().await;
        logctx.cleanup_successful();
    }

    #[tokio::test]
    async fn test_region_allocation_is_idempotent() {
        let logctx =
            dev::test_setup_log("test_region_allocation_is_idempotent");
        let mut db = test_setup_database(&logctx.log).await;
        let cfg = db::Config { url: db.pg_config().clone() };
        let pool = db::Pool::new(&cfg);
        let datastore = Arc::new(DataStore::new(Arc::new(pool)));
        let opctx =
            OpContext::for_tests(logctx.log.new(o!()), datastore.clone());

        // Create a sled...
        let sled_id = create_test_sled(&datastore).await;

        // ... and a zpool within that sled...
        let zpool_id = create_test_zpool(&datastore, sled_id).await;

        // ... and datasets within that zpool.
        let dataset_count = REGION_REDUNDANCY_THRESHOLD;
        let bogus_addr =
            SocketAddr::new(IpAddr::V4(Ipv4Addr::new(127, 0, 0, 1)), 8080);
        let dataset_ids: Vec<Uuid> =
            (0..dataset_count).map(|_| Uuid::new_v4()).collect();
        for id in &dataset_ids {
            let dataset =
                Dataset::new(*id, zpool_id, bogus_addr, DatasetKind::Crucible);
            datastore.dataset_upsert(dataset).await.unwrap();
        }

        // Allocate regions from the datasets for this volume.
        let params = create_test_disk_create_params(
            "disk",
            ByteCount::from_mebibytes_u32(500),
        );
        let volume_id = Uuid::new_v4();
        let mut dataset_and_regions1 = datastore
            .region_allocate(&opctx, volume_id, &params)
            .await
            .unwrap();
        let mut dataset_and_regions2 = datastore
            .region_allocate(&opctx, volume_id, &params)
            .await
            .unwrap();

        // Give them a consistent order so we can easily compare them.
        let sort_vec = |v: &mut Vec<(Dataset, Region)>| {
            v.sort_by(|(d1, r1), (d2, r2)| {
                let order = d1.id().cmp(&d2.id());
                match order {
                    std::cmp::Ordering::Equal => r1.id().cmp(&r2.id()),
                    _ => order,
                }
            });
        };
        sort_vec(&mut dataset_and_regions1);
        sort_vec(&mut dataset_and_regions2);

        // Validate that the two calls to allocate return the same data.
        assert_eq!(dataset_and_regions1.len(), dataset_and_regions2.len());
        for i in 0..dataset_and_regions1.len() {
            assert_eq!(dataset_and_regions1[i], dataset_and_regions2[i],);
        }

        let _ = db.cleanup().await;
        logctx.cleanup_successful();
    }

    #[tokio::test]
    async fn test_region_allocation_not_enough_datasets() {
        let logctx =
            dev::test_setup_log("test_region_allocation_not_enough_datasets");
        let mut db = test_setup_database(&logctx.log).await;
        let cfg = db::Config { url: db.pg_config().clone() };
        let pool = db::Pool::new(&cfg);
        let datastore = Arc::new(DataStore::new(Arc::new(pool)));
        let opctx =
            OpContext::for_tests(logctx.log.new(o!()), datastore.clone());

        // Create a sled...
        let sled_id = create_test_sled(&datastore).await;

        // ... and a zpool within that sled...
        let zpool_id = create_test_zpool(&datastore, sled_id).await;

        // ... and datasets within that zpool.
        let dataset_count = REGION_REDUNDANCY_THRESHOLD - 1;
        let bogus_addr =
            SocketAddr::new(IpAddr::V4(Ipv4Addr::new(127, 0, 0, 1)), 8080);
        let dataset_ids: Vec<Uuid> =
            (0..dataset_count).map(|_| Uuid::new_v4()).collect();
        for id in &dataset_ids {
            let dataset =
                Dataset::new(*id, zpool_id, bogus_addr, DatasetKind::Crucible);
            datastore.dataset_upsert(dataset).await.unwrap();
        }

        // Allocate regions from the datasets for this volume.
        let params = create_test_disk_create_params(
            "disk1",
            ByteCount::from_mebibytes_u32(500),
        );
        let volume1_id = Uuid::new_v4();
        let err = datastore
            .region_allocate(&opctx, volume1_id, &params)
            .await
            .unwrap_err();
        assert!(err
            .to_string()
            .contains("Not enough datasets to allocate disks"));

        assert!(matches!(err, Error::ServiceUnavailable { .. }));

        let _ = db.cleanup().await;
        logctx.cleanup_successful();
    }

    // TODO: This test should be updated when the correct handling
    // of this out-of-space case is implemented.
    #[tokio::test]
    async fn test_region_allocation_out_of_space_does_not_fail_yet() {
        let logctx = dev::test_setup_log(
            "test_region_allocation_out_of_space_does_not_fail_yet",
        );
        let mut db = test_setup_database(&logctx.log).await;
        let cfg = db::Config { url: db.pg_config().clone() };
        let pool = db::Pool::new(&cfg);
        let datastore = Arc::new(DataStore::new(Arc::new(pool)));
        let opctx =
            OpContext::for_tests(logctx.log.new(o!()), datastore.clone());

        // Create a sled...
        let sled_id = create_test_sled(&datastore).await;

        // ... and a zpool within that sled...
        let zpool_id = create_test_zpool(&datastore, sled_id).await;

        // ... and datasets within that zpool.
        let dataset_count = REGION_REDUNDANCY_THRESHOLD;
        let bogus_addr =
            SocketAddr::new(IpAddr::V4(Ipv4Addr::new(127, 0, 0, 1)), 8080);
        let dataset_ids: Vec<Uuid> =
            (0..dataset_count).map(|_| Uuid::new_v4()).collect();
        for id in &dataset_ids {
            let dataset =
                Dataset::new(*id, zpool_id, bogus_addr, DatasetKind::Crucible);
            datastore.dataset_upsert(dataset).await.unwrap();
        }

        // Allocate regions from the datasets for this disk.
        //
        // Note that we ask for a disk which is as large as the zpool,
        // so we shouldn't have space for redundancy.
        let disk_size = test_zpool_size();
        let params = create_test_disk_create_params("disk1", disk_size);
        let volume1_id = Uuid::new_v4();

        // NOTE: This *should* be an error, rather than succeeding.
        datastore.region_allocate(&opctx, volume1_id, &params).await.unwrap();

        let _ = db.cleanup().await;
        logctx.cleanup_successful();
    }

    // Validate that queries which should be executable without a full table
    // scan are, in fact, runnable without a FULL SCAN.
    #[tokio::test]
    async fn test_queries_do_not_require_full_table_scan() {
        use omicron_common::api::external;
        let logctx =
            dev::test_setup_log("test_queries_do_not_require_full_table_scan");
        let mut db = test_setup_database(&logctx.log).await;
        let cfg = db::Config { url: db.pg_config().clone() };
        let pool = db::Pool::new(&cfg);
        let datastore = DataStore::new(Arc::new(pool));

        let explanation = DataStore::get_allocated_regions_query(Uuid::nil())
            .explain_async(datastore.pool())
            .await
            .unwrap();
        assert!(
            !explanation.contains("FULL SCAN"),
            "Found an unexpected FULL SCAN: {}",
            explanation
        );

        let explanation = DataStore::get_allocatable_datasets_query()
            .explain_async(datastore.pool())
            .await
            .unwrap();
        assert!(
            !explanation.contains("FULL SCAN"),
            "Found an unexpected FULL SCAN: {}",
            explanation
        );

        let subnet = db::model::VpcSubnet::new(
            Uuid::nil(),
            Uuid::nil(),
            external::IdentityMetadataCreateParams {
                name: external::Name::try_from(String::from("name")).unwrap(),
                description: String::from("description"),
            },
            external::Ipv4Net("172.30.0.0/22".parse().unwrap()),
            external::Ipv6Net("fd00::/64".parse().unwrap()),
        );
        let values = FilterConflictingVpcSubnetRangesQuery::new(subnet);
        let query =
            diesel::insert_into(db::schema::vpc_subnet::dsl::vpc_subnet)
                .values(values)
                .returning(VpcSubnet::as_returning());
        println!("{}", diesel::debug_query(&query));
        let explanation = query.explain_async(datastore.pool()).await.unwrap();
        assert!(
            !explanation.contains("FULL SCAN"),
            "Found an unexpected FULL SCAN: {}",
            explanation,
        );

        let _ = db.cleanup().await;
        logctx.cleanup_successful();
    }

    // Test sled-specific IPv6 address allocation
    #[tokio::test]
    async fn test_sled_ipv6_address_allocation() {
        use omicron_common::address::RSS_RESERVED_ADDRESSES as STATIC_IPV6_ADDRESS_OFFSET;
        use std::net::Ipv6Addr;

        let logctx = dev::test_setup_log("test_sled_ipv6_address_allocation");
        let mut db = test_setup_database(&logctx.log).await;
        let cfg = db::Config { url: db.pg_config().clone() };
        let pool = Arc::new(db::Pool::new(&cfg));
        let datastore = Arc::new(DataStore::new(Arc::clone(&pool)));
        let opctx =
            OpContext::for_tests(logctx.log.new(o!()), datastore.clone());
        let rack_id = Uuid::new_v4();

        let addr1 = "[fd00:1de::1]:12345".parse().unwrap();
        let sled1_id = "0de4b299-e0b4-46f0-d528-85de81a7095f".parse().unwrap();
        let sled1 = db::model::Sled::new(sled1_id, addr1, rack_id);
        datastore.sled_upsert(sled1).await.unwrap();

        let addr2 = "[fd00:1df::1]:12345".parse().unwrap();
        let sled2_id = "66285c18-0c79-43e0-e54f-95271f271314".parse().unwrap();
        let sled2 = db::model::Sled::new(sled2_id, addr2, rack_id);
        datastore.sled_upsert(sled2).await.unwrap();

        let ip = datastore.next_ipv6_address(&opctx, sled1_id).await.unwrap();
        let expected_ip = Ipv6Addr::new(
            0xfd00,
            0x1de,
            0,
            0,
            0,
            0,
            0,
            2 + STATIC_IPV6_ADDRESS_OFFSET,
        );
        assert_eq!(ip, expected_ip);
        let ip = datastore.next_ipv6_address(&opctx, sled1_id).await.unwrap();
        let expected_ip = Ipv6Addr::new(
            0xfd00,
            0x1de,
            0,
            0,
            0,
            0,
            0,
            3 + STATIC_IPV6_ADDRESS_OFFSET,
        );
        assert_eq!(ip, expected_ip);

        let ip = datastore.next_ipv6_address(&opctx, sled2_id).await.unwrap();
        let expected_ip = Ipv6Addr::new(
            0xfd00,
            0x1df,
            0,
            0,
            0,
            0,
            0,
            2 + STATIC_IPV6_ADDRESS_OFFSET,
        );
        assert_eq!(ip, expected_ip);

        let _ = db.cleanup().await;
        logctx.cleanup_successful();
    }

    #[tokio::test]
    async fn test_ssh_keys() {
        let logctx = dev::test_setup_log("test_ssh_keys");
        let mut db = test_setup_database(&logctx.log).await;
        let (opctx, datastore) = datastore_test(&logctx, &db).await;

        // Create a new Silo user so that we can lookup their keys.
        let silo_user_id = Uuid::new_v4();
        datastore
            .silo_user_create(SiloUser::new(*SILO_ID, silo_user_id))
            .await
            .unwrap();

        let (.., authz_user) = LookupPath::new(&opctx, &datastore)
            .silo_user_id(silo_user_id)
            .lookup_for(authz::Action::CreateChild)
            .await
            .unwrap();
        assert_eq!(authz_user.id(), silo_user_id);

        // Create a new SSH public key for the new user.
        let key_name = Name::try_from(String::from("sshkey")).unwrap();
        let public_key = "ssh-test AAAAAAAAKEY".to_string();
        let ssh_key = SshKey::new(
            silo_user_id,
            params::SshKeyCreate {
                identity: IdentityMetadataCreateParams {
                    name: key_name.clone(),
                    description: "my SSH public key".to_string(),
                },
                public_key,
            },
        );
        let created = datastore
            .ssh_key_create(&opctx, &authz_user, ssh_key.clone())
            .await
            .unwrap();
        assert_eq!(created.silo_user_id, ssh_key.silo_user_id);
        assert_eq!(created.public_key, ssh_key.public_key);

        // Lookup the key we just created.
        let (authz_silo, authz_silo_user, authz_ssh_key, found) =
            LookupPath::new(&opctx, &datastore)
                .silo_user_id(silo_user_id)
                .ssh_key_name(&key_name.into())
                .fetch()
                .await
                .unwrap();
        assert_eq!(authz_silo.id(), *SILO_ID);
        assert_eq!(authz_silo_user.id(), silo_user_id);
        assert_eq!(found.silo_user_id, ssh_key.silo_user_id);
        assert_eq!(found.public_key, ssh_key.public_key);

        // Trying to insert the same one again fails.
        let duplicate = datastore
            .ssh_key_create(&opctx, &authz_user, ssh_key.clone())
            .await;
        assert!(matches!(
            duplicate,
            Err(Error::InternalError { internal_message: _ })
        ));

        // Delete the key we just created.
        datastore.ssh_key_delete(&opctx, &authz_ssh_key).await.unwrap();

        // Clean up.
        db.cleanup().await.unwrap();
        logctx.cleanup_successful();
    }

    #[tokio::test]
    async fn test_service_upsert() {
        let logctx = dev::test_setup_log("test_service_upsert");
        let mut db = test_setup_database(&logctx.log).await;
        let (opctx, datastore) = datastore_test(&logctx, &db).await;

        // Create a sled on which the service should exist.
        let sled_id = create_test_sled(&datastore).await;

        // Create a new service to exist on this sled.
        let service_id = Uuid::new_v4();
        let addr = Ipv6Addr::LOCALHOST;
        let kind = ServiceKind::Nexus;

        let service = Service::new(service_id, sled_id, addr, kind);
        let result =
            datastore.service_upsert(&opctx, service.clone()).await.unwrap();
        assert_eq!(service.id(), result.id());
        assert_eq!(service.ip, result.ip);
        assert_eq!(service.kind, result.kind);

        db.cleanup().await.unwrap();
        logctx.cleanup_successful();
    }

    #[tokio::test]
    async fn test_ensure_rack_service() {
        let logctx = dev::test_setup_log("test_ensure_rack_service");
        let mut db = test_setup_database(&logctx.log).await;
        let (opctx, datastore) = datastore_test(&logctx, &db).await;

        // Create a sled on which the service should exist.
        let sled_addr = SocketAddrV6::new(
            Ipv6Addr::new(0xfd00, 0, 0, 0, 0, 0, 0, 1),
            8080,
            0,
            0,
        );
        let sled_id = Uuid::new_v4();
        let rack_id = Uuid::new_v4();
        let sled = Sled::new(sled_id, sled_addr.clone(), rack_id);
        datastore
            .sled_upsert(sled)
            .await
            .expect("Should be able to upsert sled");

        // Ensure a service exists on the rack.
        let services = datastore
            .ensure_rack_service(&opctx, rack_id, ServiceKind::Nexus, 1)
            .await
            .expect("Should have allocated service");

        // Only a single service was allocated, with the type / address we
        // expect.
        assert_eq!(1, services.len());
        assert_eq!(ServiceKind::Nexus, services[0].kind);
        assert_eq!(sled_id, services[0].sled_id);

        // Listing services only shows this one.
        let observed_services = datastore
            .service_list(&opctx, sled_id)
            .await
            .expect("Should be able to list services");
        assert_eq!(1, observed_services.len());
        assert_eq!(services[0].id(), observed_services[0].id());

        // Test that ensuring services is idempotent.
        let services_again = datastore
            .ensure_rack_service(&opctx, rack_id, ServiceKind::Nexus, 1)
            .await
            .expect("Should have allocated service");
        assert_eq!(services_again, services);

        db.cleanup().await.unwrap();
        logctx.cleanup_successful();
    }

    #[tokio::test]
    async fn test_ensure_rack_service_multi_sled() {
        let logctx = dev::test_setup_log("test_ensure_rack_service_multi_sled");
        let mut db = test_setup_database(&logctx.log).await;
        let (opctx, datastore) = datastore_test(&logctx, &db).await;

        let rack_id = Uuid::new_v4();

        // Create sleds with distinct underlay subnets.
        const SLED_COUNT: usize = 3;
        let mut sleds = HashMap::new();
        for i in 0..SLED_COUNT {
            let sled_addr = SocketAddrV6::new(
                Ipv6Addr::new(0xfd00, 0, 0, i.try_into().unwrap(), 0, 0, 0, 1),
                8080,
                0,
                0,
            );
            let sled_id = Uuid::new_v4();
            let sled = Sled::new(sled_id, sled_addr.clone(), rack_id);
            datastore
                .sled_upsert(sled.clone())
                .await
                .expect("Should be able to upsert sled");
            sleds.insert(sled.id(), sled);
        }

        // Ensure a service exists on the rack, with some redundancy.
        const NEXUS_COUNT: u32 = 3;
        let mut services = datastore
            .ensure_rack_service(
                &opctx,
                rack_id,
                ServiceKind::Nexus,
                NEXUS_COUNT,
            )
            .await
            .expect("Should have allocated service");
        services.sort_by(|a, b| a.id().cmp(&b.id()));

        assert_eq!(NEXUS_COUNT, services.len() as u32);
        for svc in &services {
            assert_eq!(ServiceKind::Nexus, svc.kind);

            // Each service should have been provisioned to a distinct sled.
            let observed_services = datastore
                .service_list(&opctx, svc.sled_id)
                .await
                .expect("Should be able to list services");
            assert_eq!(1, observed_services.len());
            assert_eq!(svc.id(), observed_services[0].id());
        }

        // Test that ensuring services is idempotent.
        let mut services_again = datastore
            .ensure_rack_service(
                &opctx,
                rack_id,
                ServiceKind::Nexus,
                NEXUS_COUNT,
            )
            .await
            .expect("Should have allocated service");
        services_again.sort_by(|a, b| a.id().cmp(&b.id()));
        assert_eq!(services_again, services);

        // Ask for a different service type on the rack.
        let oximeter_services = datastore
            .ensure_rack_service(&opctx, rack_id, ServiceKind::Oximeter, 1)
            .await
            .expect("Should have allocated service");

        // This should only return a single service
        assert_eq!(1, oximeter_services.len());

        // The target sled should contain both the nexus and oximeter services
        let observed_services = datastore
            .service_list(&opctx, oximeter_services[0].sled_id)
            .await
            .expect("Should be able to list services");
        assert_eq!(2, observed_services.len());

        db.cleanup().await.unwrap();
        logctx.cleanup_successful();
    }

    #[tokio::test]
    async fn test_ensure_rack_service_not_enough_sleds() {
        let logctx =
            dev::test_setup_log("test_ensure_rack_service_not_enough_sleds");
        let mut db = test_setup_database(&logctx.log).await;
        let (opctx, datastore) = datastore_test(&logctx, &db).await;

        // Create a sled on which the service should exist.
        let sled_addr = SocketAddrV6::new(
            Ipv6Addr::new(0xfd00, 0, 0, 0, 0, 0, 0, 1),
            8080,
            0,
            0,
        );
        let sled_id = Uuid::new_v4();
        let rack_id = Uuid::new_v4();
        let sled = Sled::new(sled_id, sled_addr.clone(), rack_id);
        datastore
            .sled_upsert(sled)
            .await
            .expect("Should be able to upsert sled");

        // Try to request a redundancy which is larger than the number of sleds.
        let err = datastore
            .ensure_rack_service(&opctx, rack_id, ServiceKind::Nexus, 2)
            .await
            .expect_err("Should have failed to allocate service");

        assert!(
            matches!(err, Error::ServiceUnavailable { .. }),
            "Error should have been ServiceUnavailable: {:?}",
            err
        );
        assert!(
            err.to_string().contains("Not enough sleds"),
            "Error should have identified 'Not enough sleds' as the cause: {:?}", err
        );

        db.cleanup().await.unwrap();
        logctx.cleanup_successful();
    }

    #[tokio::test]
    async fn test_ensure_dns_service() {
        let logctx = dev::test_setup_log("test_ensure_dns_service");
        let mut db = test_setup_database(&logctx.log).await;
        let (opctx, datastore) = datastore_test(&logctx, &db).await;

        // Create a sled on which the service should exist.
        let sled_addr = SocketAddrV6::new(
            Ipv6Addr::new(0xfd00, 0, 0, 0, 0, 0, 0, 1),
            8080,
            0,
            0,
        );
        let sled_id = Uuid::new_v4();
        let rack_id = Uuid::new_v4();
        let sled = Sled::new(sled_id, sled_addr.clone(), rack_id);
        datastore
            .sled_upsert(sled)
            .await
            .expect("Should be able to upsert sled");

        let rack_subnet = Ipv6Subnet::<RACK_PREFIX>::new(*sled_addr.ip());

        // Ensure a service exists on the rack.
        let services = datastore
            .ensure_dns_service(&opctx, rack_subnet, 1)
            .await
            .expect("Should have allocated service");

        // Only a single service was allocated, with the type / address we
        // expect.
        assert_eq!(1, services.len());
        assert_eq!(ServiceKind::InternalDNS, services[0].kind);
        assert_eq!(sled_id, services[0].sled_id);

        // Listing services only shows this one.
        let observed_services = datastore
            .service_list(&opctx, sled_id)
            .await
            .expect("Should be able to list services");
        assert_eq!(1, observed_services.len());
        assert_eq!(services[0].id(), observed_services[0].id());

        // Test that ensuring services is idempotent.
        let services_again = datastore
            .ensure_dns_service(&opctx, rack_subnet, 1)
            .await
            .expect("Should have allocated service");
        assert_eq!(services_again, services);

        db.cleanup().await.unwrap();
        logctx.cleanup_successful();
    }

    #[tokio::test]
    async fn test_ensure_dns_service_multi_sled() {
        let logctx = dev::test_setup_log("test_ensure_dns_service_multi_sled");
        let mut db = test_setup_database(&logctx.log).await;
        let (opctx, datastore) = datastore_test(&logctx, &db).await;

        let rack_id = Uuid::new_v4();

        // Create sleds with distinct underlay subnets.
        const SLED_COUNT: u32 = DNS_REDUNDANCY;
        let mut sleds = HashMap::new();
        for i in 0..SLED_COUNT {
            let sled_addr = SocketAddrV6::new(
                Ipv6Addr::new(0xfd00, 0, 0, i.try_into().unwrap(), 0, 0, 0, 1),
                8080,
                0,
                0,
            );
            let sled_id = Uuid::new_v4();
            let sled = Sled::new(sled_id, sled_addr.clone(), rack_id);
            datastore
                .sled_upsert(sled.clone())
                .await
                .expect("Should be able to upsert sled");
            sleds.insert(sled.id(), sled);
        }
        let rack_subnet = Ipv6Subnet::<RACK_PREFIX>::new(Ipv6Addr::from(
            sleds.values().next().unwrap().ip,
        ));

        for sled in sleds.values() {
            assert_eq!(
                rack_subnet,
                Ipv6Subnet::<RACK_PREFIX>::new(Ipv6Addr::from(sled.ip)),
                "Test pre-condition violated: All sleds must belong to the same rack"
            );
        }

        // Ensure a service exists on the rack.
        const DNS_COUNT: u32 = DNS_REDUNDANCY;
        let mut services = datastore
            .ensure_dns_service(&opctx, rack_subnet, DNS_COUNT)
            .await
            .expect("Should have allocated service");
        services.sort_by(|a, b| a.id().cmp(&b.id()));

        assert_eq!(DNS_COUNT, services.len() as u32);
        for svc in &services {
            assert_eq!(ServiceKind::InternalDNS, svc.kind);

            // Each service should have been provisioned to a distinct sled.
            let observed_services = datastore
                .service_list(&opctx, svc.sled_id)
                .await
                .expect("Should be able to list services");
            assert_eq!(1, observed_services.len());
            assert_eq!(svc.id(), observed_services[0].id());
        }

        // Test for idempotency
        let mut services_again = datastore
            .ensure_dns_service(&opctx, rack_subnet, DNS_COUNT)
            .await
            .expect("Should have allocated service");
        services_again.sort_by(|a, b| a.id().cmp(&b.id()));
        assert_eq!(services_again, services);

        db.cleanup().await.unwrap();
        logctx.cleanup_successful();
    }

    #[tokio::test]
    async fn test_ensure_rack_dataset() {
        let logctx = dev::test_setup_log("test_ensure_rack_dataset");
        let mut db = test_setup_database(&logctx.log).await;
        let (opctx, datastore) = datastore_test(&logctx, &db).await;

        // Create a sled on which the dataset should exist.
        let sled_addr = SocketAddrV6::new(
            Ipv6Addr::new(0xfd00, 0, 0, 0, 0, 0, 0, 1),
            8080,
            0,
            0,
        );
        let sled_id = Uuid::new_v4();
        let rack_id = Uuid::new_v4();
        let sled = Sled::new(sled_id, sled_addr.clone(), rack_id);
        datastore
            .sled_upsert(sled)
            .await
            .expect("Should be able to upsert sled");
        let zpool_id = create_test_zpool(&datastore, sled_id).await;

        // Ensure a dataset exists on the rack.
        let output = datastore
            .ensure_rack_dataset(
                &opctx,
                rack_id,
                DatasetKind::Crucible,
                DatasetRedundancy::PerRack(1),
            )
            .await
            .expect("Should have allocated dataset");

        // Observe that only a single dataset was allocated
        assert_eq!(1, output.len());
        let (_, _, output_dataset) = &output[0];
        assert_eq!(DatasetKind::Crucible, output_dataset.kind);
        assert_eq!(zpool_id, output_dataset.pool_id);

        // Listing datasets only shows this one.
        let observed_datasets = datastore
            .dataset_list(&opctx, zpool_id)
            .await
            .expect("Should be able to list datasets");
        assert_eq!(1, observed_datasets.len());
        assert_eq!(output_dataset.id(), observed_datasets[0].id());

        // Test that ensuring datasets is idempotent.
        let output_again = datastore
            .ensure_rack_dataset(
                &opctx,
                rack_id,
                DatasetKind::Crucible,
                DatasetRedundancy::PerRack(1),
            )
            .await
            .expect("Should have allocated dataset");
        let (_, _, output_dataset_again) = &output_again[0];
        assert_eq!(output_dataset_again, output_dataset);

        db.cleanup().await.unwrap();
        logctx.cleanup_successful();
    }

    #[tokio::test]
    async fn test_ensure_rack_dataset_not_enough_zpools() {
        let logctx =
            dev::test_setup_log("test_ensure_rack_dataset_not_enough_zpools");
        let mut db = test_setup_database(&logctx.log).await;
        let (opctx, datastore) = datastore_test(&logctx, &db).await;

        // Create a sled on which the dataset should exist.
        let sled_addr = SocketAddrV6::new(
            Ipv6Addr::new(0xfd00, 0, 0, 0, 0, 0, 0, 1),
            8080,
            0,
            0,
        );
        let sled_id = Uuid::new_v4();
        let rack_id = Uuid::new_v4();
        let sled = Sled::new(sled_id, sled_addr.clone(), rack_id);
        datastore
            .sled_upsert(sled)
            .await
            .expect("Should be able to upsert sled");

        // Attempt to allocate a dataset on a rack without zpools.
        let err = datastore
            .ensure_rack_dataset(
                &opctx,
                rack_id,
                DatasetKind::Crucible,
                DatasetRedundancy::PerRack(1),
            )
            .await
            .expect_err("Should not have allocated dataset");

        assert!(
            matches!(err, Error::ServiceUnavailable { .. }),
            "Error should have been ServiceUnavailable: {:?}",
            err
        );
        assert!(
            err.to_string().contains("Not enough zpools"),
            "Error should have identified 'Not enough zpools' as the cause: {:?}", err
        );

        db.cleanup().await.unwrap();
        logctx.cleanup_successful();
    }

    #[tokio::test]
    async fn test_ensure_rack_dataset_multi_sled() {
        let logctx = dev::test_setup_log("test_ensure_rack_dataset_multi_sled");
        let mut db = test_setup_database(&logctx.log).await;
        let (opctx, datastore) = datastore_test(&logctx, &db).await;

        let rack_id = Uuid::new_v4();

        // Create sleds with distinct underlay subnets.
        const SLED_COUNT: usize = 3;
        let mut sleds = HashMap::new();
        for i in 0..SLED_COUNT {
            let sled_addr = SocketAddrV6::new(
                Ipv6Addr::new(0xfd00, 0, 0, i.try_into().unwrap(), 0, 0, 0, 1),
                8080,
                0,
                0,
            );
            let sled_id = Uuid::new_v4();
            let sled = Sled::new(sled_id, sled_addr.clone(), rack_id);
            datastore
                .sled_upsert(sled.clone())
                .await
                .expect("Should be able to upsert sled");
            sleds.insert(sled.id(), sled);
            create_test_zpool(&datastore, sled_id).await;
        }

        // Ensure datasets exist on the rack.
        let output = datastore
            .ensure_rack_dataset(
                &opctx,
                rack_id,
                DatasetKind::Crucible,
                DatasetRedundancy::OnAll,
            )
            .await
            .expect("Should have allocated dataset");
        assert_eq!(SLED_COUNT, output.len());
        for (sled, zpool, dataset) in &output {
            assert_eq!(DatasetKind::Crucible, dataset.kind);
            assert_eq!(zpool.id(), dataset.pool_id);
            assert_eq!(sled.id(), zpool.sled_id);

            let observed_datasets = datastore
                .dataset_list(&opctx, zpool.id())
                .await
                .expect("Should be able to list datasets");
            assert_eq!(1, observed_datasets.len());
            assert_eq!(dataset.id(), observed_datasets[0].id())
        }

        // Test that ensuring datasets is idempotent.
        let output_again = datastore
            .ensure_rack_dataset(
                &opctx,
                rack_id,
                DatasetKind::Crucible,
                DatasetRedundancy::OnAll,
            )
            .await
            .expect("Should have allocated dataset");

        let mut output: Vec<_> =
            output.into_iter().map(|(_, _, dataset)| dataset).collect();
        output.sort_by(|a, b| a.id().cmp(&b.id()));
        let mut output_again: Vec<_> =
            output_again.into_iter().map(|(_, _, dataset)| dataset).collect();
        output_again.sort_by(|a, b| a.id().cmp(&b.id()));
        assert_eq!(output, output_again);

        db.cleanup().await.unwrap();
        logctx.cleanup_successful();
    }

    #[tokio::test]
    async fn test_rack_initialize_is_idempotent() {
        let logctx = dev::test_setup_log("test_rack_initialize_is_idempotent");
        let mut db = test_setup_database(&logctx.log).await;
        let (opctx, datastore) = datastore_test(&logctx, &db).await;

        // Create a Rack, insert it into the DB.
        let rack = Rack::new(Uuid::new_v4());
        let result = datastore.rack_insert(&opctx, &rack).await.unwrap();
        assert_eq!(result.id(), rack.id());
        assert_eq!(result.initialized, false);

        // Re-insert the Rack (check for idempotency).
        let result = datastore.rack_insert(&opctx, &rack).await.unwrap();
        assert_eq!(result.id(), rack.id());
        assert_eq!(result.initialized, false);

        // Initialize the Rack.
        let result = datastore
            .rack_set_initialized(&opctx, rack.id(), vec![], vec![])
            .await
            .unwrap();
        assert!(result.initialized);

        // Re-initialize the rack (check for idempotency)
        let result = datastore
            .rack_set_initialized(&opctx, rack.id(), vec![], vec![])
            .await
            .unwrap();
        assert!(result.initialized);

        db.cleanup().await.unwrap();
        logctx.cleanup_successful();
    }

    #[tokio::test]
    async fn test_table_scan() {
        let logctx = dev::test_setup_log("test_table_scan");
        let mut db = test_setup_database(&logctx.log).await;
        let (opctx, datastore) = datastore_test(&logctx, &db).await;

        let error = datastore.test_try_table_scan(&opctx).await;
        println!("error from attempted table scan: {:#}", error);
        match error {
            Error::InternalError { internal_message } => {
                assert!(internal_message.contains(
                    "contains a full table/index scan which is \
                    explicitly disallowed"
                ));
            }
            error => panic!(
                "expected internal error with specific message, found {:?}",
                error
            ),
        }

        // Clean up.
        db.cleanup().await.unwrap();
        logctx.cleanup_successful();
    }
}<|MERGE_RESOLUTION|>--- conflicted
+++ resolved
@@ -57,13 +57,8 @@
         Instance, InstanceRuntimeState, Name, NetworkInterface, Organization,
         OrganizationUpdate, OximeterInfo, ProducerEndpoint, Project,
         ProjectUpdate, Rack, Region, RoleAssignment, RoleBuiltin, RouterRoute,
-<<<<<<< HEAD
         RouterRouteUpdate, Service, ServiceKind, Silo, SiloUser, Sled, SshKey,
-        UpdateAvailableArtifact, UserBuiltin, Volume, Vpc, VpcFirewallRule,
-=======
-        RouterRouteUpdate, Service, Silo, SiloUser, Sled, SshKey,
         UpdateAvailableArtifact, UserBuiltin, Volume, VpcFirewallRule,
->>>>>>> 63b63791
         VpcRouter, VpcRouterUpdate, VpcSubnet, VpcSubnetUpdate, VpcUpdate,
         Zpool,
     },
