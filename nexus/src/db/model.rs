// This Source Code Form is subject to the terms of the Mozilla Public
// License, v. 2.0. If a copy of the MPL was not distributed with this
// file, You can obtain one at https://mozilla.org/MPL/2.0/.

//! Structures stored to the database.

use crate::db::collection_insert::DatastoreCollection;
use crate::db::identity::{Asset, Resource};
use crate::db::schema::{
    console_session, dataset, disk, instance, metric_producer,
    network_interface, organization, oximeter, project, rack, region,
    role_assignment_builtin, role_builtin, router_route, sled,
    update_available_artifact, user_builtin, vpc, vpc_firewall_rule,
    vpc_router, vpc_subnet, zpool,
};
use crate::defaults;
use crate::external_api::params;
use crate::internal_api;
use chrono::{DateTime, Utc};
use db_macros::{Asset, Resource};
use diesel::backend::{Backend, BinaryRawValue, RawValue};
use diesel::deserialize::{self, FromSql};
use diesel::serialize::{self, IsNull, ToSql};
use diesel::sql_types;
use ipnetwork::IpNetwork;
use omicron_common::api::external;
use omicron_common::api::internal;
use omicron_sled_agent::common::instance::PROPOLIS_PORT;
use parse_display::Display;
use rand::{rngs::StdRng, SeedableRng};
use ref_cast::RefCast;
use schemars::JsonSchema;
use serde::{Deserialize, Serialize};
use std::convert::TryFrom;
use std::net::IpAddr;
use std::net::SocketAddr;
use uuid::Uuid;

// TODO: Break up types into multiple files

/// This macro implements serialization and deserialization of an enum type
/// from our database into our model types.
/// See [`VpcRouterKindEnum`] and [`VpcRouterKind`] for a sample usage
macro_rules! impl_enum_type {
    (
        $(#[$enum_meta:meta])*
        pub struct $diesel_type:ident;

        $(#[$model_meta:meta])*
        pub struct $model_type:ident(pub $ext_type:ty);
        $($enum_item:ident => $sql_value:literal)+
    ) => {

        $(#[$enum_meta])*
        pub struct $diesel_type;

        $(#[$model_meta])*
        pub struct $model_type(pub $ext_type);

        impl<DB> ToSql<$diesel_type, DB> for $model_type
        where
            DB: Backend,
        {
            fn to_sql<W: std::io::Write>(
                &self,
                out: &mut serialize::Output<W, DB>,
            ) -> serialize::Result {
                match self.0 {
                    $(
                    <$ext_type>::$enum_item => {
                        out.write_all($sql_value)?
                    }
                    )*
                }
                Ok(IsNull::No)
            }
        }

        impl<DB> FromSql<$diesel_type, DB> for $model_type
        where
            DB: Backend + for<'a> BinaryRawValue<'a>,
        {
            fn from_sql(bytes: RawValue<DB>) -> deserialize::Result<Self> {
                match DB::as_bytes(bytes) {
                    $(
                    $sql_value => {
                        Ok($model_type(<$ext_type>::$enum_item))
                    }
                    )*
                    _ => {
                        Err(concat!("Unrecognized enum variant for ",
                                stringify!{$model_type})
                            .into())
                    }
                }
            }
        }
    }
}

/// Newtype wrapper around [external::Name].
#[derive(
    Clone,
    Debug,
    Display,
    AsExpression,
    FromSqlRow,
    Eq,
    PartialEq,
    Ord,
    PartialOrd,
    RefCast,
    JsonSchema,
    Serialize,
    Deserialize,
)]
#[sql_type = "sql_types::Text"]
#[serde(transparent)]
#[repr(transparent)]
#[display("{0}")]
pub struct Name(pub external::Name);

NewtypeFrom! { () pub struct Name(external::Name); }
NewtypeDeref! { () pub struct Name(external::Name); }

impl<DB> ToSql<sql_types::Text, DB> for Name
where
    DB: Backend,
    str: ToSql<sql_types::Text, DB>,
{
    fn to_sql<W: std::io::Write>(
        &self,
        out: &mut serialize::Output<W, DB>,
    ) -> serialize::Result {
        self.as_str().to_sql(out)
    }
}

// Deserialize the "Name" object from SQL TEXT.
impl<DB> FromSql<sql_types::Text, DB> for Name
where
    DB: Backend,
    String: FromSql<sql_types::Text, DB>,
{
    fn from_sql(bytes: RawValue<DB>) -> deserialize::Result<Self> {
        String::from_sql(bytes)?.parse().map(Name).map_err(|e| e.into())
    }
}

#[derive(
    Copy,
    Clone,
    Debug,
    AsExpression,
    FromSqlRow,
    Serialize,
    Deserialize,
    PartialEq,
)]
#[sql_type = "sql_types::BigInt"]
pub struct ByteCount(pub external::ByteCount);

NewtypeFrom! { () pub struct ByteCount(external::ByteCount); }
NewtypeDeref! { () pub struct ByteCount(external::ByteCount); }

impl<DB> ToSql<sql_types::BigInt, DB> for ByteCount
where
    DB: Backend,
    i64: ToSql<sql_types::BigInt, DB>,
{
    fn to_sql<W: std::io::Write>(
        &self,
        out: &mut serialize::Output<W, DB>,
    ) -> serialize::Result {
        i64::from(self.0).to_sql(out)
    }
}

impl<DB> FromSql<sql_types::BigInt, DB> for ByteCount
where
    DB: Backend,
    i64: FromSql<sql_types::BigInt, DB>,
{
    fn from_sql(bytes: RawValue<DB>) -> deserialize::Result<Self> {
        external::ByteCount::try_from(i64::from_sql(bytes)?)
            .map(ByteCount)
            .map_err(|e| e.into())
    }
}

#[derive(
    Copy,
    Clone,
    Debug,
    Eq,
    Ord,
    PartialEq,
    PartialOrd,
    AsExpression,
    FromSqlRow,
    Serialize,
    Deserialize,
)]
#[sql_type = "sql_types::BigInt"]
#[repr(transparent)]
pub struct Generation(pub external::Generation);

NewtypeFrom! { () pub struct Generation(external::Generation); }
NewtypeDeref! { () pub struct Generation(external::Generation); }

impl Generation {
    pub fn new() -> Self {
        Self(external::Generation::new())
    }
}

impl<DB> ToSql<sql_types::BigInt, DB> for Generation
where
    DB: Backend,
    i64: ToSql<sql_types::BigInt, DB>,
{
    fn to_sql<W: std::io::Write>(
        &self,
        out: &mut serialize::Output<W, DB>,
    ) -> serialize::Result {
        i64::from(&self.0).to_sql(out)
    }
}

impl<DB> FromSql<sql_types::BigInt, DB> for Generation
where
    DB: Backend,
    i64: FromSql<sql_types::BigInt, DB>,
{
    fn from_sql(bytes: RawValue<DB>) -> deserialize::Result<Self> {
        external::Generation::try_from(i64::from_sql(bytes)?)
            .map(Generation)
            .map_err(|e| e.into())
    }
}

/// Representation of a [`u16`] in the database.
/// We need this because the database does not support unsigned types.
/// This handles converting from the database's INT4 to the actual u16.
#[derive(
    Copy, Clone, Debug, Eq, Ord, PartialEq, PartialOrd, AsExpression, FromSqlRow,
)]
#[sql_type = "sql_types::Int4"]
#[repr(transparent)]
pub struct SqlU16(pub u16);

NewtypeFrom! { () pub struct SqlU16(u16); }
NewtypeDeref! { () pub struct SqlU16(u16); }

impl SqlU16 {
    pub fn new(port: u16) -> Self {
        Self(port)
    }
}

impl<DB> ToSql<sql_types::Int4, DB> for SqlU16
where
    DB: Backend,
    i32: ToSql<sql_types::Int4, DB>,
{
    fn to_sql<W: std::io::Write>(
        &self,
        out: &mut serialize::Output<W, DB>,
    ) -> serialize::Result {
        i32::from(self.0).to_sql(out)
    }
}

impl<DB> FromSql<sql_types::Int4, DB> for SqlU16
where
    DB: Backend,
    i32: FromSql<sql_types::Int4, DB>,
{
    fn from_sql(bytes: RawValue<DB>) -> deserialize::Result<Self> {
        u16::try_from(i32::from_sql(bytes)?).map(SqlU16).map_err(|e| e.into())
    }
}

#[derive(Copy, Clone, Debug, AsExpression, FromSqlRow)]
#[sql_type = "sql_types::BigInt"]
pub struct InstanceCpuCount(pub external::InstanceCpuCount);

NewtypeFrom! { () pub struct InstanceCpuCount(external::InstanceCpuCount); }
NewtypeDeref! { () pub struct InstanceCpuCount(external::InstanceCpuCount); }

impl<DB> ToSql<sql_types::BigInt, DB> for InstanceCpuCount
where
    DB: Backend,
    i64: ToSql<sql_types::BigInt, DB>,
{
    fn to_sql<W: std::io::Write>(
        &self,
        out: &mut serialize::Output<W, DB>,
    ) -> serialize::Result {
        i64::from(&self.0).to_sql(out)
    }
}

impl<DB> FromSql<sql_types::BigInt, DB> for InstanceCpuCount
where
    DB: Backend,
    i64: FromSql<sql_types::BigInt, DB>,
{
    fn from_sql(bytes: RawValue<DB>) -> deserialize::Result<Self> {
        external::InstanceCpuCount::try_from(i64::from_sql(bytes)?)
            .map(InstanceCpuCount)
            .map_err(|e| e.into())
    }
}

#[derive(Clone, Copy, Debug, PartialEq, AsExpression, FromSqlRow)]
#[sql_type = "sql_types::Inet"]
pub struct Ipv4Net(pub external::Ipv4Net);

NewtypeFrom! { () pub struct Ipv4Net(external::Ipv4Net); }
NewtypeDeref! { () pub struct Ipv4Net(external::Ipv4Net); }

impl<DB> ToSql<sql_types::Inet, DB> for Ipv4Net
where
    DB: Backend,
    IpNetwork: ToSql<sql_types::Inet, DB>,
{
    fn to_sql<W: std::io::Write>(
        &self,
        out: &mut serialize::Output<W, DB>,
    ) -> serialize::Result {
        IpNetwork::V4(*self.0).to_sql(out)
    }
}

impl<DB> FromSql<sql_types::Inet, DB> for Ipv4Net
where
    DB: Backend,
    IpNetwork: FromSql<sql_types::Inet, DB>,
{
    fn from_sql(bytes: RawValue<DB>) -> deserialize::Result<Self> {
        let inet = IpNetwork::from_sql(bytes)?;
        match inet {
            IpNetwork::V4(net) => Ok(Ipv4Net(external::Ipv4Net(net))),
            _ => Err("Expected IPV4".into()),
        }
    }
}

#[derive(Clone, Copy, Debug, PartialEq, AsExpression, FromSqlRow)]
#[sql_type = "sql_types::Inet"]
pub struct Ipv6Net(pub external::Ipv6Net);

NewtypeFrom! { () pub struct Ipv6Net(external::Ipv6Net); }
NewtypeDeref! { () pub struct Ipv6Net(external::Ipv6Net); }

impl Ipv6Net {
    /// Generate a random subnetwork from this one, of the given prefix length.
    ///
    /// `None` is returned if:
    ///
    ///  - `prefix` is less than this address's prefix
    ///  - `prefix` is greater than 128
    ///
    /// Note that if the prefix is the same as this address's prefix, a copy of
    /// `self` is returned.
    pub fn random_subnet(&self, prefix: u8) -> Option<Self> {
        use rand::RngCore;

        const MAX_IPV6_SUBNET_PREFIX: u8 = 128;
        if prefix < self.prefix() || prefix > MAX_IPV6_SUBNET_PREFIX {
            return None;
        }
        if prefix == self.prefix() {
            return Some(*self);
        }

        // Generate a random address
        let mut rng = if cfg!(test) {
            StdRng::seed_from_u64(0)
        } else {
            StdRng::from_entropy()
        };
        let random =
            u128::from(rng.next_u64()) << 64 | u128::from(rng.next_u64());

        // Generate a mask for the new address.
        //
        // We're operating on the big-endian byte representation of the address.
        // So shift down by the prefix, and then invert, so that we have 1's
        // on the leading bits up to the prefix.
        let full_mask = !(u128::MAX >> prefix);

        // Get the existing network address and mask.
        let network = u128::from_be_bytes(self.network().octets());
        let network_mask = u128::from_be_bytes(self.mask().octets());

        // Take random bits _only_ where the new mask is set.
        let random_mask = full_mask ^ network_mask;

        let out = (network & network_mask) | (random & random_mask);
        let addr = std::net::Ipv6Addr::from(out.to_be_bytes());
        let net = ipnetwork::Ipv6Network::new(addr, prefix)
            .expect("Failed to create random subnet");
        Some(Self(external::Ipv6Net(net)))
    }
}

impl<DB> ToSql<sql_types::Inet, DB> for Ipv6Net
where
    DB: Backend,
    IpNetwork: ToSql<sql_types::Inet, DB>,
{
    fn to_sql<W: std::io::Write>(
        &self,
        out: &mut serialize::Output<W, DB>,
    ) -> serialize::Result {
        IpNetwork::V6(self.0 .0).to_sql(out)
    }
}

impl<DB> FromSql<sql_types::Inet, DB> for Ipv6Net
where
    DB: Backend,
    IpNetwork: FromSql<sql_types::Inet, DB>,
{
    fn from_sql(bytes: RawValue<DB>) -> deserialize::Result<Self> {
        let inet = IpNetwork::from_sql(bytes)?;
        match inet {
            IpNetwork::V6(net) => Ok(Ipv6Net(external::Ipv6Net(net))),
            _ => Err("Expected IPV6".into()),
        }
    }
}

#[derive(Clone, Copy, Debug, PartialEq, AsExpression, FromSqlRow)]
#[sql_type = "sql_types::Text"]
pub struct MacAddr(pub external::MacAddr);

impl MacAddr {
    /**
     * Generate a unique MAC address for an interface
     */
    pub fn new() -> Result<Self, external::Error> {
        use rand::Fill;
        // Use the Oxide OUI A8 40 25
        let mut addr = [0xA8, 0x40, 0x25, 0x00, 0x00, 0x00];
        addr[3..].try_fill(&mut StdRng::from_entropy()).map_err(|_| {
            external::Error::internal_error("failed to generate MAC")
        })?;
        // From RFD 174, Oxide virtual MACs are constrained to have these bits
        // set.
        addr[3] |= 0xF0;
        // TODO-correctness: We should use an explicit allocator for the MACs
        // given the small address space. Right now creation requests may fail
        // due to MAC collision, especially given the 20-bit space.
        Ok(Self(external::MacAddr(macaddr::MacAddr6::from(addr))))
    }
}

NewtypeFrom! { () pub struct MacAddr(external::MacAddr); }
NewtypeDeref! { () pub struct MacAddr(external::MacAddr); }

impl<DB> ToSql<sql_types::Text, DB> for MacAddr
where
    DB: Backend,
    String: ToSql<sql_types::Text, DB>,
{
    fn to_sql<W: std::io::Write>(
        &self,
        out: &mut serialize::Output<W, DB>,
    ) -> serialize::Result {
        self.0.to_string().to_sql(out)
    }
}

impl<DB> FromSql<sql_types::Text, DB> for MacAddr
where
    DB: Backend,
    String: FromSql<sql_types::Text, DB>,
{
    fn from_sql(bytes: RawValue<DB>) -> deserialize::Result<Self> {
        external::MacAddr::try_from(String::from_sql(bytes)?)
            .map(MacAddr)
            .map_err(|e| e.into())
    }
}

// NOTE: This object is not currently stored in the database.
//
// However, it likely will be in the future - for the single-rack
// case, however, it is synthesized.
#[derive(Queryable, Insertable, Debug, Clone, Selectable, Asset)]
#[table_name = "rack"]
pub struct Rack {
    #[diesel(embed)]
    pub identity: RackIdentity,

    pub tuf_metadata_base_url: Option<String>,
    pub tuf_targets_base_url: Option<String>,
}

/// Database representation of a Sled.
#[derive(Queryable, Insertable, Debug, Clone, Selectable, Asset)]
#[table_name = "sled"]
pub struct Sled {
    #[diesel(embed)]
    identity: SledIdentity,
    time_deleted: Option<DateTime<Utc>>,
    rcgen: Generation,

    // ServiceAddress (Sled Agent).
    pub ip: ipnetwork::IpNetwork,
    // TODO: Make use of SqlU16
    pub port: i32,
}

impl Sled {
    pub fn new(id: Uuid, addr: SocketAddr) -> Self {
        Self {
            identity: SledIdentity::new(id),
            time_deleted: None,
            rcgen: Generation::new(),
            ip: addr.ip().into(),
            port: addr.port().into(),
        }
    }

    pub fn address(&self) -> SocketAddr {
        // TODO: avoid this unwrap
        SocketAddr::new(self.ip.ip(), u16::try_from(self.port).unwrap())
    }
}

impl DatastoreCollection<Zpool> for Sled {
    type CollectionId = Uuid;
    type GenerationNumberColumn = sled::dsl::rcgen;
    type CollectionTimeDeletedColumn = sled::dsl::time_deleted;
    type CollectionIdColumn = zpool::dsl::sled_id;
}

/// Database representation of a Pool.
///
/// A zpool represents a ZFS storage pool, allocated on a single
/// physical sled.
#[derive(Queryable, Insertable, Debug, Clone, Selectable, Asset)]
#[table_name = "zpool"]
pub struct Zpool {
    #[diesel(embed)]
    identity: ZpoolIdentity,
    time_deleted: Option<DateTime<Utc>>,
    rcgen: Generation,

    // Sled to which this Zpool belongs.
    pub sled_id: Uuid,

    // TODO: In the future, we may expand this structure to include
    // size, allocation, and health information.
    pub total_size: ByteCount,
}

impl Zpool {
    pub fn new(
        id: Uuid,
        sled_id: Uuid,
        info: &internal_api::params::ZpoolPutRequest,
    ) -> Self {
        Self {
            identity: ZpoolIdentity::new(id),
            time_deleted: None,
            rcgen: Generation::new(),
            sled_id,
            total_size: info.size.into(),
        }
    }
}

impl DatastoreCollection<Dataset> for Zpool {
    type CollectionId = Uuid;
    type GenerationNumberColumn = zpool::dsl::rcgen;
    type CollectionTimeDeletedColumn = zpool::dsl::time_deleted;
    type CollectionIdColumn = dataset::dsl::pool_id;
}

impl_enum_type!(
    #[derive(SqlType, Debug, QueryId)]
    #[postgres(type_name = "dataset_kind", type_schema = "public")]
    pub struct DatasetKindEnum;

    #[derive(Clone, Debug, AsExpression, FromSqlRow, Serialize, Deserialize, PartialEq)]
    #[sql_type = "DatasetKindEnum"]
    pub struct DatasetKind(pub internal_api::params::DatasetKind);

    // Enum values
    Crucible => b"crucible"
    Cockroach => b"cockroach"
    Clickhouse => b"clickhouse"
);

impl From<internal_api::params::DatasetKind> for DatasetKind {
    fn from(k: internal_api::params::DatasetKind) -> Self {
        Self(k)
    }
}

/// Database representation of a Dataset.
///
/// A dataset represents a portion of a Zpool, which is then made
/// available to a service on the Sled.
#[derive(
    Queryable,
    Insertable,
    Debug,
    Clone,
    Selectable,
    Asset,
    Deserialize,
    Serialize,
    PartialEq,
)]
#[table_name = "dataset"]
pub struct Dataset {
    #[diesel(embed)]
    identity: DatasetIdentity,
    time_deleted: Option<DateTime<Utc>>,
    rcgen: Generation,

    pub pool_id: Uuid,

    ip: ipnetwork::IpNetwork,
    port: i32,

    kind: DatasetKind,
    pub size_used: Option<i64>,
}

impl Dataset {
    pub fn new(
        id: Uuid,
        pool_id: Uuid,
        addr: SocketAddr,
        kind: DatasetKind,
    ) -> Self {
        let size_used = match kind {
            DatasetKind(internal_api::params::DatasetKind::Crucible) => Some(0),
            _ => None,
        };
        Self {
            identity: DatasetIdentity::new(id),
            time_deleted: None,
            rcgen: Generation::new(),
            pool_id,
            ip: addr.ip().into(),
            port: addr.port().into(),
            kind,
            size_used,
        }
    }

    pub fn address(&self) -> SocketAddr {
        // TODO: avoid this unwrap
        SocketAddr::new(self.ip.ip(), u16::try_from(self.port).unwrap())
    }
}

// Datasets contain regions
impl DatastoreCollection<Region> for Dataset {
    type CollectionId = Uuid;
    type GenerationNumberColumn = dataset::dsl::rcgen;
    type CollectionTimeDeletedColumn = dataset::dsl::time_deleted;
    type CollectionIdColumn = region::dsl::dataset_id;
}

// Virtual disks contain regions
impl DatastoreCollection<Region> for Disk {
    type CollectionId = Uuid;
    type GenerationNumberColumn = disk::dsl::rcgen;
    type CollectionTimeDeletedColumn = disk::dsl::time_deleted;
    type CollectionIdColumn = region::dsl::disk_id;
}

/// Database representation of a Region.
///
/// A region represents a portion of a Crucible Downstairs dataset
/// allocated within a volume.
#[derive(
    Queryable,
    Insertable,
    Debug,
    Clone,
    Selectable,
    Asset,
    Serialize,
    Deserialize,
    PartialEq,
)]
#[table_name = "region"]
pub struct Region {
    #[diesel(embed)]
    identity: RegionIdentity,

    dataset_id: Uuid,
    disk_id: Uuid,

    block_size: ByteCount,
    blocks_per_extent: i64,
    extent_count: i64,
}

impl Region {
    pub fn new(
        dataset_id: Uuid,
        disk_id: Uuid,
        block_size: ByteCount,
        blocks_per_extent: i64,
        extent_count: i64,
    ) -> Self {
        Self {
            identity: RegionIdentity::new(Uuid::new_v4()),
            dataset_id,
            disk_id,
            block_size,
            blocks_per_extent,
            extent_count,
        }
    }

    pub fn disk_id(&self) -> Uuid {
        self.disk_id
    }
    pub fn dataset_id(&self) -> Uuid {
        self.dataset_id
    }
    pub fn block_size(&self) -> external::ByteCount {
        self.block_size.0
    }
    pub fn blocks_per_extent(&self) -> i64 {
        self.blocks_per_extent
    }
    pub fn extent_count(&self) -> i64 {
        self.extent_count
    }
    pub fn encrypted(&self) -> bool {
        // Per RFD 29, data is always encrypted at rest, and support for
        // external, customer-supplied keys is a non-requirement.
        true
    }
}

/// Describes an organization within the database.
#[derive(Queryable, Insertable, Debug, Resource, Selectable)]
#[table_name = "organization"]
pub struct Organization {
    #[diesel(embed)]
    identity: OrganizationIdentity,

    /// child resource generation number, per RFD 192
    pub rcgen: Generation,
}

impl Organization {
    /// Creates a new database Organization object.
    pub fn new(params: params::OrganizationCreate) -> Self {
        let id = Uuid::new_v4();
        Self {
            identity: OrganizationIdentity::new(id, params.identity),
            rcgen: Generation::new(),
        }
    }
}

impl DatastoreCollection<Project> for Organization {
    type CollectionId = Uuid;
    type GenerationNumberColumn = organization::dsl::rcgen;
    type CollectionTimeDeletedColumn = organization::dsl::time_deleted;
    type CollectionIdColumn = project::dsl::organization_id;
}

/// Describes a set of updates for the [`Organization`] model.
#[derive(AsChangeset)]
#[table_name = "organization"]
pub struct OrganizationUpdate {
    pub name: Option<Name>,
    pub description: Option<String>,
    pub time_modified: DateTime<Utc>,
}

impl From<params::OrganizationUpdate> for OrganizationUpdate {
    fn from(params: params::OrganizationUpdate) -> Self {
        Self {
            name: params.identity.name.map(|n| n.into()),
            description: params.identity.description,
            time_modified: Utc::now(),
        }
    }
}

/// Describes a project within the database.
#[derive(Selectable, Queryable, Insertable, Debug, Resource)]
#[table_name = "project"]
pub struct Project {
    #[diesel(embed)]
    identity: ProjectIdentity,

    pub organization_id: Uuid,
}

impl Project {
    /// Creates a new database Project object.
    pub fn new(organization_id: Uuid, params: params::ProjectCreate) -> Self {
        Self {
            identity: ProjectIdentity::new(Uuid::new_v4(), params.identity),
            organization_id,
        }
    }
}

/// Describes a set of updates for the [`Project`] model.
#[derive(AsChangeset)]
#[table_name = "project"]
pub struct ProjectUpdate {
    pub name: Option<Name>,
    pub description: Option<String>,
    pub time_modified: DateTime<Utc>,
}

impl From<params::ProjectUpdate> for ProjectUpdate {
    fn from(params: params::ProjectUpdate) -> Self {
        Self {
            name: params.identity.name.map(Name),
            description: params.identity.description,
            time_modified: Utc::now(),
        }
    }
}

/// An Instance (VM).
#[derive(Queryable, Insertable, Debug, Selectable, Resource)]
#[table_name = "instance"]
pub struct Instance {
    #[diesel(embed)]
    identity: InstanceIdentity,

    /// id for the project containing this Instance
    pub project_id: Uuid,

    /// runtime state of the Instance
    #[diesel(embed)]
    pub runtime_state: InstanceRuntimeState,
}

impl Instance {
    pub fn new(
        instance_id: Uuid,
        project_id: Uuid,
        params: &params::InstanceCreate,
        runtime: InstanceRuntimeState,
    ) -> Self {
        let identity =
            InstanceIdentity::new(instance_id, params.identity.clone());
        Self { identity, project_id, runtime_state: runtime }
    }

    pub fn runtime(&self) -> &InstanceRuntimeState {
        &self.runtime_state
    }
}

/// Conversion to the external API type.
impl Into<external::Instance> for Instance {
    fn into(self) -> external::Instance {
        external::Instance {
            identity: self.identity(),
            project_id: self.project_id,
            ncpus: self.runtime().ncpus.into(),
            memory: self.runtime().memory.into(),
            hostname: self.runtime().hostname.clone(),
            runtime: self.runtime().clone().into(),
        }
    }
}

/// Runtime state of the Instance, including the actual running state and minimal
/// metadata
///
/// This state is owned by the sled agent running that Instance.
#[derive(Clone, Debug, AsChangeset, Selectable, Insertable, Queryable)]
#[table_name = "instance"]
pub struct InstanceRuntimeState {
    /// runtime state of the Instance
    #[column_name = "state"]
    pub state: InstanceState,
    /// timestamp for this information
    // TODO: Is this redundant with "time_modified"?
    #[column_name = "time_state_updated"]
    pub time_updated: DateTime<Utc>,
    /// generation number for this state
    #[column_name = "state_generation"]
    pub gen: Generation,
    /// which sled is running this Instance
    // TODO: should this be optional?
    #[column_name = "active_server_id"]
    pub sled_uuid: Uuid,
    #[column_name = "active_propolis_id"]
    pub propolis_uuid: Uuid,
    #[column_name = "target_propolis_id"]
    pub dst_propolis_uuid: Option<Uuid>,
    #[column_name = "active_propolis_ip"]
    pub propolis_ip: Option<ipnetwork::IpNetwork>,
    #[column_name = "migration_id"]
    pub migration_uuid: Option<Uuid>,
    #[column_name = "ncpus"]
    pub ncpus: InstanceCpuCount,
    #[column_name = "memory"]
    pub memory: ByteCount,
    // TODO-cleanup: Different type?
    #[column_name = "hostname"]
    pub hostname: String,
}

/// Conversion to the external API type.
impl Into<external::InstanceRuntimeState> for InstanceRuntimeState {
    fn into(self) -> external::InstanceRuntimeState {
        external::InstanceRuntimeState {
            run_state: *self.state.state(),
            time_run_state_updated: self.time_updated,
        }
    }
}

/// Conversion from the internal API type.
impl From<internal::nexus::InstanceRuntimeState> for InstanceRuntimeState {
    fn from(state: internal::nexus::InstanceRuntimeState) -> Self {
        Self {
            state: InstanceState::new(state.run_state),
            sled_uuid: state.sled_uuid,
            propolis_uuid: state.propolis_uuid,
            dst_propolis_uuid: state.dst_propolis_uuid,
            propolis_ip: state.propolis_addr.map(|addr| addr.ip().into()),
            migration_uuid: state.migration_uuid,
            ncpus: state.ncpus.into(),
            memory: state.memory.into(),
            hostname: state.hostname,
            gen: state.gen.into(),
            time_updated: state.time_updated,
        }
    }
}

/// Conversion to the internal API type.
impl Into<internal::nexus::InstanceRuntimeState> for InstanceRuntimeState {
    fn into(self) -> internal::nexus::InstanceRuntimeState {
        internal::nexus::InstanceRuntimeState {
            run_state: *self.state.state(),
            sled_uuid: self.sled_uuid,
            propolis_uuid: self.propolis_uuid,
            dst_propolis_uuid: self.dst_propolis_uuid,
            propolis_addr: self
                .propolis_ip
                .map(|ip| SocketAddr::new(ip.ip(), PROPOLIS_PORT)),
            migration_uuid: self.migration_uuid,
            ncpus: self.ncpus.into(),
            memory: self.memory.into(),
            hostname: self.hostname,
            gen: self.gen.into(),
            time_updated: self.time_updated,
        }
    }
}

impl_enum_type!(
    #[derive(SqlType, Debug)]
    #[postgres(type_name = "instance_state", type_schema = "public")]
    pub struct InstanceStateEnum;

    #[derive(Clone, Debug, AsExpression, FromSqlRow)]
    #[sql_type = "InstanceStateEnum"]
    pub struct InstanceState(pub external::InstanceState);

    // Enum values
    Creating => b"creating"
    Starting => b"starting"
    Running => b"running"
    Stopping => b"stopping"
    Stopped => b"stopped"
    Rebooting => b"rebooting"
    Migrating => b"migrating"
    Repairing => b"repairing"
    Failed => b"failed"
    Destroyed => b"destroyed"
);

impl InstanceState {
    pub fn new(state: external::InstanceState) -> Self {
        Self(state)
    }

    pub fn state(&self) -> &external::InstanceState {
        &self.0
    }
}

/// A Disk (network block device).
#[derive(
    Queryable,
    Insertable,
    Clone,
    Debug,
    Selectable,
    Resource,
    Serialize,
    Deserialize,
)]
#[table_name = "disk"]
pub struct Disk {
    #[diesel(embed)]
    identity: DiskIdentity,

    /// child resource generation number, per RFD 192
    rcgen: Generation,

    /// id for the project containing this Disk
    pub project_id: Uuid,

    /// runtime state of the Disk
    #[diesel(embed)]
    pub runtime_state: DiskRuntimeState,

    /// size of the Disk
    #[column_name = "size_bytes"]
    pub size: ByteCount,
    /// id for the snapshot from which this Disk was created (None means a blank
    /// disk)
    #[column_name = "origin_snapshot"]
    pub create_snapshot_id: Option<Uuid>,
}

impl Disk {
    pub fn new(
        disk_id: Uuid,
        project_id: Uuid,
        params: params::DiskCreate,
        runtime_initial: DiskRuntimeState,
    ) -> Self {
        let identity = DiskIdentity::new(disk_id, params.identity);
        Self {
            identity,
            rcgen: external::Generation::new().into(),
            project_id,
            runtime_state: runtime_initial,
            size: params.size.into(),
            create_snapshot_id: params.snapshot_id,
        }
    }

    pub fn state(&self) -> DiskState {
        self.runtime_state.state()
    }

    pub fn runtime(&self) -> DiskRuntimeState {
        self.runtime_state.clone()
    }
}

/// Conversion to the external API type.
impl Into<external::Disk> for Disk {
    fn into(self) -> external::Disk {
        let device_path = format!("/mnt/{}", self.name().as_str());
        external::Disk {
            identity: self.identity(),
            project_id: self.project_id,
            snapshot_id: self.create_snapshot_id,
            size: self.size.into(),
            state: self.state().into(),
            device_path,
        }
    }
}

#[derive(
    AsChangeset,
    Clone,
    Debug,
    Queryable,
    Insertable,
    Selectable,
    Serialize,
    Deserialize,
)]
#[table_name = "disk"]
// When "attach_instance_id" is set to None, we'd like to
// clear it from the DB, rather than ignore the update.
#[changeset_options(treat_none_as_null = "true")]
pub struct DiskRuntimeState {
    /// runtime state of the Disk
    pub disk_state: String,
    pub attach_instance_id: Option<Uuid>,
    /// generation number for this state
    #[column_name = "state_generation"]
    pub gen: Generation,
    /// timestamp for this information
    #[column_name = "time_state_updated"]
    pub time_updated: DateTime<Utc>,
}

impl DiskRuntimeState {
    pub fn new() -> Self {
        Self {
            disk_state: external::DiskState::Creating.label().to_string(),
            attach_instance_id: None,
            gen: external::Generation::new().into(),
            time_updated: Utc::now(),
        }
    }

    pub fn detach(self) -> Self {
        Self {
            disk_state: external::DiskState::Detached.label().to_string(),
            attach_instance_id: None,
            gen: self.gen.next().into(),
            time_updated: Utc::now(),
        }
    }

    pub fn state(&self) -> DiskState {
        // TODO: If we could store disk state in-line, we could avoid the
        // unwrap. Would prefer to parse it as such.
        DiskState::new(
            external::DiskState::try_from((
                self.disk_state.as_str(),
                self.attach_instance_id,
            ))
            .unwrap(),
        )
    }
}

/// Conversion from the internal API type.
impl From<internal::nexus::DiskRuntimeState> for DiskRuntimeState {
    fn from(runtime: internal::nexus::DiskRuntimeState) -> Self {
        Self {
            disk_state: runtime.disk_state.label().to_string(),
            attach_instance_id: runtime
                .disk_state
                .attached_instance_id()
                .map(|id| *id),
            gen: runtime.gen.into(),
            time_updated: runtime.time_updated,
        }
    }
}

/// Conversion to the internal API type.
impl Into<internal::nexus::DiskRuntimeState> for DiskRuntimeState {
    fn into(self) -> internal::nexus::DiskRuntimeState {
        internal::nexus::DiskRuntimeState {
            disk_state: self.state().into(),
            gen: self.gen.into(),
            time_updated: self.time_updated,
        }
    }
}

#[derive(Clone, Debug, AsExpression)]
pub struct DiskState(external::DiskState);

impl DiskState {
    pub fn new(state: external::DiskState) -> Self {
        Self(state)
    }

    pub fn state(&self) -> &external::DiskState {
        &self.0
    }

    pub fn is_attached(&self) -> bool {
        self.0.is_attached()
    }

    pub fn attached_instance_id(&self) -> Option<&Uuid> {
        self.0.attached_instance_id()
    }
}

/// Conversion from the external API type.
impl From<external::DiskState> for DiskState {
    fn from(state: external::DiskState) -> Self {
        Self(state)
    }
}
/// Conversion to the external API type.
impl Into<external::DiskState> for DiskState {
    fn into(self) -> external::DiskState {
        self.0
    }
}

/// Information announced by a metric server, used so that clients can contact it and collect
/// available metric data from it.
#[derive(Queryable, Insertable, Debug, Clone, Selectable, Asset)]
#[table_name = "metric_producer"]
pub struct ProducerEndpoint {
    #[diesel(embed)]
    identity: ProducerEndpointIdentity,

    pub ip: ipnetwork::IpNetwork,
    // TODO: Make use of SqlU16
    pub port: i32,
    pub interval: f64,
    pub base_route: String,
    pub oximeter_id: Uuid,
}

impl ProducerEndpoint {
    /// Create a new endpoint, with the data announced by the producer and a chosen Oximeter
    /// instance to act as its collector.
    pub fn new(
        endpoint: &internal::nexus::ProducerEndpoint,
        oximeter_id: Uuid,
    ) -> Self {
        Self {
            identity: ProducerEndpointIdentity::new(endpoint.id),
            ip: endpoint.address.ip().into(),
            port: endpoint.address.port().into(),
            base_route: endpoint.base_route.clone(),
            interval: endpoint.interval.as_secs_f64(),
            oximeter_id,
        }
    }

    /// Return the route that can be used to request metric data.
    pub fn collection_route(&self) -> String {
        format!("{}/{}", &self.base_route, self.id())
    }
}

/// Message used to notify Nexus that this oximeter instance is up and running.
#[derive(Queryable, Insertable, Debug, Clone, Copy)]
#[table_name = "oximeter"]
pub struct OximeterInfo {
    /// The ID for this oximeter instance.
    pub id: Uuid,
    /// When this resource was created.
    pub time_created: DateTime<Utc>,
    /// When this resource was last modified.
    pub time_modified: DateTime<Utc>,
    /// The address on which this oximeter instance listens for requests
    pub ip: ipnetwork::IpNetwork,
    // TODO: Make use of SqlU16
    pub port: i32,
}

impl OximeterInfo {
    pub fn new(info: &internal_api::params::OximeterInfo) -> Self {
        let now = Utc::now();
        Self {
            id: info.collector_id,
            time_created: now,
            time_modified: now,
            ip: info.address.ip().into(),
            port: info.address.port().into(),
        }
    }
}

#[derive(Queryable, Insertable, Clone, Debug, Selectable, Resource)]
#[table_name = "vpc"]
pub struct Vpc {
    #[diesel(embed)]
    identity: VpcIdentity,

    pub project_id: Uuid,
    pub system_router_id: Uuid,
    pub ipv6_prefix: Ipv6Net,
    pub dns_name: Name,

    /// firewall generation number, used as a child resource generation number
    /// per RFD 192
    pub firewall_gen: Generation,
}

impl Vpc {
    pub fn new(
        vpc_id: Uuid,
        project_id: Uuid,
        system_router_id: Uuid,
        params: params::VpcCreate,
    ) -> Result<Self, external::Error> {
        let identity = VpcIdentity::new(vpc_id, params.identity);
        let ipv6_prefix = match params.ipv6_prefix {
            None => defaults::random_vpc_ipv6_prefix(),
            Some(prefix) => {
                if prefix.is_vpc_prefix() {
                    Ok(prefix)
                } else {
                    Err(external::Error::invalid_request(
                        "VPC IPv6 address prefixes must be in the 
                            Unique Local Address range `fd00::/48` (RFD 4193)",
                    ))
                }
            }
        }?
        .into();
        Ok(Self {
            identity,
            project_id,
            system_router_id,
            ipv6_prefix,
            dns_name: params.dns_name.into(),
            firewall_gen: Generation::new(),
        })
    }
}

impl DatastoreCollection<VpcFirewallRule> for Vpc {
    type CollectionId = Uuid;
    type GenerationNumberColumn = vpc::dsl::firewall_gen;
    type CollectionTimeDeletedColumn = vpc::dsl::time_deleted;
    type CollectionIdColumn = vpc_firewall_rule::dsl::vpc_id;
}

#[derive(AsChangeset)]
#[table_name = "vpc"]
pub struct VpcUpdate {
    pub name: Option<Name>,
    pub description: Option<String>,
    pub time_modified: DateTime<Utc>,
    pub dns_name: Option<Name>,
}

impl From<params::VpcUpdate> for VpcUpdate {
    fn from(params: params::VpcUpdate) -> Self {
        Self {
            name: params.identity.name.map(Name),
            description: params.identity.description,
            time_modified: Utc::now(),
            dns_name: params.dns_name.map(Name),
        }
    }
}

#[derive(Queryable, Insertable, Clone, Debug, Selectable, Resource)]
#[table_name = "vpc_subnet"]
pub struct VpcSubnet {
    #[diesel(embed)]
    identity: VpcSubnetIdentity,

    pub vpc_id: Uuid,
    pub ipv4_block: Ipv4Net,
    pub ipv6_block: Ipv6Net,
}

impl VpcSubnet {
    /// Create a new VPC Subnet.
    ///
    /// NOTE: This assumes that the IP address ranges provided in `params` are
    /// valid for the VPC, and does not do any further validation.
    pub fn new(
        subnet_id: Uuid,
        vpc_id: Uuid,
        identity: external::IdentityMetadataCreateParams,
        ipv4_block: external::Ipv4Net,
        ipv6_block: external::Ipv6Net,
    ) -> Self {
        let identity = VpcSubnetIdentity::new(subnet_id, identity);
        Self {
            identity,
            vpc_id,
            ipv4_block: Ipv4Net(ipv4_block),
            ipv6_block: Ipv6Net(ipv6_block),
        }
    }

    /// Verify that the provided IP address is contained in the VPC Subnet.
    ///
    /// This checks:
    ///
    /// - The subnet has an allocated block of the same version as the address
    /// - The allocated block contains the address.
    pub fn contains(&self, addr: IpAddr) -> Result<(), external::Error> {
        match addr {
            IpAddr::V4(addr) => {
                if self.ipv4_block.contains(addr) {
                    Ok(())
                } else {
                    Err(external::Error::invalid_request(&format!(
                        "Address '{}' not in IPv4 subnet '{}'",
                        addr, self.ipv4_block.0,
                    )))
                }
            }
            IpAddr::V6(addr) => {
                if self.ipv6_block.contains(addr) {
                    Ok(())
                } else {
                    Err(external::Error::invalid_request(&format!(
                        "Address '{}' not in IPv6 subnet '{}'",
                        addr, self.ipv6_block.0,
                    )))
                }
            }
        }
    }
}

#[derive(AsChangeset)]
#[table_name = "vpc_subnet"]
pub struct VpcSubnetUpdate {
    pub name: Option<Name>,
    pub description: Option<String>,
    pub time_modified: DateTime<Utc>,
    pub ipv4_block: Option<Ipv4Net>,
    pub ipv6_block: Option<Ipv6Net>,
}

impl From<params::VpcSubnetUpdate> for VpcSubnetUpdate {
    fn from(params: params::VpcSubnetUpdate) -> Self {
        Self {
            name: params.identity.name.map(Name),
            description: params.identity.description,
            time_modified: Utc::now(),
            ipv4_block: params.ipv4_block.map(Ipv4Net),
            ipv6_block: params.ipv6_block.map(Ipv6Net),
        }
    }
}

impl_enum_type!(
    #[derive(SqlType, Debug)]
    #[postgres(type_name = "vpc_router_kind", type_schema = "public")]
    pub struct VpcRouterKindEnum;

    #[derive(Clone, Debug, AsExpression, FromSqlRow)]
    #[sql_type = "VpcRouterKindEnum"]
    pub struct VpcRouterKind(pub external::VpcRouterKind);

    // Enum values
    System => b"system"
    Custom => b"custom"
);

#[derive(Queryable, Insertable, Clone, Debug, Selectable, Resource)]
#[table_name = "vpc_router"]
pub struct VpcRouter {
    #[diesel(embed)]
    identity: VpcRouterIdentity,

    pub vpc_id: Uuid,
    pub kind: VpcRouterKind,
    pub rcgen: Generation,
}

impl VpcRouter {
    pub fn new(
        router_id: Uuid,
        vpc_id: Uuid,
        kind: external::VpcRouterKind,
        params: params::VpcRouterCreate,
    ) -> Self {
        let identity = VpcRouterIdentity::new(router_id, params.identity);
        Self {
            identity,
            vpc_id,
            kind: VpcRouterKind(kind),
            rcgen: Generation::new(),
        }
    }
}

impl DatastoreCollection<RouterRoute> for VpcRouter {
    type CollectionId = Uuid;
    type GenerationNumberColumn = vpc_router::dsl::rcgen;
    type CollectionTimeDeletedColumn = vpc_router::dsl::time_deleted;
    type CollectionIdColumn = router_route::dsl::router_id;
}

impl Into<external::VpcRouter> for VpcRouter {
    fn into(self) -> external::VpcRouter {
        external::VpcRouter {
            identity: self.identity(),
            vpc_id: self.vpc_id,
            kind: self.kind.0,
        }
    }
}

#[derive(AsChangeset)]
#[table_name = "vpc_router"]
pub struct VpcRouterUpdate {
    pub name: Option<Name>,
    pub description: Option<String>,
    pub time_modified: DateTime<Utc>,
}

impl From<params::VpcRouterUpdate> for VpcRouterUpdate {
    fn from(params: params::VpcRouterUpdate) -> Self {
        Self {
            name: params.identity.name.map(Name),
            description: params.identity.description,
            time_modified: Utc::now(),
        }
    }
}

impl_enum_type!(
    #[derive(SqlType, Debug)]
    #[postgres(type_name = "router_route_kind", type_schema = "public")]
    pub struct RouterRouteKindEnum;

    #[derive(Clone, Debug, AsExpression, FromSqlRow)]
    #[sql_type = "RouterRouteKindEnum"]
    pub struct RouterRouteKind(pub external::RouterRouteKind);

    // Enum values
    Default => b"default"
    VpcSubnet => b"vpc_subnet"
    VpcPeering => b"vpc_peering"
    Custom => b"custom"
);

#[derive(Clone, Debug, AsExpression, FromSqlRow)]
#[sql_type = "sql_types::Text"]
pub struct RouteTarget(pub external::RouteTarget);

impl<DB> ToSql<sql_types::Text, DB> for RouteTarget
where
    DB: Backend,
    str: ToSql<sql_types::Text, DB>,
{
    fn to_sql<W: std::io::Write>(
        &self,
        out: &mut serialize::Output<W, DB>,
    ) -> serialize::Result {
        self.0.to_string().as_str().to_sql(out)
    }
}

impl<DB> FromSql<sql_types::Text, DB> for RouteTarget
where
    DB: Backend,
    String: FromSql<sql_types::Text, DB>,
{
    fn from_sql(bytes: RawValue<DB>) -> deserialize::Result<Self> {
        Ok(RouteTarget(
            String::from_sql(bytes)?.parse::<external::RouteTarget>()?,
        ))
    }
}

#[derive(Clone, Debug, AsExpression, FromSqlRow)]
#[sql_type = "sql_types::Text"]
pub struct RouteDestination(pub external::RouteDestination);

impl RouteDestination {
    pub fn new(state: external::RouteDestination) -> Self {
        Self(state)
    }

    pub fn state(&self) -> &external::RouteDestination {
        &self.0
    }
}

impl<DB> ToSql<sql_types::Text, DB> for RouteDestination
where
    DB: Backend,
    str: ToSql<sql_types::Text, DB>,
{
    fn to_sql<W: std::io::Write>(
        &self,
        out: &mut serialize::Output<W, DB>,
    ) -> serialize::Result {
        self.0.to_string().as_str().to_sql(out)
    }
}

impl<DB> FromSql<sql_types::Text, DB> for RouteDestination
where
    DB: Backend,
    String: FromSql<sql_types::Text, DB>,
{
    fn from_sql(bytes: RawValue<DB>) -> deserialize::Result<Self> {
        Ok(RouteDestination::new(
            String::from_sql(bytes)?.parse::<external::RouteDestination>()?,
        ))
    }
}

#[derive(Queryable, Insertable, Clone, Debug, Selectable, Resource)]
#[table_name = "router_route"]
pub struct RouterRoute {
    #[diesel(embed)]
    identity: RouterRouteIdentity,

    pub kind: RouterRouteKind,
    pub router_id: Uuid,
    pub target: RouteTarget,
    pub destination: RouteDestination,
}

impl RouterRoute {
    pub fn new(
        route_id: Uuid,
        router_id: Uuid,
        kind: external::RouterRouteKind,
        params: external::RouterRouteCreateParams,
    ) -> Self {
        let identity = RouterRouteIdentity::new(route_id, params.identity);
        Self {
            identity,
            router_id,
            kind: RouterRouteKind(kind),
            target: RouteTarget(params.target),
            destination: RouteDestination::new(params.destination),
        }
    }
}

impl Into<external::RouterRoute> for RouterRoute {
    fn into(self) -> external::RouterRoute {
        external::RouterRoute {
            identity: self.identity(),
            router_id: self.router_id,
            kind: self.kind.0,
            target: self.target.0.clone(),
            destination: self.destination.state().clone(),
        }
    }
}

#[derive(AsChangeset)]
#[table_name = "router_route"]
pub struct RouterRouteUpdate {
    pub name: Option<Name>,
    pub description: Option<String>,
    pub time_modified: DateTime<Utc>,
    pub target: RouteTarget,
    pub destination: RouteDestination,
}

impl From<external::RouterRouteUpdateParams> for RouterRouteUpdate {
    fn from(params: external::RouterRouteUpdateParams) -> Self {
        Self {
            name: params.identity.name.map(Name),
            description: params.identity.description,
            time_modified: Utc::now(),
            target: RouteTarget(params.target),
            destination: RouteDestination::new(params.destination),
        }
    }
}

impl_enum_type!(
    #[derive(SqlType, Debug)]
    #[postgres(type_name = "vpc_firewall_rule_status", type_schema = "public")]
    pub struct VpcFirewallRuleStatusEnum;

    #[derive(Clone, Debug, AsExpression, FromSqlRow)]
    #[sql_type = "VpcFirewallRuleStatusEnum"]
    pub struct VpcFirewallRuleStatus(pub external::VpcFirewallRuleStatus);

    Disabled => b"disabled"
    Enabled => b"enabled"
);
NewtypeFrom! { () pub struct VpcFirewallRuleStatus(external::VpcFirewallRuleStatus); }
NewtypeDeref! { () pub struct VpcFirewallRuleStatus(external::VpcFirewallRuleStatus); }

impl_enum_type!(
    #[derive(SqlType, Debug)]
    #[postgres(type_name = "vpc_firewall_rule_direction", type_schema = "public")]
    pub struct VpcFirewallRuleDirectionEnum;

    #[derive(Clone, Debug, AsExpression, FromSqlRow)]
    #[sql_type = "VpcFirewallRuleDirectionEnum"]
    pub struct VpcFirewallRuleDirection(pub external::VpcFirewallRuleDirection);

    Inbound => b"inbound"
    Outbound => b"outbound"
);
NewtypeFrom! { () pub struct VpcFirewallRuleDirection(external::VpcFirewallRuleDirection); }
NewtypeDeref! { () pub struct VpcFirewallRuleDirection(external::VpcFirewallRuleDirection); }

impl_enum_type!(
    #[derive(SqlType, Debug)]
    #[postgres(type_name = "vpc_firewall_rule_action", type_schema = "public")]
    pub struct VpcFirewallRuleActionEnum;

    #[derive(Clone, Debug, AsExpression, FromSqlRow)]
    #[sql_type = "VpcFirewallRuleActionEnum"]
    pub struct VpcFirewallRuleAction(pub external::VpcFirewallRuleAction);

    Allow => b"allow"
    Deny => b"deny"
);
NewtypeFrom! { () pub struct VpcFirewallRuleAction(external::VpcFirewallRuleAction); }
NewtypeDeref! { () pub struct VpcFirewallRuleAction(external::VpcFirewallRuleAction); }

impl_enum_type!(
    #[derive(SqlType, Debug)]
    #[postgres(type_name = "vpc_firewall_rule_protocol", type_schema = "public")]
    pub struct VpcFirewallRuleProtocolEnum;

    #[derive(Clone, Debug, AsExpression, FromSqlRow)]
    #[sql_type = "VpcFirewallRuleProtocolEnum"]
    pub struct VpcFirewallRuleProtocol(pub external::VpcFirewallRuleProtocol);

    Tcp => b"TCP"
    Udp => b"UDP"
    Icmp => b"ICMP"
);
NewtypeFrom! { () pub struct VpcFirewallRuleProtocol(external::VpcFirewallRuleProtocol); }
NewtypeDeref! { () pub struct VpcFirewallRuleProtocol(external::VpcFirewallRuleProtocol); }

/// Newtype wrapper around [`external::VpcFirewallRuleTarget`] so we can derive
/// diesel traits for it
#[derive(Clone, Debug, AsExpression, FromSqlRow)]
#[sql_type = "sql_types::Text"]
#[repr(transparent)]
pub struct VpcFirewallRuleTarget(pub external::VpcFirewallRuleTarget);
NewtypeFrom! { () pub struct VpcFirewallRuleTarget(external::VpcFirewallRuleTarget); }
NewtypeDeref! { () pub struct VpcFirewallRuleTarget(external::VpcFirewallRuleTarget); }

impl<DB> ToSql<sql_types::Text, DB> for VpcFirewallRuleTarget
where
    DB: Backend,
    String: ToSql<sql_types::Text, DB>,
{
    fn to_sql<W: std::io::Write>(
        &self,
        out: &mut serialize::Output<W, DB>,
    ) -> serialize::Result {
        self.0.to_string().to_sql(out)
    }
}

// Deserialize the "VpcFirewallRuleTarget" object from SQL TEXT.
impl<DB> FromSql<sql_types::Text, DB> for VpcFirewallRuleTarget
where
    DB: Backend,
    String: FromSql<sql_types::Text, DB>,
{
    fn from_sql(bytes: RawValue<DB>) -> deserialize::Result<Self> {
        Ok(VpcFirewallRuleTarget(
            String::from_sql(bytes)?
                .parse::<external::VpcFirewallRuleTarget>()?,
        ))
    }
}

/// Newtype wrapper around [`external::VpcFirewallRuleHostFilter`] so we can derive
/// diesel traits for it
#[derive(Clone, Debug, AsExpression, FromSqlRow)]
#[sql_type = "sql_types::Text"]
#[repr(transparent)]
pub struct VpcFirewallRuleHostFilter(pub external::VpcFirewallRuleHostFilter);
NewtypeFrom! { () pub struct VpcFirewallRuleHostFilter(external::VpcFirewallRuleHostFilter); }
NewtypeDeref! { () pub struct VpcFirewallRuleHostFilter(external::VpcFirewallRuleHostFilter); }

impl<DB> ToSql<sql_types::Text, DB> for VpcFirewallRuleHostFilter
where
    DB: Backend,
    String: ToSql<sql_types::Text, DB>,
{
    fn to_sql<W: std::io::Write>(
        &self,
        out: &mut serialize::Output<W, DB>,
    ) -> serialize::Result {
        self.0.to_string().to_sql(out)
    }
}

// Deserialize the "VpcFirewallRuleHostFilter" object from SQL TEXT.
impl<DB> FromSql<sql_types::Text, DB> for VpcFirewallRuleHostFilter
where
    DB: Backend,
    String: FromSql<sql_types::Text, DB>,
{
    fn from_sql(bytes: RawValue<DB>) -> deserialize::Result<Self> {
        Ok(VpcFirewallRuleHostFilter(
            String::from_sql(bytes)?
                .parse::<external::VpcFirewallRuleHostFilter>()?,
        ))
    }
}

/// Newtype wrapper around [`external::L4PortRange`] so we can derive
/// diesel traits for it
#[derive(Clone, Copy, Debug, AsExpression, FromSqlRow)]
#[sql_type = "sql_types::Text"]
#[repr(transparent)]
pub struct L4PortRange(pub external::L4PortRange);
NewtypeFrom! { () pub struct L4PortRange(external::L4PortRange); }
NewtypeDeref! { () pub struct L4PortRange(external::L4PortRange); }

impl<DB> ToSql<sql_types::Text, DB> for L4PortRange
where
    DB: Backend,
    String: ToSql<sql_types::Text, DB>,
{
    fn to_sql<W: std::io::Write>(
        &self,
        out: &mut serialize::Output<W, DB>,
    ) -> serialize::Result {
        self.0.to_string().to_sql(out)
    }
}

// Deserialize the "L4PortRange" object from SQL INT4.
impl<DB> FromSql<sql_types::Text, DB> for L4PortRange
where
    DB: Backend,
    String: FromSql<sql_types::Text, DB>,
{
    fn from_sql(bytes: RawValue<DB>) -> deserialize::Result<Self> {
        String::from_sql(bytes)?.parse().map(L4PortRange).map_err(|e| e.into())
    }
}

/// Newtype wrapper around [`external::VpcFirewallRulePriority`] so we can derive
/// diesel traits for it
#[derive(Clone, Copy, Debug, AsExpression, FromSqlRow)]
#[repr(transparent)]
#[sql_type = "sql_types::Int4"]
pub struct VpcFirewallRulePriority(pub external::VpcFirewallRulePriority);
NewtypeFrom! { () pub struct VpcFirewallRulePriority(external::VpcFirewallRulePriority); }
NewtypeDeref! { () pub struct VpcFirewallRulePriority(external::VpcFirewallRulePriority); }

impl<DB> ToSql<sql_types::Int4, DB> for VpcFirewallRulePriority
where
    DB: Backend,
    SqlU16: ToSql<sql_types::Int4, DB>,
{
    fn to_sql<W: std::io::Write>(
        &self,
        out: &mut serialize::Output<W, DB>,
    ) -> serialize::Result {
        SqlU16(self.0 .0).to_sql(out)
    }
}

// Deserialize the "VpcFirewallRulePriority" object from SQL TEXT.
impl<DB> FromSql<sql_types::Int4, DB> for VpcFirewallRulePriority
where
    DB: Backend,
    SqlU16: FromSql<sql_types::Int4, DB>,
{
    fn from_sql(bytes: RawValue<DB>) -> deserialize::Result<Self> {
        Ok(VpcFirewallRulePriority(external::VpcFirewallRulePriority(
            *SqlU16::from_sql(bytes)?,
        )))
    }
}

#[derive(Queryable, Insertable, Clone, Debug, Selectable, Resource)]
#[table_name = "vpc_firewall_rule"]
pub struct VpcFirewallRule {
    #[diesel(embed)]
    pub identity: VpcFirewallRuleIdentity,

    pub vpc_id: Uuid,
    pub status: VpcFirewallRuleStatus,
    pub direction: VpcFirewallRuleDirection,
    pub targets: Vec<VpcFirewallRuleTarget>,
    pub filter_hosts: Option<Vec<VpcFirewallRuleHostFilter>>,
    pub filter_ports: Option<Vec<L4PortRange>>,
    pub filter_protocols: Option<Vec<VpcFirewallRuleProtocol>>,
    pub action: VpcFirewallRuleAction,
    pub priority: VpcFirewallRulePriority,
}

impl VpcFirewallRule {
    pub fn new(
        rule_id: Uuid,
        vpc_id: Uuid,
        rule: &external::VpcFirewallRuleUpdate,
    ) -> Self {
        let identity = VpcFirewallRuleIdentity::new(
            rule_id,
            external::IdentityMetadataCreateParams {
                name: rule.name.clone(),
                description: rule.description.clone(),
            },
        );
        Self {
            identity,
            vpc_id,
            status: rule.status.into(),
            direction: rule.direction.into(),
            targets: rule
                .targets
                .iter()
                .map(|target| target.clone().into())
                .collect(),
            filter_hosts: rule.filters.hosts.as_ref().map(|hosts| {
                hosts
                    .iter()
                    .map(|target| VpcFirewallRuleHostFilter(target.clone()))
                    .collect()
            }),
            filter_ports: rule.filters.ports.as_ref().map(|ports| {
                ports.iter().map(|range| L4PortRange(*range)).collect()
            }),
            filter_protocols: rule.filters.protocols.as_ref().map(|protos| {
                protos.iter().map(|proto| (*proto).into()).collect()
            }),
            action: rule.action.into(),
            priority: rule.priority.into(),
        }
    }

    pub fn vec_from_params(
        vpc_id: Uuid,
        params: external::VpcFirewallRuleUpdateParams,
    ) -> Vec<VpcFirewallRule> {
        params
            .rules
            .iter()
            .map(|rule| VpcFirewallRule::new(Uuid::new_v4(), vpc_id, rule))
            .collect()
    }
}

impl Into<external::VpcFirewallRule> for VpcFirewallRule {
    fn into(self) -> external::VpcFirewallRule {
        external::VpcFirewallRule {
            identity: self.identity(),
            status: self.status.into(),
            direction: self.direction.into(),
            targets: self
                .targets
                .iter()
                .map(|target| target.clone().into())
                .collect(),
            filters: external::VpcFirewallRuleFilter {
                hosts: self.filter_hosts.map(|hosts| {
                    hosts.iter().map(|host| host.0.clone()).collect()
                }),
                ports: self
                    .filter_ports
                    .map(|ports| ports.iter().map(|range| range.0).collect()),
                protocols: self.filter_protocols.map(|protocols| {
                    protocols.iter().map(|protocol| protocol.0).collect()
                }),
            },
            action: self.action.into(),
            priority: self.priority.into(),
            vpc_id: self.vpc_id,
        }
    }
}

/// A not fully constructed NetworkInterface. It may not yet have an IP
/// address allocated.
#[derive(Clone, Debug)]
pub struct IncompleteNetworkInterface {
    pub identity: NetworkInterfaceIdentity,

    pub instance_id: Uuid,
    pub vpc_id: Uuid,
    pub subnet: VpcSubnet,
    pub mac: MacAddr,
    pub ip: Option<std::net::IpAddr>,
}

impl IncompleteNetworkInterface {
    pub fn new(
        interface_id: Uuid,
        instance_id: Uuid,
        vpc_id: Uuid,
        subnet: VpcSubnet,
        mac: MacAddr,
        ip: Option<std::net::IpAddr>,
        params: params::NetworkInterfaceCreate,
    ) -> Self {
        let identity =
            NetworkInterfaceIdentity::new(interface_id, params.identity);
        Self { identity, instance_id, subnet, vpc_id, mac, ip }
    }
}

#[derive(Selectable, Queryable, Insertable, Clone, Debug, Resource)]
#[table_name = "network_interface"]
pub struct NetworkInterface {
    #[diesel(embed)]
    pub identity: NetworkInterfaceIdentity,

    pub instance_id: Uuid,
    pub vpc_id: Uuid,
    pub subnet_id: Uuid,
    pub mac: MacAddr,
    pub ip: ipnetwork::IpNetwork,
}

impl From<NetworkInterface> for external::NetworkInterface {
    fn from(iface: NetworkInterface) -> Self {
        Self {
            identity: iface.identity(),
            instance_id: iface.instance_id,
            vpc_id: iface.vpc_id,
            subnet_id: iface.subnet_id,
            ip: iface.ip.ip(),
            mac: *iface.mac,
        }
    }
}

// TODO: `struct SessionToken(String)` for session token

#[derive(Queryable, Insertable, Clone, Debug, Selectable)]
#[table_name = "console_session"]
pub struct ConsoleSession {
    pub token: String,
    pub time_created: DateTime<Utc>,
    pub time_last_used: DateTime<Utc>,
    pub user_id: Uuid,
}

impl ConsoleSession {
    pub fn new(token: String, user_id: Uuid) -> Self {
        let now = Utc::now();
        Self { token, user_id, time_last_used: now, time_created: now }
    }
}

/// Describes a built-in user, as stored in the database
#[derive(Queryable, Insertable, Debug, Resource, Selectable)]
#[table_name = "user_builtin"]
pub struct UserBuiltin {
    #[diesel(embed)]
    pub identity: UserBuiltinIdentity,
}

impl UserBuiltin {
    /// Creates a new database UserBuiltin object.
    pub fn new(id: Uuid, params: params::UserBuiltinCreate) -> Self {
        Self { identity: UserBuiltinIdentity::new(id, params.identity) }
    }
}

/// Describes a built-in role, as stored in the database
#[derive(Queryable, Insertable, Debug, Selectable)]
#[table_name = "role_builtin"]
pub struct RoleBuiltin {
    pub resource_type: String,
    pub role_name: String,
    pub description: String,
}

impl RoleBuiltin {
    /// Creates a new database UserBuiltin object.
    pub fn new(
        resource_type: omicron_common::api::external::ResourceType,
        role_name: &str,
        description: &str,
    ) -> Self {
        Self {
            resource_type: resource_type.to_string(),
            role_name: String::from(role_name),
            description: String::from(description),
        }
    }
}

/// Describes an assignment of a built-in role for a built-in user
#[derive(Queryable, Insertable, Debug, Selectable)]
#[table_name = "role_assignment_builtin"]
pub struct RoleAssignmentBuiltin {
    pub user_builtin_id: Uuid,
    pub resource_type: String,
    pub resource_id: Uuid,
    pub role_name: String,
}

impl RoleAssignmentBuiltin {
    /// Creates a new database RoleAssignmentBuiltin object.
    pub fn new(
        user_builtin_id: Uuid,
        resource_type: omicron_common::api::external::ResourceType,
        resource_id: Uuid,
        role_name: &str,
    ) -> Self {
        Self {
            user_builtin_id,
            resource_type: resource_type.to_string(),
            resource_id,
            role_name: String::from(role_name),
        }
    }
}

<<<<<<< HEAD
impl_enum_type!(
    #[derive(SqlType, Debug)]
    #[postgres(type_name = "update_artifact_kind", type_schema = "public")]
    pub struct UpdateArtifactKindEnum;

    #[derive(Clone, Debug, Display, AsExpression, FromSqlRow)]
    #[display("{0}")]
    #[sql_type = "UpdateArtifactKindEnum"]
    pub struct UpdateArtifactKind(pub crate::updates::UpdateArtifactKind);

    // Enum values
    Zone => b"zone"
);

#[derive(
    Queryable, Insertable, Clone, Debug, Display, Selectable, AsChangeset,
)]
#[table_name = "update_available_artifact"]
#[display("{kind} \"{name}\" v{version}")]
pub struct UpdateAvailableArtifact {
    pub name: String,
    /// Version of the artifact itself
    pub version: i64,
    pub kind: UpdateArtifactKind,
    /// `version` field of targets.json from the repository
    // FIXME this *should* be a NonZeroU64
    pub targets_role_version: i64,
    pub valid_until: DateTime<Utc>,
    pub target_name: String,
    // FIXME should this be [u8; 32]?
    pub target_sha256: String,
    // FIXME this *should* be a u64
    pub target_length: i64,
=======
#[cfg(test)]
mod tests {
    use super::Uuid;
    use super::VpcSubnet;
    use ipnetwork::Ipv4Network;
    use ipnetwork::Ipv6Network;
    use omicron_common::api::external::IdentityMetadataCreateParams;
    use omicron_common::api::external::Ipv4Net;
    use omicron_common::api::external::Ipv6Net;
    use std::net::IpAddr;
    use std::net::Ipv4Addr;
    use std::net::Ipv6Addr;

    #[test]
    fn test_vpc_subnet_contains() {
        let ipv4_block =
            Ipv4Net("192.168.0.0/16".parse::<Ipv4Network>().unwrap());
        let ipv6_block = Ipv6Net("fd00::/48".parse::<Ipv6Network>().unwrap());
        let identity = IdentityMetadataCreateParams {
            name: "net-test-vpc".parse().unwrap(),
            description: "A test VPC".parse().unwrap(),
        };
        let vpc = VpcSubnet::new(
            Uuid::new_v4(),
            Uuid::new_v4(),
            identity,
            ipv4_block,
            ipv6_block,
        );
        assert!(vpc
            .contains(IpAddr::from(Ipv4Addr::new(192, 168, 1, 1)))
            .is_ok());
        assert!(vpc
            .contains(IpAddr::from(Ipv4Addr::new(192, 160, 1, 1)))
            .is_err());
        assert!(vpc
            .contains(IpAddr::from(Ipv6Addr::new(
                0xfd00, 0x00, 0x00, 0x00, 0x00, 0x00, 0x00, 0x01
            )))
            .is_ok());
        assert!(vpc
            .contains(IpAddr::from(Ipv6Addr::new(
                0xfc00, 0x00, 0x00, 0x00, 0x00, 0x00, 0x00, 0x01
            )))
            .is_err());
    }

    #[test]
    fn test_ipv6_net_random_subnet() {
        let base = super::Ipv6Net(Ipv6Net(
            "fd00::/48".parse::<Ipv6Network>().unwrap(),
        ));
        assert!(
            base.random_subnet(8).is_none(),
            "random_subnet() should fail when prefix is less than the base prefix"
        );
        assert!(
            base.random_subnet(130).is_none(),
            "random_subnet() should fail when prefix is greater than 128"
        );
        let subnet = base.random_subnet(64).unwrap();
        assert_eq!(
            subnet.prefix(),
            64,
            "random_subnet() returned an incorrect prefix"
        );
        let octets = subnet.network().octets();
        const EXPECTED_RANDOM_BYTES: [u8; 8] = [253, 0, 0, 0, 0, 0, 111, 127];
        assert_eq!(octets[..8], EXPECTED_RANDOM_BYTES);
        assert!(
            octets[8..].iter().all(|x| *x == 0),
            "Host address portion should be 0"
        );
        assert!(
            base.is_supernet_of(subnet.0 .0),
            "random_subnet should generate an actual subnet"
        );
        assert_eq!(base.random_subnet(base.prefix()), Some(base));
    }
>>>>>>> 755b07d3
}<|MERGE_RESOLUTION|>--- conflicted
+++ resolved
@@ -2088,7 +2088,6 @@
     }
 }
 
-<<<<<<< HEAD
 impl_enum_type!(
     #[derive(SqlType, Debug)]
     #[postgres(type_name = "update_artifact_kind", type_schema = "public")]
@@ -2122,7 +2121,8 @@
     pub target_sha256: String,
     // FIXME this *should* be a u64
     pub target_length: i64,
-=======
+}
+
 #[cfg(test)]
 mod tests {
     use super::Uuid;
@@ -2202,5 +2202,4 @@
         );
         assert_eq!(base.random_subnet(base.prefix()), Some(base));
     }
->>>>>>> 755b07d3
 }