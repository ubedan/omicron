--- conflicted
+++ resolved
@@ -406,8 +406,6 @@
     use crate::db::queries::vpc_subnet::FilterConflictingVpcSubnetRangesQuery;
     use assert_matches::assert_matches;
     use chrono::{Duration, Utc};
-    use futures::stream;
-    use futures::StreamExt;
     use nexus_test_utils::db::test_setup_database;
     use nexus_types::external_api::params;
     use omicron_common::api::external::DataPageParams;
@@ -638,8 +636,6 @@
         sled_id
     }
 
-<<<<<<< HEAD
-=======
     // Marks a sled as non-provisionable.
     async fn mark_sled_non_provisionable(
         datastore: &DataStore,
@@ -673,7 +669,6 @@
         ByteCount::from_gibibytes_u32(100)
     }
 
->>>>>>> a2cef18d
     const TEST_VENDOR: &str = "test-vendor";
     const TEST_SERIAL: &str = "test-serial";
     const TEST_MODEL: &str = "test-model";
@@ -728,7 +723,6 @@
         }
     }
 
-<<<<<<< HEAD
     struct RegionAllocationTestCtxBuilder {
         sleds: usize,
         // It's assumed that we have one zpool per disk
@@ -848,7 +842,8 @@
 
     struct RegionAllocationTestCtx {
         sleds: Vec<SledInfo>,
-=======
+    }
+
     struct TestDataset {
         sled_id: Uuid,
         dataset_id: Uuid,
@@ -859,86 +854,23 @@
         datastore: Arc<DataStore>,
         number_of_sleds: usize,
     ) -> Vec<TestDataset> {
-        // Create sleds...
-        let sled_ids: Vec<Uuid> = stream::iter(0..number_of_sleds)
-            .then(|_| create_test_sled(&datastore))
-            .collect()
-            .await;
-
-        struct PhysicalDisk {
-            sled_id: Uuid,
-            disk_id: Uuid,
-        }
-
-        // create 9 disks on each sled
-        let physical_disks: Vec<PhysicalDisk> = stream::iter(sled_ids)
-            .map(|sled_id| {
-                let sled_id_iter: Vec<Uuid> = (0..9).map(|_| sled_id).collect();
-                stream::iter(sled_id_iter).then(|sled_id| {
-                    let disk_id_future = create_test_physical_disk(
-                        &datastore,
-                        opctx,
-                        sled_id,
-                        PhysicalDiskKind::U2,
-                    );
-                    async move {
-                        let disk_id = disk_id_future.await;
-                        PhysicalDisk { sled_id, disk_id }
-                    }
-                })
-            })
-            .flatten()
-            .collect()
-            .await;
-
-        #[derive(Copy, Clone)]
-        struct Zpool {
-            sled_id: Uuid,
-            pool_id: Uuid,
-        }
-
-        // 1 pool per disk
-        let zpools: Vec<Zpool> = stream::iter(physical_disks)
-            .then(|disk| {
-                let pool_id_future =
-                    create_test_zpool(&datastore, disk.sled_id, disk.disk_id);
-                async move {
-                    let pool_id = pool_id_future.await;
-                    Zpool { sled_id: disk.sled_id, pool_id }
+        RegionAllocationTestCtxBuilder::default()
+            .sleds(number_of_sleds)
+            // create 9 disks per sled
+            .disks_per_sled(9)
+            // 3 datasets per zpool, to test that pools are distinct
+            .datasets_per_zpool(3)
+            .build(&opctx, &datastore)
+            .await
+            .sleds
+            .into_iter()
+            .map(|sled_info| {
+                TestDataset {
+                    sled_id: sled_info.id,
+                    dataset_id: sled_info.disks[0].datasets[0],
                 }
             })
             .collect()
-            .await;
-
-        let bogus_addr = SocketAddrV6::new(Ipv6Addr::LOCALHOST, 8080, 0, 0);
-
-        let datasets: Vec<TestDataset> = stream::iter(zpools)
-            .map(|zpool| {
-                // 3 datasets per zpool, to test that pools are distinct
-                let zpool_iter: Vec<Zpool> = (0..3).map(|_| zpool).collect();
-                stream::iter(zpool_iter).then(|zpool| {
-                    let id = Uuid::new_v4();
-                    let dataset = Dataset::new(
-                        id,
-                        zpool.pool_id,
-                        bogus_addr,
-                        DatasetKind::Crucible,
-                    );
-
-                    let datastore = datastore.clone();
-                    async move {
-                        datastore.dataset_upsert(dataset).await.unwrap();
-
-                        TestDataset { sled_id: zpool.sled_id, dataset_id: id }
-                    }
-                })
-            })
-            .flatten()
-            .collect()
-            .await;
-
-        datasets
->>>>>>> a2cef18d
     }
 
     #[tokio::test]
@@ -959,15 +891,6 @@
         )
         .await;
 
-<<<<<<< HEAD
-        let _testctx = RegionAllocationTestCtxBuilder::default()
-            .sleds(1)
-            .disks_per_sled(REGION_REDUNDANCY_THRESHOLD * 2)
-            .zpool_size(ByteCount::from_gibibytes_u32(100))
-            .datasets_per_zpool(1)
-            .build(&opctx, &datastore)
-            .await;
-=======
         let non_provisionable_dataset_id = test_datasets[0].dataset_id;
         mark_sled_non_provisionable(
             &datastore,
@@ -1003,7 +926,6 @@
             assert_eq!(expected_region_count, dataset_and_regions.len());
             let mut disk_datasets = HashSet::new();
             let mut disk_zpools = HashSet::new();
->>>>>>> a2cef18d
 
             for (dataset, region) in dataset_and_regions {
                 // Must be 3 unique datasets
@@ -1132,16 +1054,6 @@
         let mut db = test_setup_database(&logctx.log).await;
         let (opctx, datastore) = datastore_test(&logctx, &db).await;
 
-<<<<<<< HEAD
-        let disk_count = REGION_REDUNDANCY_THRESHOLD;
-        let _testctx = RegionAllocationTestCtxBuilder::default()
-            .sleds(1)
-            .disks_per_sled(disk_count)
-            .zpool_size(ByteCount::from_gibibytes_u32(100))
-            .datasets_per_zpool(1)
-            .build(&opctx, &datastore)
-            .await;
-=======
         // Create a rack without enough sleds for a successful allocation when
         // we require 3 distinct provisionable sleds.
         let test_datasets = create_test_datasets_for_region_allocation(
@@ -1192,7 +1104,6 @@
 
             assert!(matches!(err, Error::InsufficientCapacity { .. }));
         }
->>>>>>> a2cef18d
 
         let _ = db.cleanup().await;
         logctx.cleanup_successful();
@@ -1271,55 +1182,11 @@
         let mut db = test_setup_database(&logctx.log).await;
         let (opctx, datastore) = datastore_test(&logctx, &db).await;
 
-<<<<<<< HEAD
         let _testctx = RegionAllocationTestCtxBuilder::default()
             .sleds(1)
             .disks_per_sled(REGION_REDUNDANCY_THRESHOLD - 1)
-            .zpool_size(ByteCount::from_gibibytes_u32(100))
             .datasets_per_zpool(1)
             .build(&opctx, &datastore)
-=======
-        // Create a sled...
-        let sled_id = create_test_sled(&datastore).await;
-
-        // ... and a disk on that sled...
-        let physical_disk_id = create_test_physical_disk(
-            &datastore,
-            &opctx,
-            sled_id,
-            PhysicalDiskKind::U2,
-        )
-        .await;
-
-        // 1 less than REDUNDANCY level of zpools
-        let zpool_ids: Vec<Uuid> =
-            stream::iter(0..REGION_REDUNDANCY_THRESHOLD - 1)
-                .then(|_| {
-                    create_test_zpool(&datastore, sled_id, physical_disk_id)
-                })
-                .collect()
-                .await;
-
-        let bogus_addr = SocketAddrV6::new(Ipv6Addr::LOCALHOST, 8080, 0, 0);
-
-        // 1 dataset per zpool
-        stream::iter(zpool_ids)
-            .then(|zpool_id| {
-                let id = Uuid::new_v4();
-                let dataset = Dataset::new(
-                    id,
-                    zpool_id,
-                    bogus_addr,
-                    DatasetKind::Crucible,
-                );
-                let datastore = datastore.clone();
-                async move {
-                    datastore.dataset_upsert(dataset).await.unwrap();
-                    id
-                }
-            })
-            .collect::<Vec<_>>()
->>>>>>> a2cef18d
             .await;
 
         // Allocate regions from the datasets for this volume.
@@ -1359,25 +1226,16 @@
         let mut db = test_setup_database(&logctx.log).await;
         let (opctx, datastore) = datastore_test(&logctx, &db).await;
 
-<<<<<<< HEAD
-        let zpool_size = ByteCount::from_gibibytes_u32(100);
-        let _testctx = RegionAllocationTestCtxBuilder::default()
-            .sleds(1)
-            .disks_per_sled(1)
-            .zpool_size(zpool_size)
-            // The Zpool's space is shared by all these datasets.
-            //
-            // So even though we have enough datasets, we don't have enough
-            // space.
-            .datasets_per_zpool(REGION_REDUNDANCY_THRESHOLD)
-            .build(&opctx, &datastore)
-            .await;
-
-        // Allocate regions from the datasets for this disk.
-        //
-        // Note that we ask for a disk which is as large as the zpool,
-        // so we shouldn't have space for redundancy.
-        let params = create_test_disk_create_params("disk1", zpool_size);
+        create_test_datasets_for_region_allocation(
+            &opctx,
+            datastore.clone(),
+            REGION_REDUNDANCY_THRESHOLD,
+        )
+        .await;
+
+        let disk_size = test_zpool_size();
+        let alloc_size = ByteCount::try_from(disk_size.to_bytes() * 2).unwrap();
+        let params = create_test_disk_create_params("disk1", alloc_size);
         let volume1_id = Uuid::new_v4();
 
         datastore
@@ -1386,6 +1244,7 @@
                 volume1_id,
                 &params.disk_source,
                 params.size,
+                &RegionAllocationStrategy::Random { seed: Some(0) },
             )
             .await
             .unwrap_err();
@@ -1417,18 +1276,6 @@
         // Note that we ask for a disk which is as large as the zpool,
         // so we shouldn't have space for redundancy.
         let params = create_test_disk_create_params("disk1", disk_size);
-=======
-        create_test_datasets_for_region_allocation(
-            &opctx,
-            datastore.clone(),
-            REGION_REDUNDANCY_THRESHOLD,
-        )
-        .await;
-
-        let disk_size = test_zpool_size();
-        let alloc_size = ByteCount::try_from(disk_size.to_bytes() * 2).unwrap();
-        let params = create_test_disk_create_params("disk1", alloc_size);
->>>>>>> a2cef18d
         let volume1_id = Uuid::new_v4();
 
         datastore
@@ -1437,7 +1284,7 @@
                 volume1_id,
                 &params.disk_source,
                 params.size,
-<<<<<<< HEAD
+                &RegionAllocationStrategy::Random { seed: Some(0) },
             )
             .await
             .unwrap_err();
@@ -1473,6 +1320,7 @@
                 volume_id,
                 &params.disk_source,
                 params.size,
+                &RegionAllocationStrategy::Random { seed: Some(0) },
             )
             .await
             .unwrap();
@@ -1487,9 +1335,6 @@
                     direction: dropshot::PaginationOrder::Ascending,
                     limit: std::num::NonZeroU32::new(1024).unwrap(),
                 },
-=======
-                &RegionAllocationStrategy::Random { seed: Some(0) },
->>>>>>> a2cef18d
             )
             .await
             .unwrap()
@@ -1519,6 +1364,7 @@
                 volume_id,
                 &params.disk_source,
                 params.size,
+                &RegionAllocationStrategy::Random { seed: Some(0) },
             )
             .await
             .unwrap_err();
