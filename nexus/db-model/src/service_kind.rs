--- conflicted
+++ resolved
@@ -26,12 +26,8 @@
     Nexus => b"nexus"
     Oximeter => b"oximeter"
     Tfport => b"tfport"
-<<<<<<< HEAD
-=======
-    CruciblePantry => b"crucible_pantry"
     NTP => b"ntp"
     DNSClient => b"dns_client"
->>>>>>> 6bc679c1
 );
 
 impl TryFrom<ServiceKind> for ServiceUsingCertificate {
