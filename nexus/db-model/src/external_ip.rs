// This Source Code Form is subject to the terms of the Mozilla Public
// License, v. 2.0. If a copy of the MPL was not distributed with this
// file, You can obtain one at https://mozilla.org/MPL/2.0/.

//! Model types for external IPs, both for instances and externally-facing
//! services.

use crate::impl_enum_type;
use crate::schema::external_ip;
use crate::Name;
use crate::SqlU16;
use chrono::DateTime;
use chrono::Utc;
use diesel::Queryable;
use diesel::Selectable;
use ipnetwork::IpNetwork;
use nexus_types::external_api::shared;
use nexus_types::external_api::views;
use omicron_common::api::external::Error;
use std::convert::TryFrom;
use uuid::Uuid;

impl_enum_type!(
    #[derive(SqlType, Debug, Clone, Copy)]
    #[diesel(postgres_type(name = "ip_kind"))]
     pub struct IpKindEnum;

     #[derive(Clone, Copy, Debug, AsExpression, FromSqlRow, PartialEq)]
     #[diesel(sql_type = IpKindEnum)]
     pub enum IpKind;

     SNat => b"snat"
     Ephemeral => b"ephemeral"
     Floating => b"floating"
     Service => b"service"
);

/// The main model type for external IP addresses for instances
/// and externally-facing services.
///
/// This encompasses the three flavors of external IPs: automatic source NAT
/// IPs, Ephemeral IPs, and Floating IPs. The first two are similar in that they
/// are anonymous, lacking a name or description, which a Floating IP is a named
/// API resource. The second two are similar in that they are externally-visible
/// addresses and port ranges, while source NAT IPs are not discoverable in the
/// API at all, and only provide outbound connectivity to instances, not
/// inbound.
#[derive(Debug, Clone, Selectable, Queryable, Insertable)]
#[diesel(table_name = external_ip)]
pub struct ExternalIp {
    pub id: Uuid,
    // Only Some(_) for Floating IPs
    pub name: Option<Name>,
    // Only Some(_) for Floating IPs
    pub description: Option<String>,
    pub time_created: DateTime<Utc>,
    pub time_modified: DateTime<Utc>,
    pub time_deleted: Option<DateTime<Utc>>,
    pub ip_pool_id: Uuid,
    pub ip_pool_range_id: Uuid,
    pub project_id: Option<Uuid>,
    // This is Some(_) for:
    //  - all instance SNAT IPs
    //  - all ephemeral IPs
    //  - a floating IP attached to an instance.
    pub instance_id: Option<Uuid>,
    pub kind: IpKind,
    pub ip: IpNetwork,
    pub first_port: SqlU16,
    pub last_port: SqlU16,
}

impl From<ExternalIp> for sled_agent_client::types::SourceNatConfig {
    fn from(eip: ExternalIp) -> Self {
        Self {
            ip: eip.ip.ip(),
            first_port: eip.first_port.0,
            last_port: eip.last_port.0,
        }
    }
}

/// Describes where the IP candidates for allocation come from: either
/// from an IP pool, or from a project.
///
/// This ensures that a source is always specified, and a caller cannot
/// request an external IP allocation without providing at least one of
/// these options.
#[derive(Debug, Clone, Copy)]
pub enum IpSource {
<<<<<<< HEAD
    Pool(Uuid),
    Project(Uuid),
=======
    Instance { project_id: Uuid, pool_id: Option<Uuid> },
    Service { pool_id: Uuid },
>>>>>>> 0bd8fd03
}

/// An incomplete external IP, used to store state required for issuing the
/// database query that selects an available IP and stores the resulting record.
#[derive(Debug, Clone)]
pub struct IncompleteExternalIp {
    id: Uuid,
    name: Option<Name>,
    description: Option<String>,
    time_created: DateTime<Utc>,
    kind: IpKind,
<<<<<<< HEAD
    project_id: Option<Uuid>,
=======
>>>>>>> 0bd8fd03
    instance_id: Option<Uuid>,
    source: IpSource,
}

impl IncompleteExternalIp {
    pub fn for_instance_source_nat(
        id: Uuid,
        project_id: Uuid,
        instance_id: Uuid,
        pool_id: Option<Uuid>,
    ) -> Self {
        let source = pool_id
            .map(|id| IpSource::Pool(id))
            .unwrap_or_else(|| IpSource::Project(project_id));
        Self {
            id,
            name: None,
            description: None,
            time_created: Utc::now(),
            kind: IpKind::SNat,
<<<<<<< HEAD
            project_id: Some(project_id),
            instance_id: Some(instance_id),
            source,
=======
            instance_id: Some(instance_id),
            source: IpSource::Instance { project_id, pool_id },
>>>>>>> 0bd8fd03
        }
    }

    pub fn for_ephemeral(
        id: Uuid,
        project_id: Uuid,
        instance_id: Uuid,
        pool_id: Option<Uuid>,
    ) -> Self {
        let source = pool_id
            .map(|id| IpSource::Pool(id))
            .unwrap_or_else(|| IpSource::Project(project_id));
        Self {
            id,
            name: None,
            description: None,
            time_created: Utc::now(),
            kind: IpKind::Ephemeral,
<<<<<<< HEAD
            project_id: Some(project_id),
            instance_id: Some(instance_id),
            source,
=======
            instance_id: Some(instance_id),
            source: IpSource::Instance { project_id, pool_id },
>>>>>>> 0bd8fd03
        }
    }

    pub fn for_floating(
        id: Uuid,
        name: &Name,
        description: &str,
        project_id: Uuid,
        pool_id: Option<Uuid>,
    ) -> Self {
        let source = pool_id
            .map(|id| IpSource::Pool(id))
            .unwrap_or_else(|| IpSource::Project(project_id));
        Self {
            id,
            name: Some(name.clone()),
            description: Some(description.to_string()),
            time_created: Utc::now(),
            kind: IpKind::Floating,
<<<<<<< HEAD
            project_id: Some(project_id),
            instance_id: None,
            source,
        }
    }

    pub fn for_service(id: Uuid, pool_id: Uuid) -> Self {
        Self {
            id,
            name: None,
            description: None,
            time_created: Utc::now(),
            kind: IpKind::Service,
            project_id: None,
            instance_id: None,
            source: IpSource::Pool(pool_id),
=======
            instance_id: None,
            source: IpSource::Instance { project_id, pool_id },
        }
    }

    pub fn for_service(id: Uuid, pool_id: Uuid) -> Self {
        Self {
            id,
            name: None,
            description: None,
            time_created: Utc::now(),
            kind: IpKind::Service,
            instance_id: None,
            source: IpSource::Service { pool_id },
>>>>>>> 0bd8fd03
        }
    }

    pub fn id(&self) -> &Uuid {
        &self.id
    }

    pub fn name(&self) -> &Option<Name> {
        &self.name
    }

    pub fn description(&self) -> &Option<String> {
        &self.description
    }

    pub fn time_created(&self) -> &DateTime<Utc> {
        &self.time_created
    }

    pub fn kind(&self) -> &IpKind {
        &self.kind
    }

<<<<<<< HEAD
    pub fn project_id(&self) -> &Option<Uuid> {
        &self.project_id
    }

=======
>>>>>>> 0bd8fd03
    pub fn instance_id(&self) -> &Option<Uuid> {
        &self.instance_id
    }

    pub fn source(&self) -> &IpSource {
        &self.source
    }
}

impl TryFrom<IpKind> for shared::IpKind {
    type Error = Error;

    fn try_from(kind: IpKind) -> Result<Self, Self::Error> {
        match kind {
            IpKind::Ephemeral => Ok(shared::IpKind::Ephemeral),
            IpKind::Floating => Ok(shared::IpKind::Floating),
            _ => Err(Error::internal_error(
                "SNAT IP addresses should not be exposed in the API",
            )),
        }
    }
}

impl TryFrom<ExternalIp> for views::ExternalIp {
    type Error = Error;

    fn try_from(ip: ExternalIp) -> Result<Self, Self::Error> {
        let kind = ip.kind.try_into()?;
        Ok(views::ExternalIp { kind, ip: ip.ip.ip() })
    }
}<|MERGE_RESOLUTION|>--- conflicted
+++ resolved
@@ -88,13 +88,8 @@
 /// these options.
 #[derive(Debug, Clone, Copy)]
 pub enum IpSource {
-<<<<<<< HEAD
-    Pool(Uuid),
-    Project(Uuid),
-=======
     Instance { project_id: Uuid, pool_id: Option<Uuid> },
     Service { pool_id: Uuid },
->>>>>>> 0bd8fd03
 }
 
 /// An incomplete external IP, used to store state required for issuing the
@@ -106,10 +101,6 @@
     description: Option<String>,
     time_created: DateTime<Utc>,
     kind: IpKind,
-<<<<<<< HEAD
-    project_id: Option<Uuid>,
-=======
->>>>>>> 0bd8fd03
     instance_id: Option<Uuid>,
     source: IpSource,
 }
@@ -121,23 +112,14 @@
         instance_id: Uuid,
         pool_id: Option<Uuid>,
     ) -> Self {
-        let source = pool_id
-            .map(|id| IpSource::Pool(id))
-            .unwrap_or_else(|| IpSource::Project(project_id));
         Self {
             id,
             name: None,
             description: None,
             time_created: Utc::now(),
             kind: IpKind::SNat,
-<<<<<<< HEAD
-            project_id: Some(project_id),
-            instance_id: Some(instance_id),
-            source,
-=======
             instance_id: Some(instance_id),
             source: IpSource::Instance { project_id, pool_id },
->>>>>>> 0bd8fd03
         }
     }
 
@@ -147,23 +129,14 @@
         instance_id: Uuid,
         pool_id: Option<Uuid>,
     ) -> Self {
-        let source = pool_id
-            .map(|id| IpSource::Pool(id))
-            .unwrap_or_else(|| IpSource::Project(project_id));
         Self {
             id,
             name: None,
             description: None,
             time_created: Utc::now(),
             kind: IpKind::Ephemeral,
-<<<<<<< HEAD
-            project_id: Some(project_id),
-            instance_id: Some(instance_id),
-            source,
-=======
             instance_id: Some(instance_id),
             source: IpSource::Instance { project_id, pool_id },
->>>>>>> 0bd8fd03
         }
     }
 
@@ -174,33 +147,12 @@
         project_id: Uuid,
         pool_id: Option<Uuid>,
     ) -> Self {
-        let source = pool_id
-            .map(|id| IpSource::Pool(id))
-            .unwrap_or_else(|| IpSource::Project(project_id));
         Self {
             id,
             name: Some(name.clone()),
             description: Some(description.to_string()),
             time_created: Utc::now(),
             kind: IpKind::Floating,
-<<<<<<< HEAD
-            project_id: Some(project_id),
-            instance_id: None,
-            source,
-        }
-    }
-
-    pub fn for_service(id: Uuid, pool_id: Uuid) -> Self {
-        Self {
-            id,
-            name: None,
-            description: None,
-            time_created: Utc::now(),
-            kind: IpKind::Service,
-            project_id: None,
-            instance_id: None,
-            source: IpSource::Pool(pool_id),
-=======
             instance_id: None,
             source: IpSource::Instance { project_id, pool_id },
         }
@@ -215,7 +167,6 @@
             kind: IpKind::Service,
             instance_id: None,
             source: IpSource::Service { pool_id },
->>>>>>> 0bd8fd03
         }
     }
 
@@ -239,13 +190,6 @@
         &self.kind
     }
 
-<<<<<<< HEAD
-    pub fn project_id(&self) -> &Option<Uuid> {
-        &self.project_id
-    }
-
-=======
->>>>>>> 0bd8fd03
     pub fn instance_id(&self) -> &Option<Uuid> {
         &self.instance_id
     }
